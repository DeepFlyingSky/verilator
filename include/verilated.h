// -*- mode: C++; c-file-style: "cc-mode" -*-
//*************************************************************************
//
// Code available from: https://verilator.org
//
// Copyright 2003-2021 by Wilson Snyder. This program is free software; you can
// redistribute it and/or modify it under the terms of either the GNU
// Lesser General Public License Version 3 or the Perl Artistic License
// Version 2.0.
// SPDX-License-Identifier: LGPL-3.0-only OR Artistic-2.0
//
//*************************************************************************
///
/// \file
/// \brief Verilated common header, include for all Verilated C files
///
/// This file is included automatically by Verilator at the top of all C++
/// files it generates.  It contains standard macros and classes required
/// by the Verilated code.
///
/// User wrapper code may need to include this to get appropriate
/// structures, however they would generally just include the
/// Verilated-model's header instead (which then includes this).
///
/// Those macro/function/variable starting or ending in _ are internal,
/// however many of the other function/macros here are also internal.
///
//*************************************************************************

#ifndef VERILATOR_VERILATED_H_
#define VERILATOR_VERILATED_H_

// clang-format off
#include "verilatedos.h"
#if VM_SC
# include "verilated_sc.h"  // Get SYSTEMC_VERSION and time declarations
#endif

#include <cassert>
#include <cmath>
#include <cstdarg>
#include <cstdio>
#include <cstdlib>
#include <cstring>
#include <memory>
#include <string>
#include <vector>
// <iostream> avoided to reduce compile time
// <map> avoided and instead in verilated_heavy.h to reduce compile time
// <string> avoided and instead in verilated_heavy.h to reduce compile time
#ifdef VL_THREADED
# include <atomic>
# include <mutex>
# include <thread>
#endif

// Allow user to specify their own include file
#ifdef VL_VERILATED_INCLUDE
// cppcheck-suppress preprocessorErrorDirective
# include VL_VERILATED_INCLUDE
#endif
// clang-format on

//=============================================================================
// Switches

// clang-format off
#if VM_TRACE  // Verilator tracing requested
# define WAVES 1  // Set backward compatibility flag
#endif

// Version check
#if defined(SYSTEMC_VERSION) && (SYSTEMC_VERSION < 20111121)
# warning "Verilator requires SystemC 2.3.* or newer."
#endif
// clang-format on

<<<<<<< HEAD
//=========================================================================
// Basic types

// clang-format off
//                   P          // Packed data of bit type (C/S/I/Q/W)
typedef vluint8_t    CData;     ///< Verilated pack data, 1-8 bits
typedef vluint16_t   SData;     ///< Verilated pack data, 9-16 bits
typedef vluint32_t   IData;     ///< Verilated pack data, 17-32 bits
typedef vluint64_t   QData;     ///< Verilated pack data, 33-64 bits
typedef vluint32_t   EData;     ///< Verilated pack element of WData array
typedef EData        WData;     ///< Verilated pack data, >64 bits, as an array
//      float        F          // No typedef needed; Verilator uses float
//      double       D          // No typedef needed; Verilator uses double
//      string       N          // No typedef needed; Verilator uses string
// clang-format on

typedef const WData* WDataInP;  ///< Array input to a function
typedef WData* WDataOutP;  ///< Array output from a function

typedef void (*VerilatedVoidCb)(void);

=======
>>>>>>> b976b8da
class VerilatedContextImp;
class VerilatedContextImpData;
class VerilatedCovContext;
class VerilatedEvalMsgQueue;
class VerilatedFst;
class VerilatedFstC;
class VerilatedScope;
class VerilatedScopeNameMap;
class VerilatedTimedQueue;
class VerilatedVar;
class VerilatedVarNameMap;
class VerilatedVcd;
class VerilatedVcdC;
class VerilatedVcdSc;

//=========================================================================
// Basic types

// clang-format off
//    P                     // Packed data of bit type (C/S/I/Q/W)
using CData = vluint8_t;    ///< Data representing 'bit' of 1-8 packed bits
using SData = vluint16_t;   ///< Data representing 'bit' of 9-16 packed bits
using IData = vluint32_t;   ///< Data representing 'bit' of 17-32 packed bits
using QData = vluint64_t;   ///< Data representing 'bit' of 33-64 packed bits
using EData = vluint32_t;   ///< Data representing one element of WData array
using WData = EData;        ///< Data representing >64 packed bits (used as pointer)
//    F     = float;        // No typedef needed; Verilator uses float
//    D     = double;       // No typedef needed; Verilator uses double
//    N     = std::string;  // No typedef needed; Verilator uses string
// clang-format on

using WDataInP = const WData*;  ///< 'bit' of >64 packed bits as array input to a function
using WDataOutP = WData*;  ///< 'bit' of >64 packed bits as array output from a function

enum VerilatedVarType : vluint8_t {
    VLVT_UNKNOWN = 0,
    VLVT_PTR,  // Pointer to something
    VLVT_UINT8,  // AKA CData
    VLVT_UINT16,  // AKA SData
    VLVT_UINT32,  // AKA IData
    VLVT_UINT64,  // AKA QData
    VLVT_WDATA,  // AKA WData
    VLVT_STRING  // C++ string
};

enum VerilatedVarFlags {
    VLVD_0 = 0,  // None
    VLVD_IN = 1,  // == vpiInput
    VLVD_OUT = 2,  // == vpiOutput
    VLVD_INOUT = 3,  // == vpiInOut
    VLVD_NODIR = 5,  // == vpiNoDirection
    VLVF_MASK_DIR = 7,  // Bit mask for above directions
    // Flags
    VLVF_PUB_RD = (1 << 8),  // Public readable
    VLVF_PUB_RW = (1 << 9),  // Public writable
    VLVF_DPI_CLAY = (1 << 10)  // DPI compatible C standard layout
};

//=========================================================================
// Mutex and threading support

// Return current thread ID (or 0), not super fast, cache if needed
extern vluint32_t VL_THREAD_ID() VL_MT_SAFE;

#if VL_THREADED

#define VL_LOCK_SPINS 50000  /// Number of times to spin for a mutex before relaxing

/// Mutex, wrapped to allow -fthread_safety checks
class VL_CAPABILITY("mutex") VerilatedMutex final {
private:
    std::mutex m_mutex;  // Mutex

public:
    /// Construct mutex (without locking it)
    VerilatedMutex() = default;
    ~VerilatedMutex() = default;
    const VerilatedMutex& operator!() const { return *this; }  // For -fthread_safety
    /// Acquire/lock mutex
    void lock() VL_ACQUIRE() {
        // Try to acquire the lock by spinning.  If the wait is short,
        // avoids a trap to the OS plus OS scheduler overhead.
        if (VL_LIKELY(try_lock())) return;  // Short circuit loop
        for (int i = 0; i < VL_LOCK_SPINS; ++i) {
            if (VL_LIKELY(try_lock())) return;
            VL_CPU_RELAX();
        }
        // Spinning hasn't worked, pay the cost of blocking.
        m_mutex.lock();
    }
    /// Release/unlock mutex
    void unlock() VL_RELEASE() { m_mutex.unlock(); }
    /// Try to acquire mutex.  Returns true on success, and false on failure.
    bool try_lock() VL_TRY_ACQUIRE(true) { return m_mutex.try_lock(); }
};

/// Lock guard for mutex (ala std::unique_lock), wrapped to allow -fthread_safety checks
class VL_SCOPED_CAPABILITY VerilatedLockGuard final {
    VL_UNCOPYABLE(VerilatedLockGuard);

private:
    VerilatedMutex& m_mutexr;

public:
    /// Construct and hold given mutex lock until destruction or unlock()
    explicit VerilatedLockGuard(VerilatedMutex& mutexr) VL_ACQUIRE(mutexr)
        : m_mutexr(mutexr) {  // Need () or GCC 4.8 false warning
        m_mutexr.lock();
    }
    /// Destruct and unlock the mutex
    ~VerilatedLockGuard() VL_RELEASE() { m_mutexr.unlock(); }
    /// Unlock the mutex
    void lock() VL_ACQUIRE() { m_mutexr.lock(); }
    /// Lock the mutex
    void unlock() VL_RELEASE() { m_mutexr.unlock(); }
};

#else  // !VL_THREADED

// Empty non-threaded mutex to avoid #ifdefs in consuming code
class VerilatedMutex final {
public:
    void lock() {}  // LCOV_EXCL_LINE
    void unlock() {}  // LCOV_EXCL_LINE
};

// Empty non-threaded lock guard to avoid #ifdefs in consuming code
class VerilatedLockGuard final {
    VL_UNCOPYABLE(VerilatedLockGuard);

public:
    explicit VerilatedLockGuard(VerilatedMutex&) {}
    ~VerilatedLockGuard() = default;
    void lock() {}  // LCOV_EXCL_LINE
    void unlock() {}  // LCOV_EXCL_LINE
};

#endif  // VL_THREADED

// Internals: Remember the calling thread at construction time, and make
// sure later calls use same thread

class VerilatedAssertOneThread final {
    // MEMBERS
#if defined(VL_THREADED) && defined(VL_DEBUG)
    vluint32_t m_threadid;  // Thread that is legal
public:
    // CONSTRUCTORS
    // The constructor establishes the thread id for all later calls.
    // If necessary, a different class could be made that inits it otherwise.
    VerilatedAssertOneThread()
        : m_threadid{VL_THREAD_ID()} {}
    ~VerilatedAssertOneThread() { check(); }
    // METHODS
    // Check that the current thread ID is the same as the construction thread ID
    void check() VL_MT_UNSAFE_ONE {
        if (VL_UNCOVERABLE(m_threadid != VL_THREAD_ID())) {
            if (m_threadid == 0) {
                m_threadid = VL_THREAD_ID();
            } else {
                fatal_different();  // LCOV_EXCL_LINE
            }
        }
    }
    static void fatal_different() VL_MT_SAFE;
#else  // !VL_THREADED || !VL_DEBUG
public:
    void check() {}
#endif
};

//=========================================================================
/// Base class for all Verilated module classes.

class VerilatedModule VL_NOT_FINAL {
    VL_UNCOPYABLE(VerilatedModule);

private:
    const char* m_namep;  // Module name
public:
    explicit VerilatedModule(const char* namep);  // Create module with given hierarchy name
    ~VerilatedModule();
    const char* name() const { return m_namep; }  ///< Return name of module
};

//=========================================================================
// Declare nets

#define VL_SIG8(name, msb, lsb) CData name  ///< Declare signal, 1-8 bits
#define VL_SIG16(name, msb, lsb) SData name  ///< Declare signal, 9-16 bits
#define VL_SIG64(name, msb, lsb) QData name  ///< Declare signal, 33-64 bits
#define VL_SIG(name, msb, lsb) IData name  ///< Declare signal, 17-32 bits
#define VL_SIGW(name, msb, lsb, words) WData name[words]  ///< Declare signal, 65+ bits
#define VL_IN8(name, msb, lsb) CData name  ///< Declare input signal, 1-8 bits
#define VL_IN16(name, msb, lsb) SData name  ///< Declare input signal, 9-16 bits
#define VL_IN64(name, msb, lsb) QData name  ///< Declare input signal, 33-64 bits
#define VL_IN(name, msb, lsb) IData name  ///< Declare input signal, 17-32 bits
#define VL_INW(name, msb, lsb, words) WData name[words]  ///< Declare input signal, 65+ bits
#define VL_INOUT8(name, msb, lsb) CData name  ///< Declare bidir signal, 1-8 bits
#define VL_INOUT16(name, msb, lsb) SData name  ///< Declare bidir signal, 9-16 bits
#define VL_INOUT64(name, msb, lsb) QData name  ///< Declare bidir signal, 33-64 bits
#define VL_INOUT(name, msb, lsb) IData name  ///< Declare bidir signal, 17-32 bits
#define VL_INOUTW(name, msb, lsb, words) WData name[words]  ///< Declare bidir signal, 65+ bits
#define VL_OUT8(name, msb, lsb) CData name  ///< Declare output signal, 1-8 bits
#define VL_OUT16(name, msb, lsb) SData name  ///< Declare output signal, 9-16 bits
#define VL_OUT64(name, msb, lsb) QData name  ///< Declare output signal, 33-64bits
#define VL_OUT(name, msb, lsb) IData name  ///< Declare output signal, 17-32 bits
#define VL_OUTW(name, msb, lsb, words) WData name[words]  ///< Declare output signal, 65+ bits

#define VL_CELL(instname, type)  ///< Declare a cell, ala SP_CELL

///< Declare a module, ala SC_MODULE
#define VL_MODULE(modname) class modname VL_NOT_FINAL : public VerilatedModule
// Not class final in VL_MODULE, as users might be abstracting our models (--hierarchical)

//=========================================================================
// Functions overridable by user defines
// (Internals however must use VL_PRINTF_MT, which calls these.)

// clang-format off
#ifndef VL_PRINTF
# define VL_PRINTF printf  ///< Print ala printf, called from main thread; redefine if desired
#endif
#ifndef VL_VPRINTF
# define VL_VPRINTF vprintf  ///< Print ala vprintf, called from main thread; redefine if desired
#endif
// clang-format on

//===========================================================================
// Internal: Base class to allow virtual destruction

class VerilatedVirtualBase VL_NOT_FINAL {
public:
    VerilatedVirtualBase() = default;
    virtual ~VerilatedVirtualBase() = default;
};

//===========================================================================
/// Verilator simulation context
///
/// The VerilatedContext contains the information common across all models
/// that are interconnected, for example this contains the simulation time
/// and if $finish was executed.
///
/// VerilatedContexts maybe created by the user wrapper code and passed
/// when a model is created.  If this is not done, then Verilator will use
/// the Verilated::defaultContextp()'s global context.

class VerilatedContext VL_NOT_FINAL {
    friend class VerilatedContextImp;

protected:
    // MEMBERS
    // Slow path variables
    mutable VerilatedMutex m_mutex;  // Mutex for most s_s/s_ns members, when VL_THREADED

    struct Serialized {  // All these members serialized/deserialized
        // No std::strings or pointers or will serialize badly!
        // Fast path
        bool m_assertOn = true;  // Assertions are enabled
        bool m_calcUnusedSigs = false;  // Waves file on, need all signals calculated
        bool m_fatalOnError = true;  // Fatal on $stop/non-fatal error
        bool m_fatalOnVpiError = true;  // Fatal on vpi error/unsupported
        bool m_gotError = false;  // A $finish statement executed
        bool m_gotFinish = false;  // A $finish or $stop statement executed
        vluint64_t m_time = 0;  // Current $time (unscaled), 0=at zero, or legacy
        // Slow path
        vlsint8_t m_timeunit;  // Time unit as 0..15
        vlsint8_t m_timeprecision;  // Time precision as 0..15
        int m_errorCount = 0;  // Number of errors
        int m_errorLimit = 1;  // Stop on error number
        int m_randReset = 0;  // Random reset: 0=all 0s, 1=all 1s, 2=random
        int m_randSeed = 0;  // Random seed: 0=random
        enum { UNITS_NONE = 99 };  // Default based on precision
        int m_timeFormatUnits = UNITS_NONE;  // $timeformat units
        int m_timeFormatPrecision = 0;  // $timeformat number of decimal places
        int m_timeFormatWidth = 20;  // $timeformat character width
        // CONSTRUCTORS
        Serialized();
        ~Serialized() = default;
    } m_s;

    mutable VerilatedMutex m_timeDumpMutex;  // Protect misc slow strings
    std::string m_timeFormatSuffix VL_GUARDED_BY(m_timeDumpMutex);  // $timeformat printf format
    std::string m_dumpfile VL_GUARDED_BY(m_timeDumpMutex);  // $dumpfile setting

    struct NonSerialized {  // Non-serialized information
        // These are reloaded from on command-line settings, so do not need to persist
        // Fast path
        vluint64_t m_profThreadsStart = 1;  // +prof+threads starting time
        vluint32_t m_profThreadsWindow = 2;  // +prof+threads window size
        // Slow path
        std::string m_profThreadsFilename;  // +prof+threads filename
    } m_ns;

    mutable VerilatedMutex m_argMutex;  // Protect m_argVec, m_argVecLoaded
    // no need to be save-restored (serialized) the
    // assumption is that the restore is allowed to pass different arguments
    struct NonSerializedCommandArgs {
        // Medium speed
        bool m_argVecLoaded = false;  // Ever loaded argument list
        std::vector<std::string> m_argVec;  // Aargument list
    } m_args VL_GUARDED_BY(m_argMutex);

    // Implementation details
    std::unique_ptr<VerilatedContextImpData> m_impdatap;
    // Coverage access
    std::unique_ptr<VerilatedVirtualBase> m_coveragep;  // Pointer for coveragep()

    // File I/O
    // Not serialized
    mutable VerilatedMutex m_fdMutex;  // Protect m_fdps, m_fdFree
    std::vector<FILE*> m_fdps VL_GUARDED_BY(m_fdMutex);  // File descriptors
    // List of free descriptors (SLOW - FOPEN/CLOSE only)
    std::vector<IData> m_fdFree VL_GUARDED_BY(m_fdMutex);
    // List of free descriptors in the MCT region [4, 32)
    std::vector<IData> m_fdFreeMct VL_GUARDED_BY(m_fdMutex);

private:
    // CONSTRUCTORS
    VL_UNCOPYABLE(VerilatedContext);

public:
    /// Construct context. Also sets Verilated::threadContextp to the created context.
    VerilatedContext();
    ~VerilatedContext();

    // METHODS - User called

    /// Enable assertions
    void assertOn(bool flag) VL_MT_SAFE;
    /// Return if assertions enabled
    bool assertOn() const VL_MT_SAFE { return m_s.m_assertOn; }
    /// Enable calculation of unused signals (for traces)
    void calcUnusedSigs(bool flag) VL_MT_SAFE;
    /// Return if calculating of unused signals (for traces)
    bool calcUnusedSigs() const VL_MT_SAFE { return m_s.m_calcUnusedSigs; }
    /// Record command-line arguments, for retrieval by $test$plusargs/$value$plusargs,
    /// and for parsing +verilator+ run-time arguments.
    /// This should be called before the first model is created.
    void commandArgs(int argc, const char** argv) VL_MT_SAFE_EXCLUDES(m_argMutex);
    void commandArgs(int argc, char** argv) VL_MT_SAFE {
        commandArgs(argc, const_cast<const char**>(argv));
    }
    /// Add a command-line argument to existing arguments
    void commandArgsAdd(int argc, const char** argv) VL_MT_SAFE_EXCLUDES(m_argMutex);
    /// Match plusargs with a given prefix. Returns static char* valid only for a single call
    const char* commandArgsPlusMatch(const char* prefixp) VL_MT_SAFE_EXCLUDES(m_argMutex);
    /// Return VerilatedCovContext, allocate if needed
    /// Note if get unresolved reference then likely forgot to link verilated_cov.cpp
    VerilatedCovContext* coveragep() VL_MT_SAFE;
    /// Set debug level
    /// Debug is currently global, but for forward compatibility have a per-context method
    static void debug(int val) VL_MT_SAFE;
    /// Return debug level
    static int debug() VL_MT_SAFE;
    /// Set current number of errors/assertions
    void errorCount(int val) VL_MT_SAFE;
    /// Increment current number of errors/assertions
    void errorCountInc() VL_MT_SAFE;
    /// Return current number of errors/assertions
    int errorCount() const VL_MT_SAFE { return m_s.m_errorCount; }
    /// Set number of errors/assertions before stop
    void errorLimit(int val) VL_MT_SAFE;
    /// Return number of errors/assertions before stop
    int errorLimit() const VL_MT_SAFE { return m_s.m_errorLimit; }
    /// Set to throw fatal error on $stop/non-fatal ettot
    void fatalOnError(bool flag) VL_MT_SAFE;
    /// Return if to throw fatal error on $stop/non-fatal
    bool fatalOnError() const VL_MT_SAFE { return m_s.m_fatalOnError; }
    /// Set to throw fatal error on VPI errors
    void fatalOnVpiError(bool flag) VL_MT_SAFE;
    /// Return if to throw fatal error on VPI errors
    bool fatalOnVpiError() const VL_MT_SAFE { return m_s.m_fatalOnVpiError; }
    /// Set if got a $stop or non-fatal error
    void gotError(bool flag) VL_MT_SAFE;
    /// Return if got a $stop or non-fatal error
    bool gotError() const VL_MT_SAFE { return m_s.m_gotError; }
    /// Set if got a $finish or $stop/error
    void gotFinish(bool flag) VL_MT_SAFE;
    /// Return if got a $finish or $stop/error
    bool gotFinish() const VL_MT_SAFE { return m_s.m_gotFinish; }
    /// Select initial value of otherwise uninitialized signals.
    /// 0 = Set to zeros
    /// 1 = Set all bits to one
    /// 2 = Randomize all bits
    void randReset(int val) VL_MT_SAFE;
    /// Return randReset value
    int randReset() VL_MT_SAFE { return m_s.m_randReset; }
    /// Return default random seed
    void randSeed(int val) VL_MT_SAFE;
    /// Set default random seed, 0 = seed it automatically
    int randSeed() const VL_MT_SAFE { return m_s.m_randSeed; }

    // Time handling
    /// Returns current simulation time.
    ///
    /// How Verilator runtime gets the current simulation time:
    ///
    /// * If using SystemC, time comes from the SystemC kernel-defined
    /// sc_time_stamp64(). User's wrapper must not call
    /// SimulationContext::time(value) nor timeInc(value).
    ///
    /// * Else, if SimulationContext::time(value) or
    /// SimulationContext::timeInc(value) is ever called with non-zero,
    /// then time will come via the context.  This allows multiple contexts
    /// to exist and have different simulation times. This must not be used
    /// with SystemC.  Note Verilated::time(value) and
    /// Verilated::timeInc(value) call into SimulationContext::time and
    /// timeInc, operating on the thread's context.
    ///
    /// * Else, if VL_TIME_STAMP64 is defined, time comes from the legacy
    /// 'vluint64_t vl_time_stamp64()' which must a function be defined by
    /// the user's wrapper.
    ///
    /// * Else, time comes from the legacy 'double sc_time_stamp()' which
    /// must be a function defined by the user's wrapper.
    vluint64_t time() const VL_MT_SAFE;
    /// Set current simulation time. See time() for side effect details
    void time(vluint64_t value) VL_MT_SAFE { m_s.m_time = value; }
    /// Advance current simulation time. See time() for side effect details
    void timeInc(vluint64_t add) VL_MT_UNSAFE { m_s.m_time += add; }
    /// Return time units as power-of-ten
    int timeunit() const VL_MT_SAFE { return -m_s.m_timeunit; }
    /// Set time units as power-of-ten
    void timeunit(int value) VL_MT_SAFE;
    /// Return time units as IEEE-standard text
    const char* timeunitString() const VL_MT_SAFE;
    /// Get time precision as power-of-ten
    int timeprecision() const VL_MT_SAFE { return -m_s.m_timeprecision; }
    /// Return time precision as power-of-ten
    void timeprecision(int value) VL_MT_SAFE;
    /// Get time precision as IEEE-standard text
    const char* timeprecisionString() const VL_MT_SAFE;

    /// Allow traces to at some point be enabled (disables some optimizations)
    void traceEverOn(bool flag) VL_MT_SAFE {
        if (flag) calcUnusedSigs(true);
    }

    /// For debugging, print much of the Verilator internal state.
    /// The output of this function may change in future
    /// releases - contact the authors before production use.
    void internalsDump() const VL_MT_SAFE;

    /// For debugging, print text list of all scope names with
    /// dpiImport/Export context.  This function may change in future
    /// releases - contact the authors before production use.
    void scopesDump() const VL_MT_SAFE;

public:  // But for internal use only
    // Internal: access to implementation class
    VerilatedContextImp* impp() { return reinterpret_cast<VerilatedContextImp*>(this); }
    const VerilatedContextImp* impp() const {
        return reinterpret_cast<const VerilatedContextImp*>(this);
    }

    // Internal: $dumpfile
    void dumpfile(const std::string& flag) VL_MT_SAFE_EXCLUDES(m_timeDumpMutex);
    std::string dumpfile() const VL_MT_SAFE_EXCLUDES(m_timeDumpMutex);
    std::string dumpfileCheck() const VL_MT_SAFE_EXCLUDES(m_timeDumpMutex);

    // Internal: --prof-threads related settings
    void profThreadsStart(vluint64_t flag) VL_MT_SAFE;
    vluint64_t profThreadsStart() const VL_MT_SAFE { return m_ns.m_profThreadsStart; }
    void profThreadsWindow(vluint64_t flag) VL_MT_SAFE;
    vluint32_t profThreadsWindow() const VL_MT_SAFE { return m_ns.m_profThreadsWindow; }
    void profThreadsFilename(const std::string& flag) VL_MT_SAFE;
    std::string profThreadsFilename() const VL_MT_SAFE;

    // Internal: Find scope
    const VerilatedScope* scopeFind(const char* namep) const VL_MT_SAFE;
    const VerilatedScopeNameMap* scopeNameMap() VL_MT_SAFE;

    // Internal: Serialization setup
    static constexpr size_t serialized1Size() VL_PURE { return sizeof(m_s); }
    void* serialized1Ptr() VL_MT_UNSAFE { return &m_s; }
};

//===========================================================================
// Verilator symbol table base class
// Used for internal VPI implementation, and introspection into scopes

class VerilatedSyms VL_NOT_FINAL {
public:  // But for internal use only
    // MEMBERS
    // Keep first so is at zero offset for fastest code
    VerilatedContext* const _vm_contextp__;  // Context for current model
#ifdef VL_THREADED
    VerilatedEvalMsgQueue* __Vm_evalMsgQp;
#endif
#ifdef VL_TIMING
    VerilatedTimedQueue* _vm_timedQp;
#endif
    explicit VerilatedSyms(VerilatedContext* contextp);  // Pass null for default context
    ~VerilatedSyms();
};

//===========================================================================
// Verilator scope information class
// Used for internal VPI implementation, and introspection into scopes

class VerilatedScope final {
public:
    enum Type : vluint8_t {
        SCOPE_MODULE,
        SCOPE_OTHER
    };  // Type of a scope, currently module is only interesting
private:
    // Fastpath:
    VerilatedSyms* m_symsp = nullptr;  // Symbol table
    void** m_callbacksp = nullptr;  // Callback table pointer (Fastpath)
    int m_funcnumMax = 0;  // Maxium function number stored (Fastpath)
    // 4 bytes padding (on -m64), for rent.
    VerilatedVarNameMap* m_varsp = nullptr;  // Variable map
    const char* m_namep = nullptr;  // Scope name (Slowpath)
    const char* m_identifierp = nullptr;  // Identifier of scope (with escapes removed)
    vlsint8_t m_timeunit = 0;  // Timeunit in negative power-of-10
    Type m_type = SCOPE_OTHER;  // Type of the scope

public:  // But internals only - called from VerilatedModule's
    VerilatedScope() = default;
    ~VerilatedScope();
    void configure(VerilatedSyms* symsp, const char* prefixp, const char* suffixp,
                   const char* identifier, vlsint8_t timeunit, const Type& type) VL_MT_UNSAFE;
    void exportInsert(int finalize, const char* namep, void* cb) VL_MT_UNSAFE;
    void varInsert(int finalize, const char* namep, void* datap, bool isParam,
                   VerilatedVarType vltype, int vlflags, int dims, ...) VL_MT_UNSAFE;
    // ACCESSORS
    const char* name() const { return m_namep; }
    const char* identifier() const { return m_identifierp; }
    vlsint8_t timeunit() const { return m_timeunit; }
    inline VerilatedSyms* symsp() const { return m_symsp; }
    VerilatedVar* varFind(const char* namep) const VL_MT_SAFE_POSTINIT;
    VerilatedVarNameMap* varsp() const VL_MT_SAFE_POSTINIT { return m_varsp; }
    void scopeDump() const;
    void* exportFindError(int funcnum) const;
    static void* exportFindNullError(int funcnum) VL_MT_SAFE;
    static inline void* exportFind(const VerilatedScope* scopep, int funcnum) VL_MT_SAFE {
        if (VL_UNLIKELY(!scopep)) return exportFindNullError(funcnum);
        if (VL_LIKELY(funcnum < scopep->m_funcnumMax)) {
            // m_callbacksp must be declared, as Max'es are > 0
            return scopep->m_callbacksp[funcnum];
        } else {  // LCOV_EXCL_LINE
            return scopep->exportFindError(funcnum);  // LCOV_EXCL_LINE
        }
    }
    Type type() const { return m_type; }
};

class VerilatedHierarchy final {
public:
    static void add(VerilatedScope* fromp, VerilatedScope* top);
    static void remove(VerilatedScope* fromp, VerilatedScope* top);
};

//===========================================================================
/// Verilator global static information class

class Verilated final {
    // MEMBERS

    // Internal Note: There should be no Serialized state in Verilated::,
    // instead serialized state should all be in VerilatedContext:: as by
    // definition it needs to vary per-simulation

    // Internal note: Globals may multi-construct, see verilated.cpp top.

    // Debug is reloaded from on command-line settings, so do not need to persist
    static int s_debug;  // See accessors... only when VL_DEBUG set

    static VerilatedContext* s_lastContextp;  // Last context constructed/attached

    // Not covered by mutex, as per-thread
    static VL_THREAD_LOCAL struct ThreadLocal {
        // No non-POD objects here due to this:
        // Internal note: Globals may multi-construct, see verilated.cpp top.

        // Fast path
        VerilatedContext* t_contextp = nullptr;  // Thread's context
#ifdef VL_THREADED
        vluint32_t t_mtaskId = 0;  // mtask# executing on this thread
        // Messages maybe pending on thread, needs end-of-eval calls
        vluint32_t t_endOfEvalReqd = 0;
#endif
        const VerilatedScope* t_dpiScopep = nullptr;  // DPI context scope
        const char* t_dpiFilename = nullptr;  // DPI context filename
        int t_dpiLineno = 0;  // DPI context line number

        ThreadLocal() = default;
        ~ThreadLocal() = default;
    } t_s;

    friend struct VerilatedInitializer;

    // CONSTRUCTORS
    VL_UNCOPYABLE(Verilated);

public:
    // METHODS - User called

    /// Enable debug of internal verilated code
    static void debug(int level) VL_MT_SAFE;
#ifdef VL_DEBUG
    /// Return debug level
    /// When multithreaded this may not immediately react to another thread
    /// changing the level (no mutex)
    static inline int debug() VL_MT_SAFE { return s_debug; }
#else
    /// Return constant 0 debug level, so C++'s optimizer rips up
    static constexpr int debug() VL_PURE { return 0; }
#endif

    /// Set the last VerilatedContext accessed
    /// Generally threadContextp(value) should be called instead
    static void lastContextp(VerilatedContext* contextp) VL_MT_SAFE { s_lastContextp = contextp; }
    /// Return the last VerilatedContext accessed
    /// Generally threadContextp() should be called instead
    static VerilatedContext* lastContextp() VL_MT_SAFE {
        if (!s_lastContextp) lastContextp(defaultContextp());
        return s_lastContextp;
    }
    /// Set the VerilatedContext used by the current thread

    /// If using multiple contexts, and threads are created by the user's
    /// wrapper (not Verilator itself) then this must be called to set the
    /// context that applies to each thread
    static void threadContextp(VerilatedContext* contextp) VL_MT_SAFE {
        t_s.t_contextp = contextp;
        lastContextp(contextp);
    }
    /// Return the VerilatedContext for the current thread
    static VerilatedContext* threadContextp() {
        if (VL_UNLIKELY(!t_s.t_contextp)) t_s.t_contextp = lastContextp();
        return t_s.t_contextp;
    }
    /// Return the global VerilatedContext, used if none created by user
    static VerilatedContext* defaultContextp() VL_MT_SAFE {
        static VerilatedContext s_s;
        return &s_s;
    }

#ifndef VL_NO_LEGACY
    /// Call VerilatedContext::assertOn using current thread's VerilatedContext
    static void assertOn(bool flag) VL_MT_SAFE { Verilated::threadContextp()->assertOn(flag); }
    /// Return VerilatedContext::assertOn() using current thread's VerilatedContext
    static bool assertOn() VL_MT_SAFE { return Verilated::threadContextp()->assertOn(); }
    /// Call VerilatedContext::calcUnusedSigs using current thread's VerilatedContext
    static void calcUnusedSigs(bool flag) VL_MT_SAFE {
        Verilated::threadContextp()->calcUnusedSigs(flag);
    }
    /// Return VerilatedContext::calcUnusedSigs using current thread's VerilatedContext
    static bool calcUnusedSigs() VL_MT_SAFE {
        return Verilated::threadContextp()->calcUnusedSigs();
    }
    /// Call VerilatedContext::commandArgs using current thread's VerilatedContext
    static void commandArgs(int argc, const char** argv) VL_MT_SAFE {
        Verilated::threadContextp()->commandArgs(argc, argv);
    }
    static void commandArgs(int argc, char** argv) VL_MT_SAFE {
        commandArgs(argc, const_cast<const char**>(argv));
    }
    /// Call VerilatedContext::commandArgsAdd using current thread's VerilatedContext
    static void commandArgsAdd(int argc, const char** argv) {
        Verilated::threadContextp()->commandArgsAdd(argc, argv);
    }
    /// Return VerilatedContext::commandArgsPlusMatch using current thread's VerilatedContext
    static const char* commandArgsPlusMatch(const char* prefixp) VL_MT_SAFE {
        return Verilated::threadContextp()->commandArgsPlusMatch(prefixp);
    }
    /// Call VerilatedContext::errorLimit using current thread's VerilatedContext
    static void errorLimit(int val) VL_MT_SAFE { Verilated::threadContextp()->errorLimit(val); }
    /// Return VerilatedContext::errorLimit using current thread's VerilatedContext
    static int errorLimit() VL_MT_SAFE { return Verilated::threadContextp()->errorLimit(); }
    /// Call VerilatedContext::fatalOnError using current thread's VerilatedContext
    static void fatalOnError(bool flag) VL_MT_SAFE {
        Verilated::threadContextp()->fatalOnError(flag);
    }
    /// Return VerilatedContext::fatalOnError using current thread's VerilatedContext
    static bool fatalOnError() VL_MT_SAFE { return Verilated::threadContextp()->fatalOnError(); }
    /// Call VerilatedContext::fatalOnVpiError using current thread's VerilatedContext
    static void fatalOnVpiError(bool flag) VL_MT_SAFE {
        Verilated::threadContextp()->fatalOnVpiError(flag);
    }
    /// Return VerilatedContext::fatalOnVpiError using current thread's VerilatedContext
    static bool fatalOnVpiError() VL_MT_SAFE {
        return Verilated::threadContextp()->fatalOnVpiError();
    }
    /// Call VerilatedContext::gotError using current thread's VerilatedContext
    static void gotError(bool flag) VL_MT_SAFE { Verilated::threadContextp()->gotError(flag); }
    /// Return VerilatedContext::gotError using current thread's VerilatedContext
    static bool gotError() VL_MT_SAFE { return Verilated::threadContextp()->gotError(); }
    /// Call VerilatedContext::gotFinish using current thread's VerilatedContext
    static void gotFinish(bool flag) VL_MT_SAFE { Verilated::threadContextp()->gotFinish(flag); }
    /// Return VerilatedContext::gotFinish using current thread's VerilatedContext
    static bool gotFinish() VL_MT_SAFE { return Verilated::threadContextp()->gotFinish(); }
    /// Call VerilatedContext::randReset using current thread's VerilatedContext
    static void randReset(int val) VL_MT_SAFE { Verilated::threadContextp()->randReset(val); }
    /// Return VerilatedContext::randReset using current thread's VerilatedContext
    static int randReset() VL_MT_SAFE { return Verilated::threadContextp()->randReset(); }
    /// Call VerilatedContext::randSeed using current thread's VerilatedContext
    static void randSeed(int val) VL_MT_SAFE { Verilated::threadContextp()->randSeed(val); }
    /// Return VerilatedContext::randSeed using current thread's VerilatedContext
    static int randSeed() VL_MT_SAFE { return Verilated::threadContextp()->randSeed(); }
    /// Call VerilatedContext::time using current thread's VerilatedContext
    static void time(vluint64_t val) VL_MT_SAFE { Verilated::threadContextp()->time(val); }
    /// Return VerilatedContext::time using current thread's VerilatedContext
    static vluint64_t time() VL_MT_SAFE { return Verilated::threadContextp()->time(); }
    /// Call VerilatedContext::timeInc using current thread's VerilatedContext
    static void timeInc(vluint64_t add) VL_MT_UNSAFE { Verilated::threadContextp()->timeInc(add); }
    // Deprecated
    static int timeunit() VL_MT_SAFE { return Verilated::threadContextp()->timeunit(); }
    static int timeprecision() VL_MT_SAFE { return Verilated::threadContextp()->timeprecision(); }
    /// Call VerilatedContext::tracesEverOn using current thread's VerilatedContext
    static void traceEverOn(bool flag) VL_MT_SAFE {
        Verilated::threadContextp()->traceEverOn(flag);
    }
#endif

    /// Callback typedef for addFlushCb, addExitCb
    using VoidPCb = void (*)(void*);
    /// Add callback to run on global flush
    static void addFlushCb(VoidPCb cb, void* datap) VL_MT_SAFE;
    /// Remove callback to run on global flush
    static void removeFlushCb(VoidPCb cb, void* datap) VL_MT_SAFE;
    /// Run flush callbacks registered with addFlushCb
    static void runFlushCallbacks() VL_MT_SAFE;
#ifndef VL_NO_LEGACY
    static void flushCall() VL_MT_SAFE { runFlushCallbacks(); }  // Deprecated
#endif
    /// Add callback to run prior to exit termination
    static void addExitCb(VoidPCb cb, void* datap) VL_MT_SAFE;
    /// Remove callback to run prior to exit termination
    static void removeExitCb(VoidPCb cb, void* datap) VL_MT_SAFE;
    /// Run exit callbacks registered with addExitCb
    static void runExitCallbacks() VL_MT_SAFE;

    /// Return product name for (at least) VPI
    static const char* productName() VL_PURE;
    /// Return product version for (at least) VPI
    static const char* productVersion() VL_PURE;

    /// Call OS to make a directory
    static void mkdir(const char* dirname) VL_MT_UNSAFE;

    /// When multithreaded, quiesce the model to prepare for trace/saves/coverage
    /// This may only be called when no locks are held.
    static void quiesce() VL_MT_SAFE;

#ifndef VL_NO_LEGACY
    /// For debugging, print much of the Verilator internal state.
    /// The output of this function may change in future
    /// releases - contact the authors before production use.
    static void internalsDump() VL_MT_SAFE { Verilated::threadContextp()->internalsDump(); }
    /// For debugging, print text list of all scope names with
    /// dpiImport/Export context.  This function may change in future
    /// releases - contact the authors before production use.
    static void scopesDump() VL_MT_SAFE { Verilated::threadContextp()->scopesDump(); }
    // Internal: Find scope
    static const VerilatedScope* scopeFind(const char* namep) VL_MT_SAFE {
        return Verilated::threadContextp()->scopeFind(namep);
    }
    static const VerilatedScopeNameMap* scopeNameMap() VL_MT_SAFE {
        return Verilated::threadContextp()->scopeNameMap();
    }
#endif

public:
    // METHODS - INTERNAL USE ONLY (but public due to what uses it)
    // Internal: Create a new module name by concatenating two strings
    static const char* catName(const char* n1, const char* n2, int scopet = 0,
                               const char* delimiter = ".");  // Returns static data

    // Internal: Throw signal assertion
    static void nullPointerError(const char* filename, int linenum) VL_ATTR_NORETURN VL_MT_SAFE;
    static void overWidthError(const char* signame) VL_ATTR_NORETURN VL_MT_SAFE;
    static void timeBackwardsError() VL_ATTR_NORETURN VL_MT_SAFE;

    // Internal: Get and set DPI context
    static const VerilatedScope* dpiScope() VL_MT_SAFE { return t_s.t_dpiScopep; }
    static void dpiScope(const VerilatedScope* scopep) VL_MT_SAFE { t_s.t_dpiScopep = scopep; }
    static void dpiContext(const VerilatedScope* scopep, const char* filenamep,
                           int lineno) VL_MT_SAFE {
        t_s.t_dpiScopep = scopep;
        t_s.t_dpiFilename = filenamep;
        t_s.t_dpiLineno = lineno;
    }
    static void dpiClearContext() VL_MT_SAFE { t_s.t_dpiScopep = nullptr; }
    static bool dpiInContext() VL_MT_SAFE { return t_s.t_dpiScopep != nullptr; }
    static const char* dpiFilenamep() VL_MT_SAFE { return t_s.t_dpiFilename; }
    static int dpiLineno() VL_MT_SAFE { return t_s.t_dpiLineno; }
    static int exportFuncNum(const char* namep) VL_MT_SAFE;

#ifdef VL_THREADED
    // Internal: Set the mtaskId, called when an mtask starts
    // Per thread, so no need to be in VerilatedContext
    static void mtaskId(vluint32_t id) VL_MT_SAFE { t_s.t_mtaskId = id; }
    static vluint32_t mtaskId() VL_MT_SAFE { return t_s.t_mtaskId; }
    static void endOfEvalReqdInc() VL_MT_SAFE { ++t_s.t_endOfEvalReqd; }
    static void endOfEvalReqdDec() VL_MT_SAFE { --t_s.t_endOfEvalReqd; }

    // Internal: Called at end of each thread mtask, before finishing eval
    static void endOfThreadMTask(VerilatedEvalMsgQueue* evalMsgQp) VL_MT_SAFE {
        if (VL_UNLIKELY(t_s.t_endOfEvalReqd)) endOfThreadMTaskGuts(evalMsgQp);
    }
    // Internal: Called at end of eval loop
    static void endOfEval(VerilatedEvalMsgQueue* evalMsgQp) VL_MT_SAFE;
#endif

#ifdef VL_TIMING
    // Internal: Time Queue
    // FIXME perhaps should be in VerilatedContext instead of under Syms?
    // FIXME perhaps accessors need not be under Verilated::
    static bool timedQEmpty(VerilatedSyms* symsp) VL_MT_SAFE;
    static vluint64_t timedQEarliestTime(VerilatedSyms* symsp) VL_MT_SAFE;
    static void timedQPush(VerilatedSyms* symsp, vluint64_t time, CData* eventp) VL_MT_SAFE;
    static void timedQActivate(VerilatedSyms* symsp, vluint64_t time) VL_MT_SAFE;
#endif

private:
#ifdef VL_THREADED
    static void endOfThreadMTaskGuts(VerilatedEvalMsgQueue* evalMsgQp) VL_MT_SAFE;
#endif
};

inline void VerilatedContext::debug(int val) VL_MT_SAFE { Verilated::debug(val); }
inline int VerilatedContext::debug() VL_MT_SAFE { return Verilated::debug(); }

//=========================================================================
// Extern functions -- User may override -- See verilated.cpp

/// Routine to call for $finish
/// User code may wish to replace this function, to do so, define VL_USER_FINISH.
/// This code does not have to be thread safe.
/// Verilator internal code must call VL_FINISH_MT instead, which eventually calls this.
extern void vl_finish(const char* filename, int linenum, const char* hier);

/// Routine to call for $stop and non-fatal error
/// User code may wish to replace this function, to do so, define VL_USER_STOP.
/// This code does not have to be thread safe.
/// Verilator internal code must call VL_FINISH_MT instead, which eventually calls this.
extern void vl_stop(const char* filename, int linenum, const char* hier);

/// Routine to call for a couple of fatal messages
/// User code may wish to replace this function, to do so, define VL_USER_FATAL.
/// This code does not have to be thread safe.
/// Verilator internal code must call VL_FINISH_MT instead, which eventually calls this.
extern void vl_fatal(const char* filename, int linenum, const char* hier, const char* msg);

//=========================================================================
// Extern functions -- Slow path

/// Multithread safe wrapper for calls to $finish
extern void VL_FINISH_MT(const char* filename, int linenum, const char* hier) VL_MT_SAFE;
/// Multithread safe wrapper for calls to $stop
extern void VL_STOP_MT(const char* filename, int linenum, const char* hier,
                       bool maybe = true) VL_MT_SAFE;
/// Multithread safe wrapper to call for a couple of fatal messages
extern void VL_FATAL_MT(const char* filename, int linenum, const char* hier,
                        const char* msg) VL_MT_SAFE;

// clang-format off
/// Print a string, multithread safe. Eventually VL_PRINTF will get called.
#ifdef VL_THREADED
extern void VL_PRINTF_MT(const char* formatp, ...) VL_ATTR_PRINTF(1) VL_MT_SAFE;
#else
# define VL_PRINTF_MT VL_PRINTF  // The following parens will take care of themselves
#endif
// clang-format on

/// Print a debug message from internals with standard prefix, with printf style format
extern void VL_DBG_MSGF(const char* formatp, ...) VL_ATTR_PRINTF(1) VL_MT_SAFE;

extern vluint64_t vl_rand64() VL_MT_SAFE;
inline IData VL_RANDOM_I(int obits) VL_MT_SAFE { return vl_rand64() & VL_MASK_I(obits); }
inline QData VL_RANDOM_Q(int obits) VL_MT_SAFE { return vl_rand64() & VL_MASK_Q(obits); }
#ifndef VL_NO_LEGACY
extern WDataOutP VL_RANDOM_W(int obits, WDataOutP outwp);
#endif
extern IData VL_RANDOM_SEEDED_II(int obits, IData seed) VL_MT_SAFE;
inline IData VL_URANDOM_RANGE_I(IData hi, IData lo) {
    vluint64_t rnd = vl_rand64();
    if (VL_LIKELY(hi > lo)) {
        // Modulus isn't very fast but it's common that hi-low is power-of-two
        return (rnd % (hi - lo + 1)) + lo;
    } else {
        return (rnd % (lo - hi + 1)) + hi;
    }
}

// These are init time only, so slow is fine
/// Random reset a signal of given width
extern IData VL_RAND_RESET_I(int obits);
/// Random reset a signal of given width
extern QData VL_RAND_RESET_Q(int obits);
/// Random reset a signal of given width
extern WDataOutP VL_RAND_RESET_W(int obits, WDataOutP outwp);
/// Zero reset a signal (slow - else use VL_ZERO_W)
extern WDataOutP VL_ZERO_RESET_W(int obits, WDataOutP outwp);

#if VL_THREADED
/// Return high-precision counter for profiling, or 0x0 if not available
inline QData VL_RDTSC_Q() {
    vluint64_t val;
    VL_RDTSC(val);
    return val;
}
#endif

extern void VL_PRINTTIMESCALE(const char* namep, const char* timeunitp,
                              const VerilatedContext* contextp) VL_MT_SAFE;

extern WDataOutP _vl_moddiv_w(int lbits, WDataOutP owp, WDataInP lwp, WDataInP rwp,
                              bool is_modulus);

extern IData VL_FGETS_IXI(int obits, void* destp, IData fpi);

extern void VL_FFLUSH_I(IData fdi);
extern IData VL_FSEEK_I(IData fdi, IData offset, IData origin);
extern IData VL_FTELL_I(IData fdi);
extern void VL_FCLOSE_I(IData fdi);

extern IData VL_FREAD_I(int width, int array_lsb, int array_size, void* memp, IData fpi,
                        IData start, IData count);

extern void VL_WRITEF(const char* formatp, ...);
extern void VL_FWRITEF(IData fpi, const char* formatp, ...);

extern IData VL_FSCANF_IX(IData fpi, const char* formatp, ...);
extern IData VL_SSCANF_IIX(int lbits, IData ld, const char* formatp, ...);
extern IData VL_SSCANF_IQX(int lbits, QData ld, const char* formatp, ...);
extern IData VL_SSCANF_IWX(int lbits, WDataInP lwp, const char* formatp, ...);

extern void VL_SFORMAT_X(int obits, CData& destr, const char* formatp, ...);
extern void VL_SFORMAT_X(int obits, SData& destr, const char* formatp, ...);
extern void VL_SFORMAT_X(int obits, IData& destr, const char* formatp, ...);
extern void VL_SFORMAT_X(int obits, QData& destr, const char* formatp, ...);
extern void VL_SFORMAT_X(int obits, void* destp, const char* formatp, ...);

extern IData VL_SYSTEM_IW(int lhswords, WDataInP lhsp);
extern IData VL_SYSTEM_IQ(QData lhs);
inline IData VL_SYSTEM_II(IData lhs) VL_MT_SAFE { return VL_SYSTEM_IQ(lhs); }

extern IData VL_TESTPLUSARGS_I(const char* formatp);
extern const char* vl_mc_scan_plusargs(const char* prefixp);  // PLIish

//=========================================================================
// Base macros

// Return true if data[bit] set; not 0/1 return, but 0/non-zero return.
#define VL_BITISSET_I(data, bit) ((data) & (VL_UL(1) << VL_BITBIT_I(bit)))
#define VL_BITISSET_Q(data, bit) ((data) & (1ULL << VL_BITBIT_Q(bit)))
#define VL_BITISSET_E(data, bit) ((data) & (VL_EUL(1) << VL_BITBIT_E(bit)))
#define VL_BITISSET_W(data, bit) ((data)[VL_BITWORD_E(bit)] & (VL_EUL(1) << VL_BITBIT_E(bit)))
#define VL_BITISSETLIMIT_W(data, width, bit) (((bit) < (width)) && VL_BITISSET_W(data, bit))

// Shift appropriate word by bit. Does not account for wrapping between two words
#define VL_BITRSHIFT_W(data, bit) ((data)[VL_BITWORD_E(bit)] >> VL_BITBIT_E(bit))

// Create two 32-bit words from quadword
// WData is always at least 2 words; does not clean upper bits
#define VL_SET_WQ(owp, data) \
    do { \
        (owp)[0] = static_cast<IData>(data); \
        (owp)[1] = static_cast<IData>((data) >> VL_EDATASIZE); \
    } while (false)
#define VL_SET_WI(owp, data) \
    do { \
        (owp)[0] = static_cast<IData>(data); \
        (owp)[1] = 0; \
    } while (false)
#define VL_SET_QW(lwp) \
    ((static_cast<QData>((lwp)[0])) \
     | (static_cast<QData>((lwp)[1]) << (static_cast<QData>(VL_EDATASIZE))))
#define VL_SET_QII(ld, rd) ((static_cast<QData>(ld) << 32ULL) | static_cast<QData>(rd))

// Return FILE* from IData
extern FILE* VL_CVT_I_FP(IData lhs) VL_MT_SAFE;

// clang-format off
// Use a union to avoid cast-to-different-size warnings
// Return void* from QData
static inline void* VL_CVT_Q_VP(QData lhs) VL_PURE {
    union { void* fp; QData q; } u;
    u.q = lhs;
    return u.fp;
}
// Return QData from const void*
static inline QData VL_CVT_VP_Q(const void* fp) VL_PURE {
    union { const void* fp; QData q; } u;
    u.q = 0;
    u.fp = fp;
    return u.q;
}
// Return double from QData (bits, not numerically)
static inline double VL_CVT_D_Q(QData lhs) VL_PURE {
    union { double d; QData q; } u;
    u.q = lhs;
    return u.d;
}
// Return QData from double (bits, not numerically)
static inline QData VL_CVT_Q_D(double lhs) VL_PURE {
    union { double d; QData q; } u;
    u.d = lhs;
    return u.q;
}
// clang-format on

// Return double from lhs (numeric) unsigned
double VL_ITOR_D_W(int lbits, WDataInP lwp) VL_PURE;
static inline double VL_ITOR_D_I(int, IData lhs) VL_PURE {
    return static_cast<double>(static_cast<vluint32_t>(lhs));
}
static inline double VL_ITOR_D_Q(int, QData lhs) VL_PURE {
    return static_cast<double>(static_cast<vluint64_t>(lhs));
}
// Return double from lhs (numeric) signed
double VL_ISTOR_D_W(int lbits, WDataInP lwp) VL_PURE;
static inline double VL_ISTOR_D_I(int lbits, IData lhs) VL_PURE {
    if (lbits == 32) return static_cast<double>(static_cast<vlsint32_t>(lhs));
    WData lwp[VL_WQ_WORDS_E];
    VL_SET_WI(lwp, lhs);
    return VL_ISTOR_D_W(lbits, lwp);
}
static inline double VL_ISTOR_D_Q(int lbits, QData lhs) VL_PURE {
    if (lbits == 64) return static_cast<double>(static_cast<vlsint64_t>(lhs));
    WData lwp[VL_WQ_WORDS_E];
    VL_SET_WQ(lwp, lhs);
    return VL_ISTOR_D_W(lbits, lwp);
}
// Return QData from double (numeric)
static inline IData VL_RTOI_I_D(double lhs) VL_PURE {
    return static_cast<vlsint32_t>(VL_TRUNC(lhs));
}

// Sign extend such that if MSB set, we get ffff_ffff, else 0s
// (Requires clean input)
#define VL_SIGN_I(nbits, lhs) ((lhs) >> VL_BITBIT_I((nbits)-VL_UL(1)))
#define VL_SIGN_Q(nbits, lhs) ((lhs) >> VL_BITBIT_Q((nbits)-1ULL))
#define VL_SIGN_E(nbits, lhs) ((lhs) >> VL_BITBIT_E((nbits)-VL_EUL(1)))
#define VL_SIGN_W(nbits, rwp) \
    ((rwp)[VL_BITWORD_E((nbits)-VL_EUL(1))] >> VL_BITBIT_E((nbits)-VL_EUL(1)))
#define VL_SIGNONES_E(nbits, lhs) (-(VL_SIGN_E(nbits, lhs)))

// Sign bit extended up to MSB, doesn't include unsigned portion
// Optimization bug in GCC 3.3 returns different bitmasks to later states for
static inline IData VL_EXTENDSIGN_I(int lbits, IData lhs) VL_PURE {
    return (-((lhs) & (VL_UL(1) << (lbits - 1))));
}
static inline QData VL_EXTENDSIGN_Q(int lbits, QData lhs) VL_PURE {
    return (-((lhs) & (1ULL << (lbits - 1))));
}

// Debugging prints
extern void _vl_debug_print_w(int lbits, WDataInP iwp);

//=========================================================================
// Pli macros

extern int VL_TIME_STR_CONVERT(const char* strp) VL_PURE;

// These are deprecated and used only to establish the default precision/units.
// Use Verilator timescale-override for better control.
// clang-format off
#ifndef VL_TIME_PRECISION
# ifdef VL_TIME_PRECISION_STR
#  define VL_TIME_PRECISION VL_TIME_STR_CONVERT(VL_STRINGIFY(VL_TIME_PRECISION_STR))
# else
#  define VL_TIME_PRECISION (-12)  ///< Timescale default units if not in Verilog - picoseconds
# endif
#endif
#ifndef VL_TIME_UNIT
# ifdef VL_TIME_UNIT_STR
#  define VL_TIME_UNIT VL_TIME_STR_CONVERT(VL_STRINGIFY(VL_TIME_PRECISION_STR))
# else
#  define VL_TIME_UNIT (-12)  ///< Timescale default units if not in Verilog - picoseconds
# endif
#endif

#if defined(SYSTEMC_VERSION)
/// Return current simulation time
// Already defined: extern sc_time sc_time_stamp();
inline vluint64_t vl_time_stamp64() { return sc_time_stamp().value(); }
#else  // Non-SystemC
# if !defined(VL_TIME_CONTEXT) && !defined(VL_NO_LEGACY)
#  ifdef VL_TIME_STAMP64
// vl_time_stamp64() may be optionally defined by the user to return time.
// On MSVC++ weak symbols are not supported so must be declared, or define
// VL_TIME_CONTEXT.
extern vluint64_t vl_time_stamp64() VL_ATTR_WEAK;
#  else
// sc_time_stamp() may be optionally defined by the user to return time.
// On MSVC++ weak symbols are not supported so must be declared, or define
// VL_TIME_CONTEXT.
extern double sc_time_stamp() VL_ATTR_WEAK;  // Verilator 4.032 and newer
inline vluint64_t vl_time_stamp64() {
    // clang9.0.1 requires & although we really do want the weak symbol value
    return VL_LIKELY(&sc_time_stamp) ? static_cast<vluint64_t>(sc_time_stamp()) : 0;
}
#  endif
# endif
#endif

inline vluint64_t VerilatedContext::time() const VL_MT_SAFE {
    // When using non-default context, fastest path is return time
    if (VL_LIKELY(m_s.m_time)) return m_s.m_time;
#if defined(SYSTEMC_VERSION) || (!defined(VL_TIME_CONTEXT) && !defined(VL_NO_LEGACY))
    // Zero time could mean really at zero, or using callback
    // clang9.0.1 requires & although we really do want the weak symbol value
    if (VL_LIKELY(&vl_time_stamp64)) {  // else is weak symbol that is not defined
        return vl_time_stamp64();
    }
#endif
    return 0;
}

#define VL_TIME_Q() (Verilated::threadContextp()->time())
#define VL_TIME_D() (static_cast<double>(VL_TIME_Q()))

// Time scaled from 1-per-precision into a module's time units ("Unit"-ed, not "United")
// Optimized assuming scale is always constant.
// Can't use multiply in Q flavor, as might lose precision
#define VL_TIME_UNITED_Q(scale) (VL_TIME_Q() / static_cast<QData>(scale))
#define VL_TIME_UNITED_D(scale) (VL_TIME_D() / static_cast<double>(scale))

// Return time precision as multiplier of time units
double vl_time_multiplier(int scale) VL_PURE;
// Return power of 10. e.g. returns 100 if n==2
vluint64_t vl_time_pow10(int n) VL_PURE;

#ifdef VL_DEBUG
/// Evaluate statement if Verilated::debug() enabled
# define VL_DEBUG_IF(stmt) \
    do { \
        if (VL_UNLIKELY(Verilated::debug())) {stmt} \
    } while (false)
#else
// We intentionally do not compile the stmt to improve compile speed
# define VL_DEBUG_IF(stmt) do {} while (false)
#endif

// clang-format on

//=========================================================================
// Functional macros/routines
// These all take the form
//      VL_func_IW(bits, bits, op, op)
//      VL_func_WW(bits, bits, out, op, op)
// The I/W indicates if it's a integer or wide for the output and each operand.
// The bits indicate the bit width of the output and each operand.
// If wide output, a temporary storage location is specified.

//===================================================================
// SETTING OPERATORS

// Output clean
// EMIT_RULE: VL_CLEAN:  oclean=clean; obits=lbits;
#define VL_CLEAN_II(obits, lbits, lhs) ((lhs)&VL_MASK_I(obits))
#define VL_CLEAN_QQ(obits, lbits, lhs) ((lhs)&VL_MASK_Q(obits))

// EMIT_RULE: VL_ASSIGNCLEAN:  oclean=clean; obits==lbits;
#define VL_ASSIGNCLEAN_W(obits, owp, lwp) VL_CLEAN_WW((obits), (obits), (owp), (lwp))
static inline WDataOutP _vl_clean_inplace_w(int obits, WDataOutP owp) VL_MT_SAFE {
    int words = VL_WORDS_I(obits);
    owp[words - 1] &= VL_MASK_E(obits);
    return owp;
}
static inline WDataOutP VL_CLEAN_WW(int obits, int, WDataOutP owp, WDataInP lwp) VL_MT_SAFE {
    int words = VL_WORDS_I(obits);
    for (int i = 0; (i < (words - 1)); ++i) owp[i] = lwp[i];
    owp[words - 1] = lwp[words - 1] & VL_MASK_E(obits);
    return owp;
}
static inline WDataOutP VL_ZERO_W(int obits, WDataOutP owp) VL_MT_SAFE {
    int words = VL_WORDS_I(obits);
    for (int i = 0; i < words; ++i) owp[i] = 0;
    return owp;
}
static inline WDataOutP VL_ALLONES_W(int obits, WDataOutP owp) VL_MT_SAFE {
    int words = VL_WORDS_I(obits);
    for (int i = 0; i < (words - 1); ++i) owp[i] = ~VL_EUL(0);
    owp[words - 1] = VL_MASK_E(obits);
    return owp;
}

// EMIT_RULE: VL_ASSIGN:  oclean=rclean; obits==lbits;
// For now, we always have a clean rhs.
// Note: If a ASSIGN isn't clean, use VL_ASSIGNCLEAN instead to do the same thing.
static inline WDataOutP VL_ASSIGN_W(int obits, WDataOutP owp, WDataInP lwp) VL_MT_SAFE {
    int words = VL_WORDS_I(obits);
    for (int i = 0; i < words; ++i) owp[i] = lwp[i];
    return owp;
}

// EMIT_RULE: VL_ASSIGNBIT:  rclean=clean;
static inline void VL_ASSIGNBIT_II(int, int bit, CData& lhsr, IData rhs) VL_PURE {
    lhsr = ((lhsr & ~(VL_UL(1) << VL_BITBIT_I(bit))) | (rhs << VL_BITBIT_I(bit)));
}
static inline void VL_ASSIGNBIT_II(int, int bit, SData& lhsr, IData rhs) VL_PURE {
    lhsr = ((lhsr & ~(VL_UL(1) << VL_BITBIT_I(bit))) | (rhs << VL_BITBIT_I(bit)));
}
static inline void VL_ASSIGNBIT_II(int, int bit, IData& lhsr, IData rhs) VL_PURE {
    lhsr = ((lhsr & ~(VL_UL(1) << VL_BITBIT_I(bit))) | (rhs << VL_BITBIT_I(bit)));
}
static inline void VL_ASSIGNBIT_QI(int, int bit, QData& lhsr, QData rhs) VL_PURE {
    lhsr = ((lhsr & ~(1ULL << VL_BITBIT_Q(bit))) | (static_cast<QData>(rhs) << VL_BITBIT_Q(bit)));
}
static inline void VL_ASSIGNBIT_WI(int, int bit, WDataOutP owp, IData rhs) VL_MT_SAFE {
    EData orig = owp[VL_BITWORD_E(bit)];
    owp[VL_BITWORD_E(bit)] = ((orig & ~(VL_EUL(1) << VL_BITBIT_E(bit)))
                              | (static_cast<EData>(rhs) << VL_BITBIT_E(bit)));
}
// Alternative form that is an instruction faster when rhs is constant one.
static inline void VL_ASSIGNBIT_IO(int, int bit, CData& lhsr, IData) VL_PURE {
    lhsr = (lhsr | (VL_UL(1) << VL_BITBIT_I(bit)));
}
static inline void VL_ASSIGNBIT_IO(int, int bit, SData& lhsr, IData) VL_PURE {
    lhsr = (lhsr | (VL_UL(1) << VL_BITBIT_I(bit)));
}
static inline void VL_ASSIGNBIT_IO(int, int bit, IData& lhsr, IData) VL_PURE {
    lhsr = (lhsr | (VL_UL(1) << VL_BITBIT_I(bit)));
}
static inline void VL_ASSIGNBIT_QO(int, int bit, QData& lhsr, IData) VL_PURE {
    lhsr = (lhsr | (1ULL << VL_BITBIT_Q(bit)));
}
static inline void VL_ASSIGNBIT_WO(int, int bit, WDataOutP owp, IData) VL_MT_SAFE {
    EData orig = owp[VL_BITWORD_E(bit)];
    owp[VL_BITWORD_E(bit)] = (orig | (VL_EUL(1) << VL_BITBIT_E(bit)));
}

//===================================================================
// SYSTEMC OPERATORS
// Copying verilog format to systemc integers and bit vectors.
// Get a SystemC variable

#define VL_ASSIGN_ISI(obits, vvar, svar) \
    { (vvar) = VL_CLEAN_II((obits), (obits), (svar).read()); }
#define VL_ASSIGN_QSQ(obits, vvar, svar) \
    { (vvar) = VL_CLEAN_QQ((obits), (obits), (svar).read()); }

#define VL_ASSIGN_ISW(obits, od, svar) \
    { (od) = ((svar).read().get_word(0)) & VL_MASK_I(obits); }
#define VL_ASSIGN_QSW(obits, od, svar) \
    { \
        (od) = ((static_cast<QData>((svar).read().get_word(1))) << VL_IDATASIZE \
                | (svar).read().get_word(0)) \
               & VL_MASK_Q(obits); \
    }
#define VL_ASSIGN_WSW(obits, owp, svar) \
    { \
        int words = VL_WORDS_I(obits); \
        for (int i = 0; i < words; ++i) (owp)[i] = (svar).read().get_word(i); \
        (owp)[words - 1] &= VL_MASK_E(obits); \
    }

#define VL_ASSIGN_ISU(obits, vvar, svar) \
    { (vvar) = VL_CLEAN_II((obits), (obits), (svar).read().to_uint()); }
#define VL_ASSIGN_QSU(obits, vvar, svar) \
    { (vvar) = VL_CLEAN_QQ((obits), (obits), (svar).read().to_uint64()); }
#define VL_ASSIGN_WSB(obits, owp, svar) \
    { \
        int words = VL_WORDS_I(obits); \
        sc_biguint<(obits)> _butemp = (svar).read(); \
        for (int i = 0; i < words; ++i) { \
            int msb = ((i + 1) * VL_IDATASIZE) - 1; \
            msb = (msb >= (obits)) ? ((obits)-1) : msb; \
            (owp)[i] = _butemp.range(msb, i * VL_IDATASIZE).to_uint(); \
        } \
        (owp)[words - 1] &= VL_MASK_E(obits); \
    }

// Copying verilog format from systemc integers and bit vectors.
// Set a SystemC variable

#define VL_ASSIGN_SII(obits, svar, vvar) \
    { (svar).write(vvar); }
#define VL_ASSIGN_SQQ(obits, svar, vvar) \
    { (svar).write(vvar); }

#define VL_ASSIGN_SWI(obits, svar, rd) \
    { \
        sc_bv<(obits)> _bvtemp; \
        _bvtemp.set_word(0, (rd)); \
        (svar).write(_bvtemp); \
    }
#define VL_ASSIGN_SWQ(obits, svar, rd) \
    { \
        sc_bv<(obits)> _bvtemp; \
        _bvtemp.set_word(0, static_cast<IData>(rd)); \
        _bvtemp.set_word(1, static_cast<IData>((rd) >> VL_IDATASIZE)); \
        (svar).write(_bvtemp); \
    }
#define VL_ASSIGN_SWW(obits, svar, rwp) \
    { \
        sc_bv<(obits)> _bvtemp; \
        for (int i = 0; i < VL_WORDS_I(obits); ++i) _bvtemp.set_word(i, (rwp)[i]); \
        (svar).write(_bvtemp); \
    }

#define VL_ASSIGN_SUI(obits, svar, rd) \
    { (svar).write(rd); }
#define VL_ASSIGN_SUQ(obits, svar, rd) \
    { (svar).write(rd); }
#define VL_ASSIGN_SBI(obits, svar, rd) \
    { (svar).write(rd); }
#define VL_ASSIGN_SBQ(obits, svar, rd) \
    { (svar).write(rd); }
#define VL_ASSIGN_SBW(obits, svar, rwp) \
    { \
        sc_biguint<(obits)> _butemp; \
        for (int i = 0; i < VL_WORDS_I(obits); ++i) { \
            int msb = ((i + 1) * VL_IDATASIZE) - 1; \
            msb = (msb >= (obits)) ? ((obits)-1) : msb; \
            _butemp.range(msb, i* VL_IDATASIZE) = (rwp)[i]; \
        } \
        (svar).write(_butemp); \
    }

//===================================================================
// Extending sizes

// CAREFUL, we're width changing, so obits!=lbits

// Right must be clean because otherwise size increase would pick up bad bits
// EMIT_RULE: VL_EXTEND:  oclean=clean; rclean==clean;
#define VL_EXTEND_II(obits, lbits, lhs) ((lhs))
#define VL_EXTEND_QI(obits, lbits, lhs) (static_cast<QData>(lhs))
#define VL_EXTEND_QQ(obits, lbits, lhs) ((lhs))

static inline WDataOutP VL_EXTEND_WI(int obits, int, WDataOutP owp, IData ld) VL_MT_SAFE {
    // Note for extracts that obits != lbits
    owp[0] = ld;
    for (int i = 1; i < VL_WORDS_I(obits); ++i) owp[i] = 0;
    return owp;
}
static inline WDataOutP VL_EXTEND_WQ(int obits, int, WDataOutP owp, QData ld) VL_MT_SAFE {
    VL_SET_WQ(owp, ld);
    for (int i = VL_WQ_WORDS_E; i < VL_WORDS_I(obits); ++i) owp[i] = 0;
    return owp;
}
static inline WDataOutP VL_EXTEND_WW(int obits, int lbits, WDataOutP owp,
                                     WDataInP lwp) VL_MT_SAFE {
    for (int i = 0; i < VL_WORDS_I(lbits); ++i) owp[i] = lwp[i];
    for (int i = VL_WORDS_I(lbits); i < VL_WORDS_I(obits); ++i) owp[i] = 0;
    return owp;
}

// EMIT_RULE: VL_EXTENDS:  oclean=*dirty*; obits=lbits;
// Sign extension; output dirty
static inline IData VL_EXTENDS_II(int, int lbits, IData lhs) VL_PURE {
    return VL_EXTENDSIGN_I(lbits, lhs) | lhs;
}
static inline QData VL_EXTENDS_QI(int, int lbits, QData lhs /*Q_as_need_extended*/) VL_PURE {
    return VL_EXTENDSIGN_Q(lbits, lhs) | lhs;
}
static inline QData VL_EXTENDS_QQ(int, int lbits, QData lhs) VL_PURE {
    return VL_EXTENDSIGN_Q(lbits, lhs) | lhs;
}

static inline WDataOutP VL_EXTENDS_WI(int obits, int lbits, WDataOutP owp, IData ld) VL_MT_SAFE {
    EData sign = VL_SIGNONES_E(lbits, static_cast<EData>(ld));
    owp[0] = ld | (sign & ~VL_MASK_E(lbits));
    for (int i = 1; i < VL_WORDS_I(obits); ++i) owp[i] = sign;
    return owp;
}
static inline WDataOutP VL_EXTENDS_WQ(int obits, int lbits, WDataOutP owp, QData ld) VL_MT_SAFE {
    VL_SET_WQ(owp, ld);
    EData sign = VL_SIGNONES_E(lbits, owp[1]);
    owp[1] |= sign & ~VL_MASK_E(lbits);
    for (int i = VL_WQ_WORDS_E; i < VL_WORDS_I(obits); ++i) owp[i] = sign;
    return owp;
}
static inline WDataOutP VL_EXTENDS_WW(int obits, int lbits, WDataOutP owp,
                                      WDataInP lwp) VL_MT_SAFE {
    for (int i = 0; i < VL_WORDS_I(lbits) - 1; ++i) owp[i] = lwp[i];
    int lmsw = VL_WORDS_I(lbits) - 1;
    EData sign = VL_SIGNONES_E(lbits, lwp[lmsw]);
    owp[lmsw] = lwp[lmsw] | (sign & ~VL_MASK_E(lbits));
    for (int i = VL_WORDS_I(lbits); i < VL_WORDS_I(obits); ++i) owp[i] = sign;
    return owp;
}

//===================================================================
// REDUCTION OPERATORS

// EMIT_RULE: VL_REDAND:  oclean=clean; lclean==clean; obits=1;
#define VL_REDAND_II(obits, lbits, lhs) ((lhs) == VL_MASK_I(lbits))
#define VL_REDAND_IQ(obits, lbits, lhs) ((lhs) == VL_MASK_Q(lbits))
static inline IData VL_REDAND_IW(int, int lbits, WDataInP lwp) VL_MT_SAFE {
    int words = VL_WORDS_I(lbits);
    EData combine = lwp[0];
    for (int i = 1; i < words - 1; ++i) combine &= lwp[i];
    combine &= ~VL_MASK_E(lbits) | lwp[words - 1];
    return ((~combine) == 0);
}

// EMIT_RULE: VL_REDOR:  oclean=clean; lclean==clean; obits=1;
#define VL_REDOR_I(lhs) ((lhs) != 0)
#define VL_REDOR_Q(lhs) ((lhs) != 0)
static inline IData VL_REDOR_W(int words, WDataInP lwp) VL_MT_SAFE {
    EData equal = 0;
    for (int i = 0; i < words; ++i) equal |= lwp[i];
    return (equal != 0);
}

// EMIT_RULE: VL_REDXOR:  oclean=dirty; obits=1;
static inline IData VL_REDXOR_2(IData r) VL_PURE {
    // Experiments show VL_REDXOR_2 is faster than __builtin_parityl
    r = (r ^ (r >> 1));
    return r;
}
static inline IData VL_REDXOR_4(IData r) VL_PURE {
#if defined(__GNUC__) && (__GNUC__ >= 4) && !defined(VL_NO_BUILTINS)
    return __builtin_parityl(r);
#else
    r = (r ^ (r >> 1));
    r = (r ^ (r >> 2));
    return r;
#endif
}
static inline IData VL_REDXOR_8(IData r) VL_PURE {
#if defined(__GNUC__) && (__GNUC__ >= 4) && !defined(VL_NO_BUILTINS)
    return __builtin_parityl(r);
#else
    r = (r ^ (r >> 1));
    r = (r ^ (r >> 2));
    r = (r ^ (r >> 4));
    return r;
#endif
}
static inline IData VL_REDXOR_16(IData r) VL_PURE {
#if defined(__GNUC__) && (__GNUC__ >= 4) && !defined(VL_NO_BUILTINS)
    return __builtin_parityl(r);
#else
    r = (r ^ (r >> 1));
    r = (r ^ (r >> 2));
    r = (r ^ (r >> 4));
    r = (r ^ (r >> 8));
    return r;
#endif
}
static inline IData VL_REDXOR_32(IData r) VL_PURE {
#if defined(__GNUC__) && (__GNUC__ >= 4) && !defined(VL_NO_BUILTINS)
    return __builtin_parityl(r);
#else
    r = (r ^ (r >> 1));
    r = (r ^ (r >> 2));
    r = (r ^ (r >> 4));
    r = (r ^ (r >> 8));
    r = (r ^ (r >> 16));
    return r;
#endif
}
static inline IData VL_REDXOR_64(QData r) VL_PURE {
#if defined(__GNUC__) && (__GNUC__ >= 4) && !defined(VL_NO_BUILTINS)
    return __builtin_parityll(r);
#else
    r = (r ^ (r >> 1));
    r = (r ^ (r >> 2));
    r = (r ^ (r >> 4));
    r = (r ^ (r >> 8));
    r = (r ^ (r >> 16));
    r = (r ^ (r >> 32));
    return static_cast<IData>(r);
#endif
}
static inline IData VL_REDXOR_W(int words, WDataInP lwp) VL_MT_SAFE {
    EData r = lwp[0];
    for (int i = 1; i < words; ++i) r ^= lwp[i];
    return VL_REDXOR_32(r);
}

// EMIT_RULE: VL_COUNTONES_II:  oclean = false; lhs clean
static inline IData VL_COUNTONES_I(IData lhs) VL_PURE {
    // This is faster than __builtin_popcountl
    IData r = lhs - ((lhs >> 1) & 033333333333) - ((lhs >> 2) & 011111111111);
    r = (r + (r >> 3)) & 030707070707;
    r = (r + (r >> 6));
    r = (r + (r >> 12) + (r >> 24)) & 077;
    return r;
}
static inline IData VL_COUNTONES_Q(QData lhs) VL_PURE {
    return VL_COUNTONES_I(static_cast<IData>(lhs)) + VL_COUNTONES_I(static_cast<IData>(lhs >> 32));
}
#define VL_COUNTONES_E VL_COUNTONES_I
static inline IData VL_COUNTONES_W(int words, WDataInP lwp) VL_MT_SAFE {
    EData r = 0;
    for (int i = 0; i < words; ++i) r += VL_COUNTONES_E(lwp[i]);
    return r;
}

// EMIT_RULE: VL_COUNTBITS_II:  oclean = false; lhs clean
static inline IData VL_COUNTBITS_I(int lbits, IData lhs, IData ctrl0, IData ctrl1,
                                   IData ctrl2) VL_PURE {
    int ctrlSum = (ctrl0 & 0x1) + (ctrl1 & 0x1) + (ctrl2 & 0x1);
    if (ctrlSum == 3) {
        return VL_COUNTONES_I(lhs);
    } else if (ctrlSum == 0) {
        IData mask = (lbits == 32) ? -1 : ((1 << lbits) - 1);
        return VL_COUNTONES_I(~lhs & mask);
    } else {
        return (lbits == 32) ? 32 : lbits;
    }
}
static inline IData VL_COUNTBITS_Q(int lbits, QData lhs, IData ctrl0, IData ctrl1,
                                   IData ctrl2) VL_PURE {
    return VL_COUNTBITS_I(32, static_cast<IData>(lhs), ctrl0, ctrl1, ctrl2)
           + VL_COUNTBITS_I(lbits - 32, static_cast<IData>(lhs >> 32), ctrl0, ctrl1, ctrl2);
}
#define VL_COUNTBITS_E VL_COUNTBITS_I
static inline IData VL_COUNTBITS_W(int lbits, int words, WDataInP lwp, IData ctrl0, IData ctrl1,
                                   IData ctrl2) VL_MT_SAFE {
    EData r = 0;
    IData wordLbits = 32;
    for (int i = 0; i < words; ++i) {
        if (i == words - 1) wordLbits = lbits % 32;
        r += VL_COUNTBITS_E(wordLbits, lwp[i], ctrl0, ctrl1, ctrl2);
    }
    return r;
}

static inline IData VL_ONEHOT_I(IData lhs) VL_PURE {
    return (((lhs & (lhs - 1)) == 0) & (lhs != 0));
}
static inline IData VL_ONEHOT_Q(QData lhs) VL_PURE {
    return (((lhs & (lhs - 1)) == 0) & (lhs != 0));
}
static inline IData VL_ONEHOT_W(int words, WDataInP lwp) VL_MT_SAFE {
    EData one = 0;
    for (int i = 0; (i < words); ++i) {
        if (lwp[i]) {
            if (one) return 0;
            one = 1;
            if (lwp[i] & (lwp[i] - 1)) return 0;
        }
    }
    return one;
}

static inline IData VL_ONEHOT0_I(IData lhs) VL_PURE { return ((lhs & (lhs - 1)) == 0); }
static inline IData VL_ONEHOT0_Q(QData lhs) VL_PURE { return ((lhs & (lhs - 1)) == 0); }
static inline IData VL_ONEHOT0_W(int words, WDataInP lwp) VL_MT_SAFE {
    bool one = false;
    for (int i = 0; (i < words); ++i) {
        if (lwp[i]) {
            if (one) return 0;
            one = true;
            if (lwp[i] & (lwp[i] - 1)) return 0;
        }
    }
    return 1;
}

static inline IData VL_CLOG2_I(IData lhs) VL_PURE {
    // There are faster algorithms, or fls GCC4 builtins, but rarely used
    if (VL_UNLIKELY(!lhs)) return 0;
    lhs--;
    int shifts = 0;
    for (; lhs != 0; ++shifts) lhs = lhs >> 1;
    return shifts;
}
static inline IData VL_CLOG2_Q(QData lhs) VL_PURE {
    if (VL_UNLIKELY(!lhs)) return 0;
    lhs--;
    int shifts = 0;
    for (; lhs != 0; ++shifts) lhs = lhs >> 1ULL;
    return shifts;
}
static inline IData VL_CLOG2_W(int words, WDataInP lwp) VL_MT_SAFE {
    EData adjust = (VL_COUNTONES_W(words, lwp) == 1) ? 0 : 1;
    for (int i = words - 1; i >= 0; --i) {
        if (VL_UNLIKELY(lwp[i])) {  // Shorter worst case if predict not taken
            for (int bit = VL_EDATASIZE - 1; bit >= 0; --bit) {
                if (VL_UNLIKELY(VL_BITISSET_E(lwp[i], bit))) {
                    return i * VL_EDATASIZE + bit + adjust;
                }
            }
            // Can't get here - one bit must be set
        }
    }
    return 0;
}

static inline IData VL_MOSTSETBITP1_W(int words, WDataInP lwp) VL_MT_SAFE {
    // MSB set bit plus one; similar to FLS.  0=value is zero
    for (int i = words - 1; i >= 0; --i) {
        if (VL_UNLIKELY(lwp[i])) {  // Shorter worst case if predict not taken
            for (int bit = VL_EDATASIZE - 1; bit >= 0; --bit) {
                if (VL_UNLIKELY(VL_BITISSET_E(lwp[i], bit))) return i * VL_EDATASIZE + bit + 1;
            }
            // Can't get here - one bit must be set
        }
    }
    return 0;
}

//===================================================================
// SIMPLE LOGICAL OPERATORS

// EMIT_RULE: VL_AND:  oclean=lclean||rclean; obits=lbits; lbits==rbits;
static inline WDataOutP VL_AND_W(int words, WDataOutP owp, WDataInP lwp, WDataInP rwp) VL_MT_SAFE {
    for (int i = 0; (i < words); ++i) owp[i] = (lwp[i] & rwp[i]);
    return owp;
}
// EMIT_RULE: VL_OR:   oclean=lclean&&rclean; obits=lbits; lbits==rbits;
static inline WDataOutP VL_OR_W(int words, WDataOutP owp, WDataInP lwp, WDataInP rwp) VL_MT_SAFE {
    for (int i = 0; (i < words); ++i) owp[i] = (lwp[i] | rwp[i]);
    return owp;
}
// EMIT_RULE: VL_CHANGEXOR:  oclean=1; obits=32; lbits==rbits;
static inline IData VL_CHANGEXOR_W(int words, WDataInP lwp, WDataInP rwp) VL_MT_SAFE {
    IData od = 0;
    for (int i = 0; (i < words); ++i) od |= (lwp[i] ^ rwp[i]);
    return od;
}
// EMIT_RULE: VL_XOR:  oclean=lclean&&rclean; obits=lbits; lbits==rbits;
static inline WDataOutP VL_XOR_W(int words, WDataOutP owp, WDataInP lwp, WDataInP rwp) VL_MT_SAFE {
    for (int i = 0; (i < words); ++i) owp[i] = (lwp[i] ^ rwp[i]);
    return owp;
}
// EMIT_RULE: VL_NOT:  oclean=dirty; obits=lbits;
static inline WDataOutP VL_NOT_W(int words, WDataOutP owp, WDataInP lwp) VL_MT_SAFE {
    for (int i = 0; i < words; ++i) owp[i] = ~(lwp[i]);
    return owp;
}

//=========================================================================
// Logical comparisons

// EMIT_RULE: VL_EQ:  oclean=clean; lclean==clean; rclean==clean; obits=1; lbits==rbits;
// EMIT_RULE: VL_NEQ: oclean=clean; lclean==clean; rclean==clean; obits=1; lbits==rbits;
// EMIT_RULE: VL_LT:  oclean=clean; lclean==clean; rclean==clean; obits=1; lbits==rbits;
// EMIT_RULE: VL_GT:  oclean=clean; lclean==clean; rclean==clean; obits=1; lbits==rbits;
// EMIT_RULE: VL_GTE: oclean=clean; lclean==clean; rclean==clean; obits=1; lbits==rbits;
// EMIT_RULE: VL_LTE: oclean=clean; lclean==clean; rclean==clean; obits=1; lbits==rbits;
#define VL_NEQ_W(words, lwp, rwp) (!VL_EQ_W(words, lwp, rwp))
#define VL_LT_W(words, lwp, rwp) (_vl_cmp_w(words, lwp, rwp) < 0)
#define VL_LTE_W(words, lwp, rwp) (_vl_cmp_w(words, lwp, rwp) <= 0)
#define VL_GT_W(words, lwp, rwp) (_vl_cmp_w(words, lwp, rwp) > 0)
#define VL_GTE_W(words, lwp, rwp) (_vl_cmp_w(words, lwp, rwp) >= 0)

// Output clean, <lhs> AND <rhs> MUST BE CLEAN
static inline IData VL_EQ_W(int words, WDataInP lwp, WDataInP rwp) VL_MT_SAFE {
    EData nequal = 0;
    for (int i = 0; (i < words); ++i) nequal |= (lwp[i] ^ rwp[i]);
    return (nequal == 0);
}

// Internal usage
static inline int _vl_cmp_w(int words, WDataInP lwp, WDataInP rwp) VL_MT_SAFE {
    for (int i = words - 1; i >= 0; --i) {
        if (lwp[i] > rwp[i]) return 1;
        if (lwp[i] < rwp[i]) return -1;
    }
    return 0;  // ==
}

#define VL_LTS_IWW(obits, lbits, rbbits, lwp, rwp) (_vl_cmps_w(lbits, lwp, rwp) < 0)
#define VL_LTES_IWW(obits, lbits, rbits, lwp, rwp) (_vl_cmps_w(lbits, lwp, rwp) <= 0)
#define VL_GTS_IWW(obits, lbits, rbits, lwp, rwp) (_vl_cmps_w(lbits, lwp, rwp) > 0)
#define VL_GTES_IWW(obits, lbits, rbits, lwp, rwp) (_vl_cmps_w(lbits, lwp, rwp) >= 0)

static inline IData VL_GTS_III(int, int lbits, int, IData lhs, IData rhs) VL_PURE {
    // For lbits==32, this becomes just a single instruction, otherwise ~5.
    // GCC 3.3.4 sign extension bugs on AMD64 architecture force us to use quad logic
    vlsint64_t lhs_signed = VL_EXTENDS_QQ(64, lbits, lhs);  // Q for gcc
    vlsint64_t rhs_signed = VL_EXTENDS_QQ(64, lbits, rhs);  // Q for gcc
    return lhs_signed > rhs_signed;
}
static inline IData VL_GTS_IQQ(int, int lbits, int, QData lhs, QData rhs) VL_PURE {
    vlsint64_t lhs_signed = VL_EXTENDS_QQ(64, lbits, lhs);
    vlsint64_t rhs_signed = VL_EXTENDS_QQ(64, lbits, rhs);
    return lhs_signed > rhs_signed;
}

static inline IData VL_GTES_III(int, int lbits, int, IData lhs, IData rhs) VL_PURE {
    vlsint64_t lhs_signed = VL_EXTENDS_QQ(64, lbits, lhs);  // Q for gcc
    vlsint64_t rhs_signed = VL_EXTENDS_QQ(64, lbits, rhs);  // Q for gcc
    return lhs_signed >= rhs_signed;
}
static inline IData VL_GTES_IQQ(int, int lbits, int, QData lhs, QData rhs) VL_PURE {
    vlsint64_t lhs_signed = VL_EXTENDS_QQ(64, lbits, lhs);
    vlsint64_t rhs_signed = VL_EXTENDS_QQ(64, lbits, rhs);
    return lhs_signed >= rhs_signed;
}

static inline IData VL_LTS_III(int, int lbits, int, IData lhs, IData rhs) VL_PURE {
    vlsint64_t lhs_signed = VL_EXTENDS_QQ(64, lbits, lhs);  // Q for gcc
    vlsint64_t rhs_signed = VL_EXTENDS_QQ(64, lbits, rhs);  // Q for gcc
    return lhs_signed < rhs_signed;
}
static inline IData VL_LTS_IQQ(int, int lbits, int, QData lhs, QData rhs) VL_PURE {
    vlsint64_t lhs_signed = VL_EXTENDS_QQ(64, lbits, lhs);
    vlsint64_t rhs_signed = VL_EXTENDS_QQ(64, lbits, rhs);
    return lhs_signed < rhs_signed;
}

static inline IData VL_LTES_III(int, int lbits, int, IData lhs, IData rhs) VL_PURE {
    vlsint64_t lhs_signed = VL_EXTENDS_QQ(64, lbits, lhs);  // Q for gcc
    vlsint64_t rhs_signed = VL_EXTENDS_QQ(64, lbits, rhs);  // Q for gcc
    return lhs_signed <= rhs_signed;
}
static inline IData VL_LTES_IQQ(int, int lbits, int, QData lhs, QData rhs) VL_PURE {
    vlsint64_t lhs_signed = VL_EXTENDS_QQ(64, lbits, lhs);
    vlsint64_t rhs_signed = VL_EXTENDS_QQ(64, lbits, rhs);
    return lhs_signed <= rhs_signed;
}

static inline int _vl_cmps_w(int lbits, WDataInP lwp, WDataInP rwp) VL_MT_SAFE {
    int words = VL_WORDS_I(lbits);
    int i = words - 1;
    // We need to flip sense if negative comparison
    EData lsign = VL_SIGN_E(lbits, lwp[i]);
    EData rsign = VL_SIGN_E(lbits, rwp[i]);
    if (!lsign && rsign) return 1;  // + > -
    if (lsign && !rsign) return -1;  // - < +
    for (; i >= 0; --i) {
        if (lwp[i] > rwp[i]) return 1;
        if (lwp[i] < rwp[i]) return -1;
    }
    return 0;  // ==
}

//=========================================================================
// Math

// Output NOT clean
static inline WDataOutP VL_NEGATE_W(int words, WDataOutP owp, WDataInP lwp) VL_MT_SAFE {
    EData carry = 1;
    for (int i = 0; i < words; ++i) {
        owp[i] = ~lwp[i] + carry;
        carry = (owp[i] < ~lwp[i]);
    }
    return owp;
}
static void VL_NEGATE_INPLACE_W(int words, WDataOutP owp_lwp) VL_MT_SAFE {
    EData carry = 1;
    for (int i = 0; i < words; ++i) {
        EData word = ~owp_lwp[i] + carry;
        carry = (word < ~owp_lwp[i]);
        owp_lwp[i] = word;
    }
}

// EMIT_RULE: VL_MUL:    oclean=dirty; lclean==clean; rclean==clean;
// EMIT_RULE: VL_DIV:    oclean=dirty; lclean==clean; rclean==clean;
// EMIT_RULE: VL_MODDIV: oclean=dirty; lclean==clean; rclean==clean;
#define VL_DIV_III(lbits, lhs, rhs) (((rhs) == 0) ? 0 : (lhs) / (rhs))
#define VL_DIV_QQQ(lbits, lhs, rhs) (((rhs) == 0) ? 0 : (lhs) / (rhs))
#define VL_DIV_WWW(lbits, owp, lwp, rwp) (_vl_moddiv_w(lbits, owp, lwp, rwp, 0))
#define VL_MODDIV_III(lbits, lhs, rhs) (((rhs) == 0) ? 0 : (lhs) % (rhs))
#define VL_MODDIV_QQQ(lbits, lhs, rhs) (((rhs) == 0) ? 0 : (lhs) % (rhs))
#define VL_MODDIV_WWW(lbits, owp, lwp, rwp) (_vl_moddiv_w(lbits, owp, lwp, rwp, 1))

static inline WDataOutP VL_ADD_W(int words, WDataOutP owp, WDataInP lwp, WDataInP rwp) VL_MT_SAFE {
    QData carry = 0;
    for (int i = 0; i < words; ++i) {
        carry = carry + static_cast<QData>(lwp[i]) + static_cast<QData>(rwp[i]);
        owp[i] = (carry & 0xffffffffULL);
        carry = (carry >> 32ULL) & 0xffffffffULL;
    }
    // Last output word is dirty
    return owp;
}

static inline WDataOutP VL_SUB_W(int words, WDataOutP owp, WDataInP lwp, WDataInP rwp) VL_MT_SAFE {
    QData carry = 0;
    for (int i = 0; i < words; ++i) {
        carry = (carry + static_cast<QData>(lwp[i])
                 + static_cast<QData>(static_cast<IData>(~rwp[i])));
        if (i == 0) ++carry;  // Negation of rwp
        owp[i] = (carry & 0xffffffffULL);
        carry = (carry >> 32ULL) & 0xffffffffULL;
    }
    // Last output word is dirty
    return owp;
}

static inline WDataOutP VL_MUL_W(int words, WDataOutP owp, WDataInP lwp, WDataInP rwp) VL_MT_SAFE {
    for (int i = 0; i < words; ++i) owp[i] = 0;
    for (int lword = 0; lword < words; ++lword) {
        for (int rword = 0; rword < words; ++rword) {
            QData mul = static_cast<QData>(lwp[lword]) * static_cast<QData>(rwp[rword]);
            for (int qword = lword + rword; qword < words; ++qword) {
                mul += static_cast<QData>(owp[qword]);
                owp[qword] = (mul & 0xffffffffULL);
                mul = (mul >> 32ULL) & 0xffffffffULL;
            }
        }
    }
    // Last output word is dirty
    return owp;
}

static inline IData VL_MULS_III(int, int lbits, int, IData lhs, IData rhs) VL_PURE {
    vlsint32_t lhs_signed = VL_EXTENDS_II(32, lbits, lhs);
    vlsint32_t rhs_signed = VL_EXTENDS_II(32, lbits, rhs);
    return lhs_signed * rhs_signed;
}
static inline QData VL_MULS_QQQ(int, int lbits, int, QData lhs, QData rhs) VL_PURE {
    vlsint64_t lhs_signed = VL_EXTENDS_QQ(64, lbits, lhs);
    vlsint64_t rhs_signed = VL_EXTENDS_QQ(64, lbits, rhs);
    return lhs_signed * rhs_signed;
}

static inline WDataOutP VL_MULS_WWW(int, int lbits, int, WDataOutP owp, WDataInP lwp,
                                    WDataInP rwp) VL_MT_SAFE {
    int words = VL_WORDS_I(lbits);
    // cppcheck-suppress variableScope
    WData lwstore[VL_MULS_MAX_WORDS];  // Fixed size, as MSVC++ doesn't allow [words] here
    // cppcheck-suppress variableScope
    WData rwstore[VL_MULS_MAX_WORDS];
    WDataInP lwusp = lwp;
    WDataInP rwusp = rwp;
    EData lneg = VL_SIGN_E(lbits, lwp[words - 1]);
    if (lneg) {  // Negate lhs
        lwusp = lwstore;
        VL_NEGATE_W(words, lwstore, lwp);
        lwstore[words - 1] &= VL_MASK_E(lbits);  // Clean it
    }
    EData rneg = VL_SIGN_E(lbits, rwp[words - 1]);
    if (rneg) {  // Negate rhs
        rwusp = rwstore;
        VL_NEGATE_W(words, rwstore, rwp);
        rwstore[words - 1] &= VL_MASK_E(lbits);  // Clean it
    }
    VL_MUL_W(words, owp, lwusp, rwusp);
    owp[words - 1] &= VL_MASK_E(
        lbits);  // Clean.  Note it's ok for the multiply to overflow into the sign bit
    if ((lneg ^ rneg) & 1) {  // Negate output (not using NEGATE, as owp==lwp)
        QData carry = 0;
        for (int i = 0; i < words; ++i) {
            carry = carry + static_cast<QData>(static_cast<IData>(~owp[i]));
            if (i == 0) ++carry;  // Negation of temp2
            owp[i] = (carry & 0xffffffffULL);
            carry = (carry >> 32ULL) & 0xffffffffULL;
        }
        // Not needed: owp[words-1] |= 1<<VL_BITBIT_E(lbits-1);  // Set sign bit
    }
    // Last output word is dirty
    return owp;
}

static inline IData VL_DIVS_III(int lbits, IData lhs, IData rhs) VL_PURE {
    if (VL_UNLIKELY(rhs == 0)) return 0;
    // -MAX / -1 cannot be represented in twos complement, and will cause SIGFPE
    if (VL_UNLIKELY(lhs == 0x80000000 && rhs == 0xffffffff)) return 0;
    vlsint32_t lhs_signed = VL_EXTENDS_II(VL_IDATASIZE, lbits, lhs);
    vlsint32_t rhs_signed = VL_EXTENDS_II(VL_IDATASIZE, lbits, rhs);
    return lhs_signed / rhs_signed;
}
static inline QData VL_DIVS_QQQ(int lbits, QData lhs, QData rhs) VL_PURE {
    if (VL_UNLIKELY(rhs == 0)) return 0;
    // -MAX / -1 cannot be represented in twos complement, and will cause SIGFPE
    if (VL_UNLIKELY(lhs == 0x8000000000000000ULL && rhs == 0xffffffffffffffffULL)) return 0;
    vlsint64_t lhs_signed = VL_EXTENDS_QQ(VL_QUADSIZE, lbits, lhs);
    vlsint64_t rhs_signed = VL_EXTENDS_QQ(VL_QUADSIZE, lbits, rhs);
    return lhs_signed / rhs_signed;
}
static inline IData VL_MODDIVS_III(int lbits, IData lhs, IData rhs) VL_PURE {
    if (VL_UNLIKELY(rhs == 0)) return 0;
    if (VL_UNLIKELY(lhs == 0x80000000 && rhs == 0xffffffff)) return 0;
    vlsint32_t lhs_signed = VL_EXTENDS_II(VL_IDATASIZE, lbits, lhs);
    vlsint32_t rhs_signed = VL_EXTENDS_II(VL_IDATASIZE, lbits, rhs);
    return lhs_signed % rhs_signed;
}
static inline QData VL_MODDIVS_QQQ(int lbits, QData lhs, QData rhs) VL_PURE {
    if (VL_UNLIKELY(rhs == 0)) return 0;
    if (VL_UNLIKELY(lhs == 0x8000000000000000ULL && rhs == 0xffffffffffffffffULL)) return 0;
    vlsint64_t lhs_signed = VL_EXTENDS_QQ(VL_QUADSIZE, lbits, lhs);
    vlsint64_t rhs_signed = VL_EXTENDS_QQ(VL_QUADSIZE, lbits, rhs);
    return lhs_signed % rhs_signed;
}

static inline WDataOutP VL_DIVS_WWW(int lbits, WDataOutP owp, WDataInP lwp,
                                    WDataInP rwp) VL_MT_SAFE {
    int words = VL_WORDS_I(lbits);
    EData lsign = VL_SIGN_E(lbits, lwp[words - 1]);
    EData rsign = VL_SIGN_E(lbits, rwp[words - 1]);
    // cppcheck-suppress variableScope
    WData lwstore[VL_MULS_MAX_WORDS];  // Fixed size, as MSVC++ doesn't allow [words] here
    // cppcheck-suppress variableScope
    WData rwstore[VL_MULS_MAX_WORDS];
    WDataInP ltup = lwp;
    WDataInP rtup = rwp;
    if (lsign) ltup = _vl_clean_inplace_w(lbits, VL_NEGATE_W(VL_WORDS_I(lbits), lwstore, lwp));
    if (rsign) rtup = _vl_clean_inplace_w(lbits, VL_NEGATE_W(VL_WORDS_I(lbits), rwstore, rwp));
    if ((lsign && !rsign) || (!lsign && rsign)) {
        WData qNoSign[VL_MULS_MAX_WORDS];
        VL_DIV_WWW(lbits, qNoSign, ltup, rtup);
        _vl_clean_inplace_w(lbits, VL_NEGATE_W(VL_WORDS_I(lbits), owp, qNoSign));
        return owp;
    } else {
        return VL_DIV_WWW(lbits, owp, ltup, rtup);
    }
}
static inline WDataOutP VL_MODDIVS_WWW(int lbits, WDataOutP owp, WDataInP lwp,
                                       WDataInP rwp) VL_MT_SAFE {
    int words = VL_WORDS_I(lbits);
    EData lsign = VL_SIGN_E(lbits, lwp[words - 1]);
    EData rsign = VL_SIGN_E(lbits, rwp[words - 1]);
    // cppcheck-suppress variableScope
    WData lwstore[VL_MULS_MAX_WORDS];  // Fixed size, as MSVC++ doesn't allow [words] here
    // cppcheck-suppress variableScope
    WData rwstore[VL_MULS_MAX_WORDS];
    WDataInP ltup = lwp;
    WDataInP rtup = rwp;
    if (lsign) ltup = _vl_clean_inplace_w(lbits, VL_NEGATE_W(VL_WORDS_I(lbits), lwstore, lwp));
    if (rsign) rtup = _vl_clean_inplace_w(lbits, VL_NEGATE_W(VL_WORDS_I(lbits), rwstore, rwp));
    if (lsign) {  // Only dividend sign matters for modulus
        WData qNoSign[VL_MULS_MAX_WORDS];
        VL_MODDIV_WWW(lbits, qNoSign, ltup, rtup);
        _vl_clean_inplace_w(lbits, VL_NEGATE_W(VL_WORDS_I(lbits), owp, qNoSign));
        return owp;
    } else {
        return VL_MODDIV_WWW(lbits, owp, ltup, rtup);
    }
}

#define VL_POW_IIQ(obits, lbits, rbits, lhs, rhs) VL_POW_QQQ(obits, lbits, rbits, lhs, rhs)
#define VL_POW_IIW(obits, lbits, rbits, lhs, rwp) VL_POW_QQW(obits, lbits, rbits, lhs, rwp)
#define VL_POW_QQI(obits, lbits, rbits, lhs, rhs) VL_POW_QQQ(obits, lbits, rbits, lhs, rhs)
#define VL_POW_WWI(obits, lbits, rbits, owp, lwp, rhs) \
    VL_POW_WWQ(obits, lbits, rbits, owp, lwp, rhs)

static inline IData VL_POW_III(int, int, int rbits, IData lhs, IData rhs) VL_PURE {
    if (VL_UNLIKELY(rhs == 0)) return 1;
    if (VL_UNLIKELY(lhs == 0)) return 0;
    IData power = lhs;
    IData out = 1;
    for (int i = 0; i < rbits; ++i) {
        if (i > 0) power = power * power;
        if (rhs & (1ULL << i)) out *= power;
    }
    return out;
}
static inline QData VL_POW_QQQ(int, int, int rbits, QData lhs, QData rhs) VL_PURE {
    if (VL_UNLIKELY(rhs == 0)) return 1;
    if (VL_UNLIKELY(lhs == 0)) return 0;
    QData power = lhs;
    QData out = 1ULL;
    for (int i = 0; i < rbits; ++i) {
        if (i > 0) power = power * power;
        if (rhs & (1ULL << i)) out *= power;
    }
    return out;
}
WDataOutP VL_POW_WWW(int obits, int, int rbits, WDataOutP owp, WDataInP lwp, WDataInP rwp);
WDataOutP VL_POW_WWQ(int obits, int, int rbits, WDataOutP owp, WDataInP lwp, QData rhs);
QData VL_POW_QQW(int obits, int, int rbits, QData lhs, WDataInP rwp);

#define VL_POWSS_IIQ(obits, lbits, rbits, lhs, rhs, lsign, rsign) \
    VL_POWSS_QQQ(obits, lbits, rbits, lhs, rhs, lsign, rsign)
#define VL_POWSS_IIQ(obits, lbits, rbits, lhs, rhs, lsign, rsign) \
    VL_POWSS_QQQ(obits, lbits, rbits, lhs, rhs, lsign, rsign)
#define VL_POWSS_IIW(obits, lbits, rbits, lhs, rwp, lsign, rsign) \
    VL_POWSS_QQW(obits, lbits, rbits, lhs, rwp, lsign, rsign)
#define VL_POWSS_QQI(obits, lbits, rbits, lhs, rhs, lsign, rsign) \
    VL_POWSS_QQQ(obits, lbits, rbits, lhs, rhs, lsign, rsign)
#define VL_POWSS_WWI(obits, lbits, rbits, owp, lwp, rhs, lsign, rsign) \
    VL_POWSS_WWQ(obits, lbits, rbits, owp, lwp, rhs, lsign, rsign)

static inline IData VL_POWSS_III(int obits, int, int rbits, IData lhs, IData rhs, bool lsign,
                                 bool rsign) VL_MT_SAFE {
    if (VL_UNLIKELY(rhs == 0)) return 1;
    if (rsign && VL_SIGN_I(rbits, rhs)) {
        if (lhs == 0) {
            return 0;  // "X"
        } else if (lhs == 1) {
            return 1;
        } else if (lsign && lhs == VL_MASK_I(obits)) {  // -1
            if (rhs & 1) {
                return VL_MASK_I(obits);  // -1^odd=-1
            } else {
                return 1;  // -1^even=1
            }
        }
        return 0;
    }
    return VL_POW_III(obits, rbits, rbits, lhs, rhs);
}
static inline QData VL_POWSS_QQQ(int obits, int, int rbits, QData lhs, QData rhs, bool lsign,
                                 bool rsign) VL_MT_SAFE {
    if (VL_UNLIKELY(rhs == 0)) return 1;
    if (rsign && VL_SIGN_Q(rbits, rhs)) {
        if (lhs == 0) {
            return 0;  // "X"
        } else if (lhs == 1) {
            return 1;
        } else if (lsign && lhs == VL_MASK_Q(obits)) {  // -1
            if (rhs & 1) {
                return VL_MASK_Q(obits);  // -1^odd=-1
            } else {
                return 1;  // -1^even=1
            }
        }
        return 0;
    }
    return VL_POW_QQQ(obits, rbits, rbits, lhs, rhs);
}
WDataOutP VL_POWSS_WWW(int obits, int, int rbits, WDataOutP owp, WDataInP lwp, WDataInP rwp,
                       bool lsign, bool rsign);
WDataOutP VL_POWSS_WWQ(int obits, int, int rbits, WDataOutP owp, WDataInP lwp, QData rhs,
                       bool lsign, bool rsign);
QData VL_POWSS_QQW(int obits, int, int rbits, QData lhs, WDataInP rwp, bool lsign, bool rsign);

//===================================================================
// Concat/replication

// INTERNAL: Stuff LHS bit 0++ into OUTPUT at specified offset
// ld may be "dirty", output is clean
static inline void _vl_insert_II(int, CData& lhsr, IData ld, int hbit, int lbit,
                                 int rbits) VL_PURE {
    IData cleanmask = VL_MASK_I(rbits);
    IData insmask = (VL_MASK_I(hbit - lbit + 1)) << lbit;
    lhsr = (lhsr & ~insmask) | ((ld << lbit) & (insmask & cleanmask));
}
static inline void _vl_insert_II(int, SData& lhsr, IData ld, int hbit, int lbit,
                                 int rbits) VL_PURE {
    IData cleanmask = VL_MASK_I(rbits);
    IData insmask = (VL_MASK_I(hbit - lbit + 1)) << lbit;
    lhsr = (lhsr & ~insmask) | ((ld << lbit) & (insmask & cleanmask));
}
static inline void _vl_insert_II(int, IData& lhsr, IData ld, int hbit, int lbit,
                                 int rbits) VL_PURE {
    IData cleanmask = VL_MASK_I(rbits);
    IData insmask = (VL_MASK_I(hbit - lbit + 1)) << lbit;
    lhsr = (lhsr & ~insmask) | ((ld << lbit) & (insmask & cleanmask));
}
static inline void _vl_insert_QQ(int, QData& lhsr, QData ld, int hbit, int lbit,
                                 int rbits) VL_PURE {
    QData cleanmask = VL_MASK_Q(rbits);
    QData insmask = (VL_MASK_Q(hbit - lbit + 1)) << lbit;
    lhsr = (lhsr & ~insmask) | ((ld << lbit) & (insmask & cleanmask));
}
static inline void _vl_insert_WI(int, WDataOutP owp, IData ld, int hbit, int lbit,
                                 int rbits = 0) VL_MT_SAFE {
    int hoffset = VL_BITBIT_E(hbit);
    int loffset = VL_BITBIT_E(lbit);
    int roffset = VL_BITBIT_E(rbits);
    int hword = VL_BITWORD_E(hbit);
    int lword = VL_BITWORD_E(lbit);
    int rword = VL_BITWORD_E(rbits);
    EData cleanmask = hword == rword ? VL_MASK_E(roffset) : VL_MASK_E(0);

    if (hoffset == VL_SIZEBITS_E && loffset == 0) {
        // Fast and common case, word based insertion
        owp[VL_BITWORD_E(lbit)] = ld & cleanmask;
    } else {
        EData lde = static_cast<EData>(ld);
        if (hword == lword) {  // know < EData bits because above checks it
            // Assignment is contained within one word of destination
            EData insmask = (VL_MASK_E(hoffset - loffset + 1)) << loffset;
            owp[lword] = (owp[lword] & ~insmask) | ((lde << loffset) & (insmask & cleanmask));
        } else {
            // Assignment crosses a word boundary in destination
            EData hinsmask = (VL_MASK_E(hoffset - 0 + 1)) << 0;
            EData linsmask = (VL_MASK_E((VL_EDATASIZE - 1) - loffset + 1)) << loffset;
            int nbitsonright = VL_EDATASIZE - loffset;  // bits that end up in lword
            owp[lword] = (owp[lword] & ~linsmask) | ((lde << loffset) & linsmask);
            owp[hword]
                = (owp[hword] & ~hinsmask) | ((lde >> nbitsonright) & (hinsmask & cleanmask));
        }
    }
}

// INTERNAL: Stuff large LHS bit 0++ into OUTPUT at specified offset
// lwp may be "dirty"
static inline void _vl_insert_WW(int, WDataOutP owp, WDataInP lwp, int hbit, int lbit,
                                 int rbits = 0) VL_MT_SAFE {
    int hoffset = VL_BITBIT_E(hbit);
    int loffset = VL_BITBIT_E(lbit);
    int roffset = VL_BITBIT_E(rbits);
    int lword = VL_BITWORD_E(lbit);
    int hword = VL_BITWORD_E(hbit);
    int rword = VL_BITWORD_E(rbits);
    int words = VL_WORDS_I(hbit - lbit + 1);
    // Cleaning mask, only applied to top word of the assignment.  Is a no-op
    // if we don't assign to the top word of the destination.
    EData cleanmask = hword == rword ? VL_MASK_E(roffset) : VL_MASK_E(0);

    if (hoffset == VL_SIZEBITS_E && loffset == 0) {
        // Fast and common case, word based insertion
        for (int i = 0; i < (words - 1); ++i) owp[lword + i] = lwp[i];
        owp[hword] = lwp[words - 1] & cleanmask;
    } else if (loffset == 0) {
        // Non-32bit, but nicely aligned, so stuff all but the last word
        for (int i = 0; i < (words - 1); ++i) owp[lword + i] = lwp[i];
        // Know it's not a full word as above fast case handled it
        EData hinsmask = (VL_MASK_E(hoffset - 0 + 1));
        owp[hword] = (owp[hword] & ~hinsmask) | (lwp[words - 1] & (hinsmask & cleanmask));
    } else {
        EData hinsmask = (VL_MASK_E(hoffset - 0 + 1)) << 0;
        EData linsmask = (VL_MASK_E((VL_EDATASIZE - 1) - loffset + 1)) << loffset;
        int nbitsonright = VL_EDATASIZE - loffset;  // bits that end up in lword (know loffset!=0)
        // Middle words
        for (int i = 0; i < words; ++i) {
            {  // Lower word
                int oword = lword + i;
                EData d = lwp[i] << loffset;
                EData od = (owp[oword] & ~linsmask) | (d & linsmask);
                if (oword == hword) {
                    owp[oword] = (owp[oword] & ~hinsmask) | (od & (hinsmask & cleanmask));
                } else {
                    owp[oword] = od;
                }
            }
            {  // Upper word
                int oword = lword + i + 1;
                if (oword <= hword) {
                    EData d = lwp[i] >> nbitsonright;
                    EData od = (d & ~linsmask) | (owp[oword] & linsmask);
                    if (oword == hword) {
                        owp[oword] = (owp[oword] & ~hinsmask) | (od & (hinsmask & cleanmask));
                    } else {
                        owp[oword] = od;
                    }
                }
            }
        }
    }
}

static inline void _vl_insert_WQ(int obits, WDataOutP owp, QData ld, int hbit, int lbit,
                                 int rbits = 0) VL_MT_SAFE {
    WData lwp[VL_WQ_WORDS_E];
    VL_SET_WQ(lwp, ld);
    _vl_insert_WW(obits, owp, lwp, hbit, lbit, rbits);
}

// EMIT_RULE: VL_REPLICATE:  oclean=clean>width32, dirty<=width32; lclean=clean; rclean==clean;
// RHS MUST BE CLEAN CONSTANT.
#define VL_REPLICATE_IOI(obits, lbits, rbits, ld, rep) (-(ld))  // Iff lbits==1
#define VL_REPLICATE_QOI(obits, lbits, rbits, ld, rep) (-(static_cast<QData>(ld)))  // Iff lbits==1

static inline IData VL_REPLICATE_III(int, int lbits, int, IData ld, IData rep) VL_PURE {
    IData returndata = ld;
    for (unsigned i = 1; i < rep; ++i) {
        returndata = returndata << lbits;
        returndata |= ld;
    }
    return returndata;
}
static inline QData VL_REPLICATE_QII(int, int lbits, int, IData ld, IData rep) VL_PURE {
    QData returndata = ld;
    for (unsigned i = 1; i < rep; ++i) {
        returndata = returndata << lbits;
        returndata |= static_cast<QData>(ld);
    }
    return returndata;
}
static inline WDataOutP VL_REPLICATE_WII(int obits, int lbits, int, WDataOutP owp, IData ld,
                                         IData rep) VL_MT_SAFE {
    owp[0] = ld;
    for (unsigned i = 1; i < rep; ++i) {
        _vl_insert_WI(obits, owp, ld, i * lbits + lbits - 1, i * lbits);
    }
    return owp;
}
static inline WDataOutP VL_REPLICATE_WQI(int obits, int lbits, int, WDataOutP owp, QData ld,
                                         IData rep) VL_MT_SAFE {
    VL_SET_WQ(owp, ld);
    for (unsigned i = 1; i < rep; ++i) {
        _vl_insert_WQ(obits, owp, ld, i * lbits + lbits - 1, i * lbits);
    }
    return owp;
}
static inline WDataOutP VL_REPLICATE_WWI(int obits, int lbits, int, WDataOutP owp, WDataInP lwp,
                                         IData rep) VL_MT_SAFE {
    for (int i = 0; i < VL_WORDS_I(lbits); ++i) owp[i] = lwp[i];
    for (unsigned i = 1; i < rep; ++i) {
        _vl_insert_WW(obits, owp, lwp, i * lbits + lbits - 1, i * lbits);
    }
    return owp;
}

// Left stream operator. Output will always be clean. LHS and RHS must be clean.
// Special "fast" versions for slice sizes that are a power of 2. These use
// shifts and masks to execute faster than the slower for-loop approach where a
// subset of bits is copied in during each iteration.
static inline IData VL_STREAML_FAST_III(int, int lbits, int, IData ld, IData rd_log2) VL_PURE {
    // Pre-shift bits in most-significant slice:
    //
    // If lbits is not a multiple of the slice size (i.e., lbits % rd != 0),
    // then we end up with a "gap" in our reversed result. For example, if we
    // have a 5-bit Verlilog signal (lbits=5) in an 8-bit C data type:
    //
    //   ld = ---43210
    //
    // (where numbers are the Verilog signal bit numbers and '-' is an unused bit).
    // Executing the switch statement below with a slice size of two (rd=2,
    // rd_log2=1) produces:
    //
    //   ret = 1032-400
    //
    // Pre-shifting the bits in the most-significant slice allows us to avoid
    // this gap in the shuffled data:
    //
    //   ld_adjusted = --4-3210
    //   ret = 10324---
    IData ret = ld;
    if (rd_log2) {
        vluint32_t lbitsFloor = lbits & ~VL_MASK_I(rd_log2);  // max multiple of rd <= lbits
        vluint32_t lbitsRem = lbits - lbitsFloor;  // number of bits in most-sig slice (MSS)
        IData msbMask = VL_MASK_I(lbitsRem) << lbitsFloor;  // mask to sel only bits in MSS
        ret = (ret & ~msbMask) | ((ret & msbMask) << ((VL_UL(1) << rd_log2) - lbitsRem));
    }
    switch (rd_log2) {
    case 0: ret = ((ret >> 1) & VL_UL(0x55555555)) | ((ret & VL_UL(0x55555555)) << 1);  // FALLTHRU
    case 1: ret = ((ret >> 2) & VL_UL(0x33333333)) | ((ret & VL_UL(0x33333333)) << 2);  // FALLTHRU
    case 2: ret = ((ret >> 4) & VL_UL(0x0f0f0f0f)) | ((ret & VL_UL(0x0f0f0f0f)) << 4);  // FALLTHRU
    case 3: ret = ((ret >> 8) & VL_UL(0x00ff00ff)) | ((ret & VL_UL(0x00ff00ff)) << 8);  // FALLTHRU
    case 4: ret = ((ret >> 16) | (ret << 16));  // FALLTHRU
    default:;
    }
    return ret >> (VL_IDATASIZE - lbits);
}

static inline QData VL_STREAML_FAST_QQI(int, int lbits, int, QData ld, IData rd_log2) VL_PURE {
    // Pre-shift bits in most-significant slice (see comment in VL_STREAML_FAST_III)
    QData ret = ld;
    if (rd_log2) {
        vluint32_t lbitsFloor = lbits & ~VL_MASK_I(rd_log2);
        vluint32_t lbitsRem = lbits - lbitsFloor;
        QData msbMask = VL_MASK_Q(lbitsRem) << lbitsFloor;
        ret = (ret & ~msbMask) | ((ret & msbMask) << ((1ULL << rd_log2) - lbitsRem));
    }
    switch (rd_log2) {
    case 0:
        ret = (((ret >> 1) & 0x5555555555555555ULL)
               | ((ret & 0x5555555555555555ULL) << 1));  // FALLTHRU
    case 1:
        ret = (((ret >> 2) & 0x3333333333333333ULL)
               | ((ret & 0x3333333333333333ULL) << 2));  // FALLTHRU
    case 2:
        ret = (((ret >> 4) & 0x0f0f0f0f0f0f0f0fULL)
               | ((ret & 0x0f0f0f0f0f0f0f0fULL) << 4));  // FALLTHRU
    case 3:
        ret = (((ret >> 8) & 0x00ff00ff00ff00ffULL)
               | ((ret & 0x00ff00ff00ff00ffULL) << 8));  // FALLTHRU
    case 4:
        ret = (((ret >> 16) & 0x0000ffff0000ffffULL)
               | ((ret & 0x0000ffff0000ffffULL) << 16));  // FALLTHRU
    case 5: ret = ((ret >> 32) | (ret << 32));  // FALLTHRU
    default:;
    }
    return ret >> (VL_QUADSIZE - lbits);
}

// Regular "slow" streaming operators
static inline IData VL_STREAML_III(int, int lbits, int, IData ld, IData rd) VL_PURE {
    IData ret = 0;
    // Slice size should never exceed the lhs width
    IData mask = VL_MASK_I(rd);
    for (int istart = 0; istart < lbits; istart += rd) {
        int ostart = lbits - rd - istart;
        ostart = ostart > 0 ? ostart : 0;
        ret |= ((ld >> istart) & mask) << ostart;
    }
    return ret;
}

static inline QData VL_STREAML_QQI(int, int lbits, int, QData ld, IData rd) VL_PURE {
    QData ret = 0;
    // Slice size should never exceed the lhs width
    QData mask = VL_MASK_Q(rd);
    for (int istart = 0; istart < lbits; istart += rd) {
        int ostart = lbits - rd - istart;
        ostart = ostart > 0 ? ostart : 0;
        ret |= ((ld >> istart) & mask) << ostart;
    }
    return ret;
}

static inline WDataOutP VL_STREAML_WWI(int, int lbits, int, WDataOutP owp, WDataInP lwp,
                                       IData rd) VL_MT_SAFE {
    VL_ZERO_W(lbits, owp);
    // Slice size should never exceed the lhs width
    int ssize = (rd < static_cast<IData>(lbits)) ? rd : (static_cast<IData>(lbits));
    for (int istart = 0; istart < lbits; istart += rd) {
        int ostart = lbits - rd - istart;
        ostart = ostart > 0 ? ostart : 0;
        for (int sbit = 0; sbit < ssize && sbit < lbits - istart; ++sbit) {
            // Extract a single bit from lwp and shift it to the correct
            // location for owp.
            EData bit = (VL_BITRSHIFT_W(lwp, (istart + sbit)) & 1) << VL_BITBIT_E(ostart + sbit);
            owp[VL_BITWORD_E(ostart + sbit)] |= bit;
        }
    }
    return owp;
}

// Because concats are common and wide, it's valuable to always have a clean output.
// Thus we specify inputs must be clean, so we don't need to clean the output.
// Note the bit shifts are always constants, so the adds in these constify out.
// Casts required, as args may be 8 bit entities, and need to shift to appropriate output size
#define VL_CONCAT_III(obits, lbits, rbits, ld, rd) \
    (static_cast<IData>(ld) << (rbits) | static_cast<IData>(rd))
#define VL_CONCAT_QII(obits, lbits, rbits, ld, rd) \
    (static_cast<QData>(ld) << (rbits) | static_cast<QData>(rd))
#define VL_CONCAT_QIQ(obits, lbits, rbits, ld, rd) \
    (static_cast<QData>(ld) << (rbits) | static_cast<QData>(rd))
#define VL_CONCAT_QQI(obits, lbits, rbits, ld, rd) \
    (static_cast<QData>(ld) << (rbits) | static_cast<QData>(rd))
#define VL_CONCAT_QQQ(obits, lbits, rbits, ld, rd) \
    (static_cast<QData>(ld) << (rbits) | static_cast<QData>(rd))

static inline WDataOutP VL_CONCAT_WII(int obits, int lbits, int rbits, WDataOutP owp, IData ld,
                                      IData rd) VL_MT_SAFE {
    owp[0] = rd;
    for (int i = 1; i < VL_WORDS_I(obits); ++i) owp[i] = 0;
    _vl_insert_WI(obits, owp, ld, rbits + lbits - 1, rbits);
    return owp;
}
static inline WDataOutP VL_CONCAT_WWI(int obits, int lbits, int rbits, WDataOutP owp, WDataInP lwp,
                                      IData rd) VL_MT_SAFE {
    owp[0] = rd;
    for (int i = 1; i < VL_WORDS_I(obits); ++i) owp[i] = 0;
    _vl_insert_WW(obits, owp, lwp, rbits + lbits - 1, rbits);
    return owp;
}
static inline WDataOutP VL_CONCAT_WIW(int obits, int lbits, int rbits, WDataOutP owp, IData ld,
                                      WDataInP rwp) VL_MT_SAFE {
    for (int i = 0; i < VL_WORDS_I(rbits); ++i) owp[i] = rwp[i];
    for (int i = VL_WORDS_I(rbits); i < VL_WORDS_I(obits); ++i) owp[i] = 0;
    _vl_insert_WI(obits, owp, ld, rbits + lbits - 1, rbits);
    return owp;
}
static inline WDataOutP VL_CONCAT_WIQ(int obits, int lbits, int rbits, WDataOutP owp, IData ld,
                                      QData rd) VL_MT_SAFE {
    VL_SET_WQ(owp, rd);
    for (int i = VL_WQ_WORDS_E; i < VL_WORDS_I(obits); ++i) owp[i] = 0;
    _vl_insert_WI(obits, owp, ld, rbits + lbits - 1, rbits);
    return owp;
}
static inline WDataOutP VL_CONCAT_WQI(int obits, int lbits, int rbits, WDataOutP owp, QData ld,
                                      IData rd) VL_MT_SAFE {
    owp[0] = rd;
    for (int i = 1; i < VL_WORDS_I(obits); ++i) owp[i] = 0;
    _vl_insert_WQ(obits, owp, ld, rbits + lbits - 1, rbits);
    return owp;
}
static inline WDataOutP VL_CONCAT_WQQ(int obits, int lbits, int rbits, WDataOutP owp, QData ld,
                                      QData rd) VL_MT_SAFE {
    VL_SET_WQ(owp, rd);
    for (int i = VL_WQ_WORDS_E; i < VL_WORDS_I(obits); ++i) owp[i] = 0;
    _vl_insert_WQ(obits, owp, ld, rbits + lbits - 1, rbits);
    return owp;
}
static inline WDataOutP VL_CONCAT_WWQ(int obits, int lbits, int rbits, WDataOutP owp, WDataInP lwp,
                                      QData rd) VL_MT_SAFE {
    VL_SET_WQ(owp, rd);
    for (int i = VL_WQ_WORDS_E; i < VL_WORDS_I(obits); ++i) owp[i] = 0;
    _vl_insert_WW(obits, owp, lwp, rbits + lbits - 1, rbits);
    return owp;
}
static inline WDataOutP VL_CONCAT_WQW(int obits, int lbits, int rbits, WDataOutP owp, QData ld,
                                      WDataInP rwp) VL_MT_SAFE {
    for (int i = 0; i < VL_WORDS_I(rbits); ++i) owp[i] = rwp[i];
    for (int i = VL_WORDS_I(rbits); i < VL_WORDS_I(obits); ++i) owp[i] = 0;
    _vl_insert_WQ(obits, owp, ld, rbits + lbits - 1, rbits);
    return owp;
}
static inline WDataOutP VL_CONCAT_WWW(int obits, int lbits, int rbits, WDataOutP owp, WDataInP lwp,
                                      WDataInP rwp) VL_MT_SAFE {
    for (int i = 0; i < VL_WORDS_I(rbits); ++i) owp[i] = rwp[i];
    for (int i = VL_WORDS_I(rbits); i < VL_WORDS_I(obits); ++i) owp[i] = 0;
    _vl_insert_WW(obits, owp, lwp, rbits + lbits - 1, rbits);
    return owp;
}

//===================================================================
// Shifts

// Static shift, used by internal functions
// The output is the same as the input - it overlaps!
static inline void _vl_shiftl_inplace_w(int obits, WDataOutP iowp,
                                        IData rd /*1 or 4*/) VL_MT_SAFE {
    int words = VL_WORDS_I(obits);
    EData linsmask = VL_MASK_E(rd);
    for (int i = words - 1; i >= 1; --i) {
        iowp[i]
            = ((iowp[i] << rd) & ~linsmask) | ((iowp[i - 1] >> (VL_EDATASIZE - rd)) & linsmask);
    }
    iowp[0] = ((iowp[0] << rd) & ~linsmask);
    iowp[VL_WORDS_I(obits) - 1] &= VL_MASK_E(obits);
}

// EMIT_RULE: VL_SHIFTL:  oclean=lclean; rclean==clean;
// Important: Unlike most other funcs, the shift might well be a computed
// expression.  Thus consider this when optimizing.  (And perhaps have 2 funcs?)
static inline WDataOutP VL_SHIFTL_WWI(int obits, int, int, WDataOutP owp, WDataInP lwp,
                                      IData rd) VL_MT_SAFE {
    int word_shift = VL_BITWORD_E(rd);
    int bit_shift = VL_BITBIT_E(rd);
    if (rd >= static_cast<IData>(obits)) {  // rd may be huge with MSB set
        for (int i = 0; i < VL_WORDS_I(obits); ++i) owp[i] = 0;
    } else if (bit_shift == 0) {  // Aligned word shift (<<0,<<32,<<64 etc)
        for (int i = 0; i < word_shift; ++i) owp[i] = 0;
        for (int i = word_shift; i < VL_WORDS_I(obits); ++i) owp[i] = lwp[i - word_shift];
    } else {
        for (int i = 0; i < VL_WORDS_I(obits); ++i) owp[i] = 0;
        _vl_insert_WW(obits, owp, lwp, obits - 1, rd);
    }
    return owp;
}
static inline WDataOutP VL_SHIFTL_WWW(int obits, int lbits, int rbits, WDataOutP owp, WDataInP lwp,
                                      WDataInP rwp) VL_MT_SAFE {
    for (int i = 1; i < VL_WORDS_I(rbits); ++i) {
        if (VL_UNLIKELY(rwp[i])) {  // Huge shift 1>>32 or more
            return VL_ZERO_W(obits, owp);
        }
    }
    return VL_SHIFTL_WWI(obits, lbits, 32, owp, lwp, rwp[0]);
}
static inline WDataOutP VL_SHIFTL_WWQ(int obits, int lbits, int rbits, WDataOutP owp, WDataInP lwp,
                                      QData rd) VL_MT_SAFE {
    WData rwp[VL_WQ_WORDS_E];
    VL_SET_WQ(rwp, rd);
    return VL_SHIFTL_WWW(obits, lbits, rbits, owp, lwp, rwp);
}
static inline IData VL_SHIFTL_IIW(int obits, int, int rbits, IData lhs, WDataInP rwp) VL_MT_SAFE {
    for (int i = 1; i < VL_WORDS_I(rbits); ++i) {
        if (VL_UNLIKELY(rwp[i])) {  // Huge shift 1>>32 or more
            return 0;
        }
    }
    return VL_CLEAN_II(obits, obits, lhs << rwp[0]);
}
static inline IData VL_SHIFTL_IIQ(int obits, int, int, IData lhs, QData rhs) VL_MT_SAFE {
    if (VL_UNLIKELY(rhs >= VL_IDATASIZE)) return 0;
    return VL_CLEAN_II(obits, obits, lhs << rhs);
}
static inline QData VL_SHIFTL_QQW(int obits, int, int rbits, QData lhs, WDataInP rwp) VL_MT_SAFE {
    for (int i = 1; i < VL_WORDS_I(rbits); ++i) {
        if (VL_UNLIKELY(rwp[i])) {  // Huge shift 1>>32 or more
            return 0;
        }
    }
    // Above checks rwp[1]==0 so not needed in below shift
    return VL_CLEAN_QQ(obits, obits, lhs << (static_cast<QData>(rwp[0])));
}
static inline QData VL_SHIFTL_QQQ(int obits, int, int, QData lhs, QData rhs) VL_MT_SAFE {
    if (VL_UNLIKELY(rhs >= VL_QUADSIZE)) return 0;
    return VL_CLEAN_QQ(obits, obits, lhs << rhs);
}

// EMIT_RULE: VL_SHIFTR:  oclean=lclean; rclean==clean;
// Important: Unlike most other funcs, the shift might well be a computed
// expression.  Thus consider this when optimizing.  (And perhaps have 2 funcs?)
static inline WDataOutP VL_SHIFTR_WWI(int obits, int, int, WDataOutP owp, WDataInP lwp,
                                      IData rd) VL_MT_SAFE {
    int word_shift = VL_BITWORD_E(rd);  // Maybe 0
    int bit_shift = VL_BITBIT_E(rd);
    if (rd >= static_cast<IData>(obits)) {  // rd may be huge with MSB set
        for (int i = 0; i < VL_WORDS_I(obits); ++i) owp[i] = 0;
    } else if (bit_shift == 0) {  // Aligned word shift (>>0,>>32,>>64 etc)
        int copy_words = (VL_WORDS_I(obits) - word_shift);
        for (int i = 0; i < copy_words; ++i) owp[i] = lwp[i + word_shift];
        for (int i = copy_words; i < VL_WORDS_I(obits); ++i) owp[i] = 0;
    } else {
        int loffset = rd & VL_SIZEBITS_E;
        int nbitsonright = VL_EDATASIZE - loffset;  // bits that end up in lword (know loffset!=0)
        // Middle words
        int words = VL_WORDS_I(obits - rd);
        for (int i = 0; i < words; ++i) {
            owp[i] = lwp[i + word_shift] >> loffset;
            int upperword = i + word_shift + 1;
            if (upperword < VL_WORDS_I(obits)) owp[i] |= lwp[upperword] << nbitsonright;
        }
        for (int i = words; i < VL_WORDS_I(obits); ++i) owp[i] = 0;
    }
    return owp;
}
static inline WDataOutP VL_SHIFTR_WWW(int obits, int lbits, int rbits, WDataOutP owp, WDataInP lwp,
                                      WDataInP rwp) VL_MT_SAFE {
    for (int i = 1; i < VL_WORDS_I(rbits); ++i) {
        if (VL_UNLIKELY(rwp[i])) {  // Huge shift 1>>32 or more
            return VL_ZERO_W(obits, owp);
        }
    }
    return VL_SHIFTR_WWI(obits, lbits, 32, owp, lwp, rwp[0]);
}
static inline WDataOutP VL_SHIFTR_WWQ(int obits, int lbits, int rbits, WDataOutP owp, WDataInP lwp,
                                      QData rd) VL_MT_SAFE {
    WData rwp[VL_WQ_WORDS_E];
    VL_SET_WQ(rwp, rd);
    return VL_SHIFTR_WWW(obits, lbits, rbits, owp, lwp, rwp);
}

static inline IData VL_SHIFTR_IIW(int obits, int, int rbits, IData lhs, WDataInP rwp) VL_MT_SAFE {
    for (int i = 1; i < VL_WORDS_I(rbits); ++i) {
        if (VL_UNLIKELY(rwp[i])) {  // Huge shift 1>>32 or more
            return 0;
        }
    }
    return VL_CLEAN_II(obits, obits, lhs >> rwp[0]);
}
static inline QData VL_SHIFTR_QQW(int obits, int, int rbits, QData lhs, WDataInP rwp) VL_MT_SAFE {
    for (int i = 1; i < VL_WORDS_I(rbits); ++i) {
        if (VL_UNLIKELY(rwp[i])) {  // Huge shift 1>>32 or more
            return 0;
        }
    }
    // Above checks rwp[1]==0 so not needed in below shift
    return VL_CLEAN_QQ(obits, obits, lhs >> (static_cast<QData>(rwp[0])));
}
static inline IData VL_SHIFTR_IIQ(int obits, int, int, IData lhs, QData rhs) VL_MT_SAFE {
    if (VL_UNLIKELY(rhs >= VL_IDATASIZE)) return 0;
    return VL_CLEAN_QQ(obits, obits, lhs >> rhs);
}
static inline QData VL_SHIFTR_QQQ(int obits, int, int, QData lhs, QData rhs) VL_MT_SAFE {
    if (VL_UNLIKELY(rhs >= VL_QUADSIZE)) return 0;
    return VL_CLEAN_QQ(obits, obits, lhs >> rhs);
}

// EMIT_RULE: VL_SHIFTRS:  oclean=false; lclean=clean, rclean==clean;
static inline IData VL_SHIFTRS_III(int obits, int lbits, int, IData lhs, IData rhs) VL_PURE {
    // Note the C standard does not specify the >> operator as a arithmetic shift!
    // IEEE says signed if output signed, but bit position from lbits;
    // must use lbits for sign; lbits might != obits,
    // an EXTEND(SHIFTRS(...)) can became a SHIFTRS(...) within same 32/64 bit word length
    IData sign = -(lhs >> (lbits - 1));  // ffff_ffff if negative
    IData signext = ~(VL_MASK_I(lbits) >> rhs);  // One with bits where we've shifted "past"
    return (lhs >> rhs) | (sign & VL_CLEAN_II(obits, obits, signext));
}
static inline QData VL_SHIFTRS_QQI(int obits, int lbits, int, QData lhs, IData rhs) VL_PURE {
    QData sign = -(lhs >> (lbits - 1));
    QData signext = ~(VL_MASK_Q(lbits) >> rhs);
    return (lhs >> rhs) | (sign & VL_CLEAN_QQ(obits, obits, signext));
}
static inline IData VL_SHIFTRS_IQI(int obits, int lbits, int rbits, QData lhs, IData rhs) VL_PURE {
    return static_cast<IData>(VL_SHIFTRS_QQI(obits, lbits, rbits, lhs, rhs));
}
static inline WDataOutP VL_SHIFTRS_WWI(int obits, int lbits, int, WDataOutP owp, WDataInP lwp,
                                       IData rd) VL_MT_SAFE {
    int word_shift = VL_BITWORD_E(rd);
    int bit_shift = VL_BITBIT_E(rd);
    int lmsw = VL_WORDS_I(obits) - 1;
    EData sign = VL_SIGNONES_E(lbits, lwp[lmsw]);
    if (rd >= static_cast<IData>(obits)) {  // Shifting past end, sign in all of lbits
        for (int i = 0; i <= lmsw; ++i) owp[i] = sign;
        owp[lmsw] &= VL_MASK_E(lbits);
    } else if (bit_shift == 0) {  // Aligned word shift (>>0,>>32,>>64 etc)
        int copy_words = (VL_WORDS_I(obits) - word_shift);
        for (int i = 0; i < copy_words; ++i) owp[i] = lwp[i + word_shift];
        if (copy_words >= 0) owp[copy_words - 1] |= ~VL_MASK_E(obits) & sign;
        for (int i = copy_words; i < VL_WORDS_I(obits); ++i) owp[i] = sign;
        owp[lmsw] &= VL_MASK_E(lbits);
    } else {
        int loffset = rd & VL_SIZEBITS_E;
        int nbitsonright = VL_EDATASIZE - loffset;  // bits that end up in lword (know loffset!=0)
        // Middle words
        int words = VL_WORDS_I(obits - rd);
        for (int i = 0; i < words; ++i) {
            owp[i] = lwp[i + word_shift] >> loffset;
            int upperword = i + word_shift + 1;
            if (upperword < VL_WORDS_I(obits)) owp[i] |= lwp[upperword] << nbitsonright;
        }
        if (words) owp[words - 1] |= sign & ~VL_MASK_E(obits - loffset);
        for (int i = words; i < VL_WORDS_I(obits); ++i) owp[i] = sign;
        owp[lmsw] &= VL_MASK_E(lbits);
    }
    return owp;
}
static inline WDataOutP VL_SHIFTRS_WWW(int obits, int lbits, int rbits, WDataOutP owp,
                                       WDataInP lwp, WDataInP rwp) VL_MT_SAFE {
    EData overshift = 0;  // Huge shift 1>>32 or more
    for (int i = 1; i < VL_WORDS_I(rbits); ++i) overshift |= rwp[i];
    if (VL_UNLIKELY(overshift || rwp[0] >= obits)) {
        int lmsw = VL_WORDS_I(obits) - 1;
        EData sign = VL_SIGNONES_E(lbits, lwp[lmsw]);
        for (int j = 0; j <= lmsw; ++j) owp[j] = sign;
        owp[lmsw] &= VL_MASK_E(lbits);
        return owp;
    }
    return VL_SHIFTRS_WWI(obits, lbits, 32, owp, lwp, rwp[0]);
}
static inline WDataOutP VL_SHIFTRS_WWQ(int obits, int lbits, int rbits, WDataOutP owp,
                                       WDataInP lwp, QData rd) VL_MT_SAFE {
    WData rwp[VL_WQ_WORDS_E];
    VL_SET_WQ(rwp, rd);
    return VL_SHIFTRS_WWW(obits, lbits, rbits, owp, lwp, rwp);
}
static inline IData VL_SHIFTRS_IIW(int obits, int lbits, int rbits, IData lhs,
                                   WDataInP rwp) VL_MT_SAFE {
    EData overshift = 0;  // Huge shift 1>>32 or more
    for (int i = 1; i < VL_WORDS_I(rbits); ++i) overshift |= rwp[i];
    if (VL_UNLIKELY(overshift || rwp[0] >= obits)) {
        IData sign = -(lhs >> (lbits - 1));  // ffff_ffff if negative
        return VL_CLEAN_II(obits, obits, sign);
    }
    return VL_SHIFTRS_III(obits, lbits, 32, lhs, rwp[0]);
}
static inline QData VL_SHIFTRS_QQW(int obits, int lbits, int rbits, QData lhs,
                                   WDataInP rwp) VL_MT_SAFE {
    EData overshift = 0;  // Huge shift 1>>32 or more
    for (int i = 1; i < VL_WORDS_I(rbits); ++i) overshift |= rwp[i];
    if (VL_UNLIKELY(overshift || rwp[0] >= obits)) {
        QData sign = -(lhs >> (lbits - 1));  // ffff_ffff if negative
        return VL_CLEAN_QQ(obits, obits, sign);
    }
    return VL_SHIFTRS_QQI(obits, lbits, 32, lhs, rwp[0]);
}
static inline IData VL_SHIFTRS_IIQ(int obits, int lbits, int rbits, IData lhs,
                                   QData rhs) VL_MT_SAFE {
    WData rwp[VL_WQ_WORDS_E];
    VL_SET_WQ(rwp, rhs);
    return VL_SHIFTRS_IIW(obits, lbits, rbits, lhs, rwp);
}
static inline QData VL_SHIFTRS_QQQ(int obits, int lbits, int rbits, QData lhs, QData rhs) VL_PURE {
    WData rwp[VL_WQ_WORDS_E];
    VL_SET_WQ(rwp, rhs);
    return VL_SHIFTRS_QQW(obits, lbits, rbits, lhs, rwp);
}

//===================================================================
// Bit selection

// EMIT_RULE: VL_BITSEL:  oclean=dirty; rclean==clean;
#define VL_BITSEL_IIII(obits, lbits, rbits, zbits, lhs, rhs) ((lhs) >> (rhs))
#define VL_BITSEL_QIII(obits, lbits, rbits, zbits, lhs, rhs) ((lhs) >> (rhs))
#define VL_BITSEL_QQII(obits, lbits, rbits, zbits, lhs, rhs) ((lhs) >> (rhs))
#define VL_BITSEL_IQII(obits, lbits, rbits, zbits, lhs, rhs) (static_cast<IData>((lhs) >> (rhs)))

static inline IData VL_BITSEL_IWII(int, int lbits, int, int, WDataInP lwp, IData rd) VL_MT_SAFE {
    int word = VL_BITWORD_E(rd);
    if (VL_UNLIKELY(rd > static_cast<IData>(lbits))) {
        return ~0;  // Spec says you can go outside the range of a array.  Don't coredump if so.
        // We return all 1's as that's more likely to find bugs (?) than 0's.
    } else {
        return (lwp[word] >> VL_BITBIT_E(rd));
    }
}

// EMIT_RULE: VL_RANGE:  oclean=lclean;  out=dirty
// <msb> & <lsb> MUST BE CLEAN (currently constant)
#define VL_SEL_IIII(obits, lbits, rbits, tbits, lhs, lsb, width) ((lhs) >> (lsb))
#define VL_SEL_QQII(obits, lbits, rbits, tbits, lhs, lsb, width) ((lhs) >> (lsb))
#define VL_SEL_IQII(obits, lbits, rbits, tbits, lhs, lsb, width) \
    (static_cast<IData>((lhs) >> (lsb)))

static inline IData VL_SEL_IWII(int, int lbits, int, int, WDataInP lwp, IData lsb,
                                IData width) VL_MT_SAFE {
    int msb = lsb + width - 1;
    if (VL_UNLIKELY(msb >= lbits)) {
        return ~0;  // Spec says you can go outside the range of a array.  Don't coredump if so.
    } else if (VL_BITWORD_E(msb) == VL_BITWORD_E(static_cast<int>(lsb))) {
        return VL_BITRSHIFT_W(lwp, lsb);
    } else {
        // 32 bit extraction may span two words
        int nbitsfromlow = VL_EDATASIZE - VL_BITBIT_E(lsb);  // bits that come from low word
        return ((lwp[VL_BITWORD_E(msb)] << nbitsfromlow) | VL_BITRSHIFT_W(lwp, lsb));
    }
}

static inline QData VL_SEL_QWII(int, int lbits, int, int, WDataInP lwp, IData lsb,
                                IData width) VL_MT_SAFE {
    int msb = lsb + width - 1;
    if (VL_UNLIKELY(msb > lbits)) {
        return ~0;  // Spec says you can go outside the range of a array.  Don't coredump if so.
    } else if (VL_BITWORD_E(msb) == VL_BITWORD_E(static_cast<int>(lsb))) {
        return VL_BITRSHIFT_W(lwp, lsb);
    } else if (VL_BITWORD_E(msb) == 1 + VL_BITWORD_E(static_cast<int>(lsb))) {
        int nbitsfromlow = VL_EDATASIZE - VL_BITBIT_E(lsb);
        QData hi = (lwp[VL_BITWORD_E(msb)]);
        QData lo = VL_BITRSHIFT_W(lwp, lsb);
        return (hi << nbitsfromlow) | lo;
    } else {
        // 64 bit extraction may span three words
        int nbitsfromlow = VL_EDATASIZE - VL_BITBIT_E(lsb);
        QData hi = (lwp[VL_BITWORD_E(msb)]);
        QData mid = (lwp[VL_BITWORD_E(lsb) + 1]);
        QData lo = VL_BITRSHIFT_W(lwp, lsb);
        return (hi << (nbitsfromlow + VL_EDATASIZE)) | (mid << nbitsfromlow) | lo;
    }
}

static inline WDataOutP VL_SEL_WWII(int obits, int lbits, int, int, WDataOutP owp, WDataInP lwp,
                                    IData lsb, IData width) VL_MT_SAFE {
    int msb = lsb + width - 1;
    int word_shift = VL_BITWORD_E(lsb);
    if (VL_UNLIKELY(msb > lbits)) {  // Outside bounds,
        for (int i = 0; i < VL_WORDS_I(obits) - 1; ++i) owp[i] = ~0;
        owp[VL_WORDS_I(obits) - 1] = VL_MASK_E(obits);
    } else if (VL_BITBIT_E(lsb) == 0) {
        // Just a word extract
        for (int i = 0; i < VL_WORDS_I(obits); ++i) owp[i] = lwp[i + word_shift];
    } else {
        // Not a _vl_insert because the bits come from any bit number and goto bit 0
        int loffset = lsb & VL_SIZEBITS_E;
        int nbitsfromlow = VL_EDATASIZE - loffset;  // bits that end up in lword (know loffset!=0)
        // Middle words
        int words = VL_WORDS_I(msb - lsb + 1);
        for (int i = 0; i < words; ++i) {
            owp[i] = lwp[i + word_shift] >> loffset;
            int upperword = i + word_shift + 1;
            if (upperword <= static_cast<int>(VL_BITWORD_E(msb))) {
                owp[i] |= lwp[upperword] << nbitsfromlow;
            }
        }
        for (int i = words; i < VL_WORDS_I(obits); ++i) owp[i] = 0;
    }
    return owp;
}

//======================================================================
// Math needing insert/select

// Return QData from double (numeric)
// EMIT_RULE: VL_RTOIROUND_Q_D:  oclean=dirty; lclean==clean/real
static inline QData VL_RTOIROUND_Q_D(int, double lhs) VL_PURE {
    // IEEE format: [63]=sign [62:52]=exp+1023 [51:0]=mantissa
    // This does not need to support subnormals as they are sub-integral
    lhs = VL_ROUND(lhs);
    if (lhs == 0.0) return 0;
    QData q = VL_CVT_Q_D(lhs);
    int lsb = static_cast<int>((q >> 52ULL) & VL_MASK_Q(11)) - 1023 - 52;
    vluint64_t mantissa = (q & VL_MASK_Q(52)) | (1ULL << 52);
    vluint64_t out = 0;
    if (lsb < 0) {
        out = mantissa >> -lsb;
    } else if (lsb < 64) {
        out = mantissa << lsb;
    }
    if (lhs < 0) out = -out;
    return out;
}
static inline IData VL_RTOIROUND_I_D(int bits, double lhs) VL_PURE {
    return static_cast<IData>(VL_RTOIROUND_Q_D(bits, lhs));
}
static inline WDataOutP VL_RTOIROUND_W_D(int obits, WDataOutP owp, double lhs) VL_PURE {
    // IEEE format: [63]=sign [62:52]=exp+1023 [51:0]=mantissa
    // This does not need to support subnormals as they are sub-integral
    lhs = VL_ROUND(lhs);
    VL_ZERO_W(obits, owp);
    if (lhs == 0.0) return owp;
    QData q = VL_CVT_Q_D(lhs);
    int lsb = static_cast<int>((q >> 52ULL) & VL_MASK_Q(11)) - 1023 - 52;
    vluint64_t mantissa = (q & VL_MASK_Q(52)) | (1ULL << 52);
    if (lsb < 0) {
        VL_SET_WQ(owp, mantissa >> -lsb);
    } else if (lsb < obits) {
        _vl_insert_WQ(obits, owp, mantissa, lsb + 52, lsb);
    }
    if (lhs < 0) VL_NEGATE_INPLACE_W(VL_WORDS_I(obits), owp);
    return owp;
}

//======================================================================
// Range assignments

// EMIT_RULE: VL_ASSIGNRANGE:  rclean=dirty;
static inline void VL_ASSIGNSEL_IIII(int rbits, int obits, int lsb, CData& lhsr,
                                     IData rhs) VL_PURE {
    _vl_insert_II(obits, lhsr, rhs, lsb + obits - 1, lsb, rbits);
}
static inline void VL_ASSIGNSEL_IIII(int rbits, int obits, int lsb, SData& lhsr,
                                     IData rhs) VL_PURE {
    _vl_insert_II(obits, lhsr, rhs, lsb + obits - 1, lsb, rbits);
}
static inline void VL_ASSIGNSEL_IIII(int rbits, int obits, int lsb, IData& lhsr,
                                     IData rhs) VL_PURE {
    _vl_insert_II(obits, lhsr, rhs, lsb + obits - 1, lsb, rbits);
}
static inline void VL_ASSIGNSEL_QIII(int rbits, int obits, int lsb, QData& lhsr,
                                     IData rhs) VL_PURE {
    _vl_insert_QQ(obits, lhsr, rhs, lsb + obits - 1, lsb, rbits);
}
static inline void VL_ASSIGNSEL_QQII(int rbits, int obits, int lsb, QData& lhsr,
                                     QData rhs) VL_PURE {
    _vl_insert_QQ(obits, lhsr, rhs, lsb + obits - 1, lsb, rbits);
}
static inline void VL_ASSIGNSEL_QIIQ(int rbits, int obits, int lsb, QData& lhsr,
                                     QData rhs) VL_PURE {
    _vl_insert_QQ(obits, lhsr, rhs, lsb + obits - 1, lsb, rbits);
}
// static inline void VL_ASSIGNSEL_IIIW(int obits, int lsb, IData& lhsr, WDataInP rwp) VL_MT_SAFE {
// Illegal, as lhs width >= rhs width
static inline void VL_ASSIGNSEL_WIII(int rbits, int obits, int lsb, WDataOutP owp,
                                     IData rhs) VL_MT_SAFE {
    _vl_insert_WI(obits, owp, rhs, lsb + obits - 1, lsb, rbits);
}
static inline void VL_ASSIGNSEL_WIIQ(int rbits, int obits, int lsb, WDataOutP owp,
                                     QData rhs) VL_MT_SAFE {
    _vl_insert_WQ(obits, owp, rhs, lsb + obits - 1, lsb, rbits);
}
static inline void VL_ASSIGNSEL_WIIW(int rbits, int obits, int lsb, WDataOutP owp,
                                     WDataInP rwp) VL_MT_SAFE {
    _vl_insert_WW(obits, owp, rwp, lsb + obits - 1, lsb, rbits);
}

//======================================================================
// Triops

static inline WDataOutP VL_COND_WIWW(int obits, int, int, int, WDataOutP owp, int cond,
                                     WDataInP w1p, WDataInP w2p) VL_MT_SAFE {
    int words = VL_WORDS_I(obits);
    for (int i = 0; i < words; ++i) owp[i] = cond ? w1p[i] : w2p[i];
    return owp;
}

//======================================================================
// Constification

// VL_CONST_W_#X(int obits, WDataOutP owp, IData data0, .... IData data(#-1))
// Sets wide vector words to specified constant words.
// These macros are used when o might represent more words then are given as constants,
// hence all upper words must be zeroed.
// If changing the number of functions here, also change EMITCINLINES_NUM_CONSTW

#define VL_C_END_(obits, wordsSet) \
    for (int i = (wordsSet); i < VL_WORDS_I(obits); ++i) o[i] = 0; \
    return o

// clang-format off
static inline WDataOutP VL_CONST_W_1X(int obits, WDataOutP o, EData d0) VL_MT_SAFE {
    o[0] = d0;
    VL_C_END_(obits, 1);
}
static inline WDataOutP VL_CONST_W_2X(int obits, WDataOutP o, EData d1, EData d0) VL_MT_SAFE {
    o[0] = d0;  o[1] = d1;
    VL_C_END_(obits, 2);
}
static inline WDataOutP VL_CONST_W_3X(int obits, WDataOutP o, EData d2, EData d1,
                                      EData d0) VL_MT_SAFE {
    o[0] = d0;  o[1] = d1;  o[2] = d2;
    VL_C_END_(obits,3);
}
static inline WDataOutP VL_CONST_W_4X(int obits, WDataOutP o,
                                      EData d3, EData d2, EData d1, EData d0) VL_MT_SAFE {
    o[0] = d0;  o[1] = d1;  o[2] = d2;  o[3] = d3;
    VL_C_END_(obits,4);
}
static inline WDataOutP VL_CONST_W_5X(int obits, WDataOutP o,
                                      EData d4,
                                      EData d3, EData d2, EData d1, EData d0) VL_MT_SAFE {
    o[0] = d0;  o[1] = d1;  o[2] = d2;  o[3] = d3;
    o[4] = d4;
    VL_C_END_(obits,5);
}
static inline WDataOutP VL_CONST_W_6X(int obits, WDataOutP o,
                                      EData d5, EData d4,
                                      EData d3, EData d2, EData d1, EData d0) VL_MT_SAFE {
    o[0] = d0;  o[1] = d1;  o[2] = d2;  o[3] = d3;
    o[4] = d4;  o[5] = d5;
    VL_C_END_(obits,6);
}
static inline WDataOutP VL_CONST_W_7X(int obits, WDataOutP o,
                                      EData d6, EData d5, EData d4,
                                      EData d3, EData d2, EData d1, EData d0) VL_MT_SAFE {
    o[0] = d0;  o[1] = d1;  o[2] = d2;  o[3] = d3;
    o[4] = d4;  o[5] = d5;  o[6] = d6;
    VL_C_END_(obits,7);
}
static inline WDataOutP VL_CONST_W_8X(int obits, WDataOutP o,
                                      EData d7, EData d6, EData d5, EData d4,
                                      EData d3, EData d2, EData d1, EData d0) VL_MT_SAFE {
    o[0] = d0;  o[1] = d1;  o[2] = d2;  o[3] = d3;
    o[4] = d4;  o[5] = d5;  o[6] = d6;  o[7] = d7;
    VL_C_END_(obits,8);
}
//
static inline WDataOutP VL_CONSTHI_W_1X(int obits, int lsb, WDataOutP obase,
                                        EData d0) VL_MT_SAFE {
    WDataOutP o = obase + VL_WORDS_I(lsb);
    o[0] = d0;
    VL_C_END_(obits, VL_WORDS_I(lsb) + 1);
}
static inline WDataOutP VL_CONSTHI_W_2X(int obits, int lsb, WDataOutP obase,
                                        EData d1, EData d0) VL_MT_SAFE {
    WDataOutP o = obase + VL_WORDS_I(lsb);
    o[0] = d0;  o[1] = d1;
    VL_C_END_(obits, VL_WORDS_I(lsb) + 2);
}
static inline WDataOutP VL_CONSTHI_W_3X(int obits, int lsb, WDataOutP obase,
                                        EData d2, EData d1, EData d0) VL_MT_SAFE {
    WDataOutP o = obase + VL_WORDS_I(lsb);
    o[0] = d0;  o[1] = d1;  o[2] = d2;
    VL_C_END_(obits, VL_WORDS_I(lsb) + 3);
}
static inline WDataOutP VL_CONSTHI_W_4X(int obits, int lsb, WDataOutP obase,
                                        EData d3, EData d2, EData d1, EData d0) VL_MT_SAFE {
    WDataOutP o = obase + VL_WORDS_I(lsb);
    o[0] = d0;  o[1] = d1;  o[2] = d2;  o[3] = d3;
    VL_C_END_(obits, VL_WORDS_I(lsb) + 4);
}
static inline WDataOutP VL_CONSTHI_W_5X(int obits, int lsb, WDataOutP obase,
                                        EData d4,
                                        EData d3, EData d2, EData d1, EData d0) VL_MT_SAFE {
    WDataOutP o = obase + VL_WORDS_I(lsb);
    o[0] = d0;  o[1] = d1;  o[2] = d2;  o[3] = d3;
    o[4] = d4;
    VL_C_END_(obits, VL_WORDS_I(lsb) + 5);
}
static inline WDataOutP VL_CONSTHI_W_6X(int obits, int lsb, WDataOutP obase,
                                        EData d5, EData d4,
                                        EData d3, EData d2, EData d1, EData d0) VL_MT_SAFE {
    WDataOutP o = obase + VL_WORDS_I(lsb);
    o[0] = d0;  o[1] = d1;  o[2] = d2;  o[3] = d3;
    o[4] = d4;  o[5] = d5;
    VL_C_END_(obits, VL_WORDS_I(lsb) + 6);
}
static inline WDataOutP VL_CONSTHI_W_7X(int obits, int lsb, WDataOutP obase,
                                        EData d6, EData d5, EData d4,
                                        EData d3, EData d2, EData d1, EData d0) VL_MT_SAFE {
    WDataOutP o = obase + VL_WORDS_I(lsb);
    o[0] = d0;  o[1] = d1;  o[2] = d2;  o[3] = d3;
    o[4] = d4;  o[5] = d5;  o[6] = d6;
    VL_C_END_(obits, VL_WORDS_I(lsb) + 7);
}
static inline WDataOutP VL_CONSTHI_W_8X(int obits, int lsb, WDataOutP obase,
                                        EData d7, EData d6, EData d5, EData d4,
                                        EData d3, EData d2, EData d1, EData d0) VL_MT_SAFE {
    WDataOutP o = obase + VL_WORDS_I(lsb);
    o[0] = d0;  o[1] = d1;  o[2] = d2;  o[3] = d3;
    o[4] = d4;  o[5] = d5;  o[6] = d6;  o[7] = d7;
    VL_C_END_(obits, VL_WORDS_I(lsb) + 8);
}

#undef VL_C_END_

// Partial constant, lower words of vector wider than 8*32, starting at bit number lsb
static inline void VL_CONSTLO_W_8X(int lsb, WDataOutP obase,
                                   EData d7, EData d6, EData d5, EData d4,
                                   EData d3, EData d2, EData d1, EData d0) VL_MT_SAFE {
    WDataOutP o = obase + VL_WORDS_I(lsb);
    o[0] = d0; o[1] = d1; o[2] = d2; o[3] = d3; o[4] = d4; o[5] = d5; o[6] = d6; o[7] = d7;
}
// clang-format on

//======================================================================

#endif  // Guard<|MERGE_RESOLUTION|>--- conflicted
+++ resolved
@@ -75,30 +75,6 @@
 #endif
 // clang-format on
 
-<<<<<<< HEAD
-//=========================================================================
-// Basic types
-
-// clang-format off
-//                   P          // Packed data of bit type (C/S/I/Q/W)
-typedef vluint8_t    CData;     ///< Verilated pack data, 1-8 bits
-typedef vluint16_t   SData;     ///< Verilated pack data, 9-16 bits
-typedef vluint32_t   IData;     ///< Verilated pack data, 17-32 bits
-typedef vluint64_t   QData;     ///< Verilated pack data, 33-64 bits
-typedef vluint32_t   EData;     ///< Verilated pack element of WData array
-typedef EData        WData;     ///< Verilated pack data, >64 bits, as an array
-//      float        F          // No typedef needed; Verilator uses float
-//      double       D          // No typedef needed; Verilator uses double
-//      string       N          // No typedef needed; Verilator uses string
-// clang-format on
-
-typedef const WData* WDataInP;  ///< Array input to a function
-typedef WData* WDataOutP;  ///< Array output from a function
-
-typedef void (*VerilatedVoidCb)(void);
-
-=======
->>>>>>> b976b8da
 class VerilatedContextImp;
 class VerilatedContextImpData;
 class VerilatedCovContext;
@@ -132,6 +108,8 @@
 
 using WDataInP = const WData*;  ///< 'bit' of >64 packed bits as array input to a function
 using WDataOutP = WData*;  ///< 'bit' of >64 packed bits as array output from a function
+
+using VerilatedVoidCb = void (*)(void);
 
 enum VerilatedVarType : vluint8_t {
     VLVT_UNKNOWN = 0,
