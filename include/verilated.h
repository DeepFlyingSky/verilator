// -*- mode: C++; c-file-style: "cc-mode" -*-
//*************************************************************************
//
// Copyright 2003-2021 by Wilson Snyder. This program is free software; you can
// redistribute it and/or modify it under the terms of either the GNU
// Lesser General Public License Version 3 or the Perl Artistic License
// Version 2.0.
// SPDX-License-Identifier: LGPL-3.0-only OR Artistic-2.0
//
//*************************************************************************
///
/// \file
/// \brief Verilator: Common include for all Verilated C files
///
///     This file is included automatically by Verilator at the top of
///     all C++ files it generates.  It contains standard macros and
///     classes required by the Verilated code.
///
///     Those macro/function/variable starting or ending in _ are internal,
///     however many of the other function/macros here are also internal.
///
/// Code available from: https://verilator.org
///
//*************************************************************************

#ifndef VERILATOR_VERILATED_H_
#define VERILATOR_VERILATED_H_  ///< Header Guard

// clang-format off
#include "verilatedos.h"
#if VM_SC
# include "verilated_sc.h"  // Get SYSTEMC_VERSION and time declarations
#endif

#include <cassert>
#include <cmath>
#include <cstdarg>
#include <cstdio>
#include <cstdlib>
#include <cstring>
#include <memory>
#include <string>
#include <vector>
// <iostream> avoided to reduce compile time
// <map> avoided and instead in verilated_heavy.h to reduce compile time
// <string> avoided and instead in verilated_heavy.h to reduce compile time
#ifdef VL_THREADED
# include <atomic>
# include <mutex>
# include <thread>
#endif

// Allow user to specify their own include file
#ifdef VL_VERILATED_INCLUDE
// cppcheck-suppress preprocessorErrorDirective
# include VL_VERILATED_INCLUDE
#endif
// clang-format on

//=============================================================================
// Switches

// clang-format off
#if VM_TRACE  // Verilator tracing requested
# define WAVES 1  // Set backward compatibility flag
#endif

// Version check
#if defined(SYSTEMC_VERSION) && (SYSTEMC_VERSION < 20111121)
# warning "Verilator requires SystemC 2.3.* or newer."
#endif
// clang-format on

//=========================================================================
// Basic types

// clang-format off
//                   P          // Packed data of bit type (C/S/I/Q/W)
typedef vluint8_t    CData;     ///< Verilated pack data, 1-8 bits
typedef vluint16_t   SData;     ///< Verilated pack data, 9-16 bits
typedef vluint32_t   IData;     ///< Verilated pack data, 17-32 bits
typedef vluint64_t   QData;     ///< Verilated pack data, 33-64 bits
typedef vluint32_t   EData;     ///< Verilated pack element of WData array
typedef EData        WData;     ///< Verilated pack data, >64 bits, as an array
//      float        F          // No typedef needed; Verilator uses float
//      double       D          // No typedef needed; Verilator uses double
//      string       N          // No typedef needed; Verilator uses string
// clang-format on

typedef const WData* WDataInP;  ///< Array input to a function
typedef WData* WDataOutP;  ///< Array output from a function

<<<<<<< HEAD
typedef void (*VerilatedVoidCb)(void);

class SpTraceVcd;
class SpTraceVcdCFile;
=======
class VerilatedContextImp;
class VerilatedContextImpData;
class VerilatedCovContext;
>>>>>>> 2cad22a2
class VerilatedEvalMsgQueue;
class VerilatedScopeNameMap;
class VerilatedTimedQueue;
class VerilatedVar;
class VerilatedVarNameMap;
class VerilatedVcd;
class VerilatedVcdC;
class VerilatedVcdSc;
class VerilatedFst;
class VerilatedFstC;

enum VerilatedVarType : vluint8_t {
    VLVT_UNKNOWN = 0,
    VLVT_PTR,  // Pointer to something
    VLVT_UINT8,  // AKA CData
    VLVT_UINT16,  // AKA SData
    VLVT_UINT32,  // AKA IData
    VLVT_UINT64,  // AKA QData
    VLVT_WDATA,  // AKA WData
    VLVT_STRING  // C++ string
};

enum VerilatedVarFlags {
    VLVD_0 = 0,  // None
    VLVD_IN = 1,  // == vpiInput
    VLVD_OUT = 2,  // == vpiOutput
    VLVD_INOUT = 3,  // == vpiInOut
    VLVD_NODIR = 5,  // == vpiNoDirection
    VLVF_MASK_DIR = 7,  // Bit mask for above directions
    // Flags
    VLVF_PUB_RD = (1 << 8),  // Public readable
    VLVF_PUB_RW = (1 << 9),  // Public writable
    VLVF_DPI_CLAY = (1 << 10)  // DPI compatible C standard layout
};

//=========================================================================
// Mutex and threading support

/// Return current thread ID (or 0), not super fast, cache if needed
extern vluint32_t VL_THREAD_ID() VL_MT_SAFE;

#if VL_THREADED

#define VL_LOCK_SPINS 50000  /// Number of times to spin for a mutex before relaxing

/// Mutex, wrapped to allow -fthread_safety checks
class VL_CAPABILITY("mutex") VerilatedMutex final {
private:
    std::mutex m_mutex;  // Mutex

public:
    /// Construct mutex (without locking it)
    VerilatedMutex() = default;
    ~VerilatedMutex() = default;
    const VerilatedMutex& operator!() const { return *this; }  // For -fthread_safety
    /// Acquire/lock mutex
    void lock() VL_ACQUIRE() {
        // Try to acquire the lock by spinning.  If the wait is short,
        // avoids a trap to the OS plus OS scheduler overhead.
        if (VL_LIKELY(try_lock())) return;  // Short circuit loop
        for (int i = 0; i < VL_LOCK_SPINS; ++i) {
            if (VL_LIKELY(try_lock())) return;
            VL_CPU_RELAX();
        }
        // Spinning hasn't worked, pay the cost of blocking.
        m_mutex.lock();
    }
    /// Release/unlock mutex
    void unlock() VL_RELEASE() { m_mutex.unlock(); }
    /// Try to acquire mutex.  Returns true on success, and false on failure.
    bool try_lock() VL_TRY_ACQUIRE(true) { return m_mutex.try_lock(); }
};

/// Lock guard for mutex (ala std::unique_lock), wrapped to allow -fthread_safety checks
class VL_SCOPED_CAPABILITY VerilatedLockGuard final {
    VL_UNCOPYABLE(VerilatedLockGuard);

private:
    VerilatedMutex& m_mutexr;

public:
    /// Construct and hold given mutex lock until destruction or unlock()
    explicit VerilatedLockGuard(VerilatedMutex& mutexr) VL_ACQUIRE(mutexr)
        : m_mutexr(mutexr) {  // Need () or GCC 4.8 false warning
        m_mutexr.lock();
    }
    /// Destruct and unlock the mutex
    ~VerilatedLockGuard() VL_RELEASE() { m_mutexr.unlock(); }
    /// Unlock the mutex
    void lock() VL_ACQUIRE() { m_mutexr.lock(); }
    /// Lock the mutex
    void unlock() VL_RELEASE() { m_mutexr.unlock(); }
};

#else  // !VL_THREADED

// Empty non-threaded mutex to avoid #ifdefs in consuming code
class VerilatedMutex final {
public:
    void lock() {}
    void unlock() {}
};

// Empty non-threaded lock guard to avoid #ifdefs in consuming code
class VerilatedLockGuard final {
    VL_UNCOPYABLE(VerilatedLockGuard);

public:
    explicit VerilatedLockGuard(VerilatedMutex&) {}
    ~VerilatedLockGuard() = default;
    void lock() {}
    void unlock() {}
};

#endif  // VL_THREADED

// Internals: Remember the calling thread at construction time, and make
// sure later calls use same thread

class VerilatedAssertOneThread final {
    // MEMBERS
#if defined(VL_THREADED) && defined(VL_DEBUG)
    vluint32_t m_threadid;  /// Thread that is legal
public:
    // CONSTRUCTORS
    // The constructor establishes the thread id for all later calls.
    // If necessary, a different class could be made that inits it otherwise.
    VerilatedAssertOneThread()
        : m_threadid{VL_THREAD_ID()} {}
    ~VerilatedAssertOneThread() { check(); }
    // METHODS
    // Check that the current thread ID is the same as the construction thread ID
    void check() VL_MT_UNSAFE_ONE {
        if (VL_UNCOVERABLE(m_threadid != VL_THREAD_ID())) {
            if (m_threadid == 0) {
                m_threadid = VL_THREAD_ID();
            } else {
                fatal_different();  // LCOV_EXCL_LINE
            }
        }
    }
    static void fatal_different() VL_MT_SAFE;
#else  // !VL_THREADED || !VL_DEBUG
public:
    void check() {}
#endif
};

//=========================================================================
/// Base class for all Verilated module classes

class VerilatedScope;

class VerilatedModule VL_NOT_FINAL {
    VL_UNCOPYABLE(VerilatedModule);

private:
    const char* m_namep;  ///< Module name
public:
    explicit VerilatedModule(const char* namep);  ///< Create module with given hierarchy name
    ~VerilatedModule();
    const char* name() const { return m_namep; }  ///< Return name of module
};

//=========================================================================
// Declare nets

#define VL_SIG8(name, msb, lsb) CData name  ///< Declare signal, 1-8 bits
#define VL_SIG16(name, msb, lsb) SData name  ///< Declare signal, 9-16 bits
#define VL_SIG64(name, msb, lsb) QData name  ///< Declare signal, 33-64 bits
#define VL_SIG(name, msb, lsb) IData name  ///< Declare signal, 17-32 bits
#define VL_SIGW(name, msb, lsb, words) WData name[words]  ///< Declare signal, 65+ bits
#define VL_IN8(name, msb, lsb) CData name  ///< Declare input signal, 1-8 bits
#define VL_IN16(name, msb, lsb) SData name  ///< Declare input signal, 9-16 bits
#define VL_IN64(name, msb, lsb) QData name  ///< Declare input signal, 33-64 bits
#define VL_IN(name, msb, lsb) IData name  ///< Declare input signal, 17-32 bits
#define VL_INW(name, msb, lsb, words) WData name[words]  ///< Declare input signal, 65+ bits
#define VL_INOUT8(name, msb, lsb) CData name  ///< Declare bidir signal, 1-8 bits
#define VL_INOUT16(name, msb, lsb) SData name  ///< Declare bidir signal, 9-16 bits
#define VL_INOUT64(name, msb, lsb) QData name  ///< Declare bidir signal, 33-64 bits
#define VL_INOUT(name, msb, lsb) IData name  ///< Declare bidir signal, 17-32 bits
#define VL_INOUTW(name, msb, lsb, words) WData name[words]  ///< Declare bidir signal, 65+ bits
#define VL_OUT8(name, msb, lsb) CData name  ///< Declare output signal, 1-8 bits
#define VL_OUT16(name, msb, lsb) SData name  ///< Declare output signal, 9-16 bits
#define VL_OUT64(name, msb, lsb) QData name  ///< Declare output signal, 33-64bits
#define VL_OUT(name, msb, lsb) IData name  ///< Declare output signal, 17-32 bits
#define VL_OUTW(name, msb, lsb, words) WData name[words]  ///< Declare output signal, 65+ bits

#define VL_CELL(instname, type)  ///< Declare a cell, ala SP_CELL

/// Declare a module, ala SC_MODULE
#define VL_MODULE(modname) class modname VL_NOT_FINAL : public VerilatedModule
// Not class final in VL_MODULE, as users might be abstracting our models (--hierarchical)

//=========================================================================
// Functions overridable by user defines
// (Internals however must use VL_PRINTF_MT, which calls these.)

// clang-format off
#ifndef VL_PRINTF
# define VL_PRINTF printf  ///< Print ala printf, called from main thread; redefine if desired
#endif
#ifndef VL_VPRINTF
# define VL_VPRINTF vprintf  ///< Print ala vprintf, called from main thread; redefine if desired
#endif
// clang-format on

//===========================================================================
// Internal: Base class to allow virtual destruction

class VerilatedVirtualBase VL_NOT_FINAL {
public:
    VerilatedVirtualBase() = default;
    virtual ~VerilatedVirtualBase() = default;
};

//===========================================================================
/// Verilator simulation context
///
/// The VerilatedContext contains the information common across all models
/// that are interconnected, for example this contains the simulation time
/// and if $finish was executed.
///
/// VerilatedContexts maybe created by the user wrapper code and passed
/// when a model is created.  If this is not done, then Verilator will use
/// the Verilated::defaultContextp()'s global context.

class VerilatedContext VL_NOT_FINAL {
    friend class VerilatedContextImp;

protected:
    // MEMBERS
    // Slow path variables
    mutable VerilatedMutex m_mutex;  // Mutex for most s_s/s_ns members, when VL_THREADED

    struct Serialized {  // All these members serialized/deserialized
        // No std::strings or pointers or will serialize badly!
        // Fast path
        bool m_assertOn = true;  // Assertions are enabled
        bool m_calcUnusedSigs = false;  // Waves file on, need all signals calculated
        bool m_fatalOnError = true;  // Fatal on $stop/non-fatal error
        bool m_fatalOnVpiError = true;  // Fatal on vpi error/unsupported
        bool m_gotError = false;  // A $finish statement executed
        bool m_gotFinish = false;  // A $finish or $stop statement executed
        vluint64_t m_time = 0;  // Current $time (unscaled), 0=at zero, or legacy
        // Slow path
        vlsint8_t m_timeunit;  // Time unit as 0..15
        vlsint8_t m_timeprecision;  // Time precision as 0..15
        int m_errorCount = 0;  // Number of errors
        int m_errorLimit = 1;  // Stop on error number
        int m_randReset = 0;  // Random reset: 0=all 0s, 1=all 1s, 2=random
        int m_randSeed = 0;  // Random seed: 0=random
        enum { UNITS_NONE = 99 };  // Default based on precision
        int m_timeFormatUnits = UNITS_NONE;  // $timeformat units
        int m_timeFormatPrecision = 0;  // $timeformat number of decimal places
        int m_timeFormatWidth = 20;  // $timeformat character width
        // CONSTRUCTORS
        Serialized();
        ~Serialized() = default;
    } m_s;

    mutable VerilatedMutex m_timeDumpMutex;  // Protect misc slow strings
    std::string m_timeFormatSuffix VL_GUARDED_BY(m_timeDumpMutex);  // $timeformat printf format
    std::string m_dumpfile VL_GUARDED_BY(m_timeDumpMutex);  // $dumpfile setting

    struct NonSerialized {  // Non-serialized information
        // These are reloaded from on command-line settings, so do not need to persist
        // Fast path
        vluint64_t m_profThreadsStart = 1;  // +prof+threads starting time
        vluint32_t m_profThreadsWindow = 2;  // +prof+threads window size
        // Slow path
        std::string m_profThreadsFilename;  // +prof+threads filename
    } m_ns;

    mutable VerilatedMutex m_argMutex;  // Protect m_argVec, m_argVecLoaded
    // no need to be save-restored (serialized) the
    // assumption is that the restore is allowed to pass different arguments
    struct NonSerializedCommandArgs {
        // Medium speed
        bool m_argVecLoaded = false;  // Ever loaded argument list
        std::vector<std::string> m_argVec;  // Aargument list
    } m_args VL_GUARDED_BY(m_argMutex);

    // Implementation details
    std::unique_ptr<VerilatedContextImpData> m_impdatap;
    // Coverage access
    std::unique_ptr<VerilatedVirtualBase> m_coveragep;  // Pointer for coveragep()

    // File I/O
    // Not serialized
    mutable VerilatedMutex m_fdMutex;  // Protect m_fdps, m_fdFree
    std::vector<FILE*> m_fdps VL_GUARDED_BY(m_fdMutex);  // File descriptors
    // List of free descriptors (SLOW - FOPEN/CLOSE only)
    std::vector<IData> m_fdFree VL_GUARDED_BY(m_fdMutex);
    // List of free descriptors in the MCT region [4, 32)
    std::vector<IData> m_fdFreeMct VL_GUARDED_BY(m_fdMutex);

private:
    // CONSTRUCTORS
    VL_UNCOPYABLE(VerilatedContext);

public:
    /// Construct context. Also sets Verilated::threadContextp to the created context.
    VerilatedContext();
    ~VerilatedContext();

    // METHODS - User called

    /// Enable assertions
    void assertOn(bool flag) VL_MT_SAFE;
    /// Return if assertions enabled
    bool assertOn() const VL_MT_SAFE { return m_s.m_assertOn; }
    /// Enable calculation of unused signals (for traces)
    void calcUnusedSigs(bool flag) VL_MT_SAFE;
    /// Return if calculating of unused signals (for traces)
    bool calcUnusedSigs() const VL_MT_SAFE { return m_s.m_calcUnusedSigs; }
    /// Record command-line arguments, for retrieval by $test$plusargs/$value$plusargs,
    /// and for parsing +verilator+ run-time arguments.
    /// This should be called before the first model is created.
    void commandArgs(int argc, const char** argv) VL_MT_SAFE_EXCLUDES(m_argMutex);
    void commandArgs(int argc, char** argv) VL_MT_SAFE {
        commandArgs(argc, const_cast<const char**>(argv));
    }
    /// Add a command-line argument to existing arguments
    void commandArgsAdd(int argc, const char** argv) VL_MT_SAFE_EXCLUDES(m_argMutex);
    /// Match plusargs with a given prefix. Returns static char* valid only for a single call
    const char* commandArgsPlusMatch(const char* prefixp) VL_MT_SAFE_EXCLUDES(m_argMutex);
    /// Return VerilatedCovContext, allocate if needed
    /// Note if get unresolved reference then likely forgot to link verilated_cov.cpp
    VerilatedCovContext* coveragep() VL_MT_SAFE;
    /// Set debug level
    /// Debug is currently global, but for forward compatibility have a per-context method
    static void debug(int val) VL_MT_SAFE;
    /// Return debug level
    static int debug() VL_MT_SAFE;
    /// Set current number of errors/assertions
    void errorCount(int val) VL_MT_SAFE;
    /// Increment current number of errors/assertions
    void errorCountInc() VL_MT_SAFE;
    /// Return current number of errors/assertions
    int errorCount() const VL_MT_SAFE { return m_s.m_errorCount; }
    /// Set number of errors/assertions before stop
    void errorLimit(int val) VL_MT_SAFE;
    /// Return number of errors/assertions before stop
    int errorLimit() const VL_MT_SAFE { return m_s.m_errorLimit; }
    /// Set to throw fatal error on $stop/non-fatal ettot
    void fatalOnError(bool flag) VL_MT_SAFE;
    /// Return if to throw fatal error on $stop/non-fatal
    bool fatalOnError() const VL_MT_SAFE { return m_s.m_fatalOnError; }
    /// Set to throw fatal error on VPI errors
    void fatalOnVpiError(bool flag) VL_MT_SAFE;
    /// Return if to throw fatal error on VPI errors
    bool fatalOnVpiError() const VL_MT_SAFE { return m_s.m_fatalOnVpiError; }
    /// Set if got a $stop or non-fatal error
    void gotError(bool flag) VL_MT_SAFE;
    /// Return if got a $stop or non-fatal error
    bool gotError() const VL_MT_SAFE { return m_s.m_gotError; }
    /// Set if got a $finish or $stop/error
    void gotFinish(bool flag) VL_MT_SAFE;
    /// Return if got a $finish or $stop/error
    bool gotFinish() const VL_MT_SAFE { return m_s.m_gotFinish; }
    /// Select initial value of otherwise uninitialized signals.
    /// 0 = Set to zeros
    /// 1 = Set all bits to one
    /// 2 = Randomize all bits
    void randReset(int val) VL_MT_SAFE;
    /// Return randReset value
    int randReset() VL_MT_SAFE { return m_s.m_randReset; }
    /// Return default random seed
    void randSeed(int val) VL_MT_SAFE;
    /// Set default random seed, 0 = seed it automatically
    int randSeed() const VL_MT_SAFE { return m_s.m_randSeed; }

    // Time handling
    /// How Verilator runtime gets the current simulation time:
    ///
    /// * If using SystemC, time comes from the SystemC kernel-defined
    /// sc_time_stamp64(). User's wrapper must not call
    /// SimulationContext::time(value) nor timeInc(value).
    ///
    /// * Else, if SimulationContext::time(value) or
    /// SimulationContext::timeInc(value) is ever called with non-zero,
    /// then time will come via the context.  This allows multiple contexts
    /// to exist and have different simulation times. This must not be used
    /// with SystemC.  Note Verilated::time(value) and
    /// Verilated::timeInc(value) call into SimulationContext::time and
    /// timeInc, operating on the thread's context.
    ///
    /// * Else, if VL_TIME_STAMP64 is defined, time comes from the legacy
    /// 'vluint64_t vl_time_stamp64()' which must a function be defined by
    /// the user's wrapper.
    ///
    /// * Else, time comes from the legacy 'double sc_time_stamp()' which
    /// must be a function defined by the user's wrapper.
    vluint64_t time() const VL_MT_SAFE;
    /// Set current simulation time. See time() for side effect details
    void time(vluint64_t value) VL_MT_SAFE { m_s.m_time = value; }
    /// Advance current simulation time. See time() for side effect details
    void timeInc(vluint64_t add) VL_MT_UNSAFE { m_s.m_time += add; }
    /// Return time units as power-of-ten
    int timeunit() const VL_MT_SAFE { return -m_s.m_timeunit; }
    /// Set time units as power-of-ten
    void timeunit(int value) VL_MT_SAFE;
    /// Return time units as IEEE-standard text
    const char* timeunitString() const VL_MT_SAFE;
    /// Get time precision as power-of-ten
    int timeprecision() const VL_MT_SAFE { return -m_s.m_timeprecision; }
    /// Return time precision as power-of-ten
    void timeprecision(int value) VL_MT_SAFE;
    /// Get time precision as IEEE-standard text
    const char* timeprecisionString() const VL_MT_SAFE;

    /// Allow traces to at some point be enabled (disables some optimizations)
    void traceEverOn(bool flag) VL_MT_SAFE {
        if (flag) calcUnusedSigs(true);
    }

    /// For debugging, print much of the Verilator internal state.
    /// The output of this function may change in future
    /// releases - contact the authors before production use.
    void internalsDump() const VL_MT_SAFE;

    /// For debugging, print text list of all scope names with
    /// dpiImport/Export context.  This function may change in future
    /// releases - contact the authors before production use.
    void scopesDump() const VL_MT_SAFE;

public:  // But for internal use only
    // Internal: access to implementation class
    VerilatedContextImp* impp() { return reinterpret_cast<VerilatedContextImp*>(this); }
    const VerilatedContextImp* impp() const {
        return reinterpret_cast<const VerilatedContextImp*>(this);
    }

    // Internal: $dumpfile
    void dumpfile(const std::string& flag) VL_MT_SAFE_EXCLUDES(m_timeDumpMutex);
    std::string dumpfile() const VL_MT_SAFE_EXCLUDES(m_timeDumpMutex);

    // Internal: --prof-threads related settings
    void profThreadsStart(vluint64_t flag) VL_MT_SAFE;
    vluint64_t profThreadsStart() const VL_MT_SAFE { return m_ns.m_profThreadsStart; }
    void profThreadsWindow(vluint64_t flag) VL_MT_SAFE;
    vluint32_t profThreadsWindow() const VL_MT_SAFE { return m_ns.m_profThreadsWindow; }
    void profThreadsFilename(const std::string& flag) VL_MT_SAFE;
    std::string profThreadsFilename() const VL_MT_SAFE;

    // Internal: Find scope
    const VerilatedScope* scopeFind(const char* namep) const VL_MT_SAFE;
    const VerilatedScopeNameMap* scopeNameMap() VL_MT_SAFE;

    // Internal: Serialization setup
    static constexpr size_t serialized1Size() VL_PURE { return sizeof(m_s); }
    void* serialized1Ptr() VL_MT_UNSAFE { return &m_s; }
};

//===========================================================================
/// Verilator symbol table base class
/// Used for internal VPI implementation, and introspection into scopes

class VerilatedSyms VL_NOT_FINAL {
public:  // But for internal use only
    // MEMBERS
    // Keep first so is at zero offset for fastest code
    VerilatedContext* const _vm_contextp__;  // Context for current model
#ifdef VL_THREADED
    VerilatedEvalMsgQueue* __Vm_evalMsgQp;
#endif
<<<<<<< HEAD
#ifdef VL_TIMING
    VerilatedTimedQueue* __Vm_timedQp;
#endif
    VerilatedSyms();
=======
    explicit VerilatedSyms(VerilatedContext* contextp);  // Pass null for default context
>>>>>>> 2cad22a2
    ~VerilatedSyms();
};

//===========================================================================
/// Verilator scope information class
/// Used for internal VPI implementation, and introspection into scopes

class VerilatedScope final {
public:
    typedef enum : vluint8_t {
        SCOPE_MODULE,
        SCOPE_OTHER
    } Type;  // Type of a scope, currently module is only interesting
private:
    // Fastpath:
    VerilatedSyms* m_symsp = nullptr;  ///< Symbol table
    void** m_callbacksp = nullptr;  ///< Callback table pointer (Fastpath)
    int m_funcnumMax = 0;  ///< Maxium function number stored (Fastpath)
    // 4 bytes padding (on -m64), for rent.
    VerilatedVarNameMap* m_varsp = nullptr;  ///< Variable map
    const char* m_namep = nullptr;  ///< Scope name (Slowpath)
    const char* m_identifierp = nullptr;  ///< Identifier of scope (with escapes removed)
    vlsint8_t m_timeunit = 0;  ///< Timeunit in negative power-of-10
    Type m_type = SCOPE_OTHER;  ///< Type of the scope

public:  // But internals only - called from VerilatedModule's
    VerilatedScope() = default;
    ~VerilatedScope();
    void configure(VerilatedSyms* symsp, const char* prefixp, const char* suffixp,
                   const char* identifier, vlsint8_t timeunit, const Type& type) VL_MT_UNSAFE;
    void exportInsert(int finalize, const char* namep, void* cb) VL_MT_UNSAFE;
    void varInsert(int finalize, const char* namep, void* datap, bool isParam,
                   VerilatedVarType vltype, int vlflags, int dims, ...) VL_MT_UNSAFE;
    // ACCESSORS
    const char* name() const { return m_namep; }
    const char* identifier() const { return m_identifierp; }
    vlsint8_t timeunit() const { return m_timeunit; }
    inline VerilatedSyms* symsp() const { return m_symsp; }
    VerilatedVar* varFind(const char* namep) const VL_MT_SAFE_POSTINIT;
    VerilatedVarNameMap* varsp() const VL_MT_SAFE_POSTINIT { return m_varsp; }
    void scopeDump() const;
    void* exportFindError(int funcnum) const;
    static void* exportFindNullError(int funcnum) VL_MT_SAFE;
    static inline void* exportFind(const VerilatedScope* scopep, int funcnum) VL_MT_SAFE {
        if (VL_UNLIKELY(!scopep)) return exportFindNullError(funcnum);
        if (VL_LIKELY(funcnum < scopep->m_funcnumMax)) {
            // m_callbacksp must be declared, as Max'es are > 0
            return scopep->m_callbacksp[funcnum];
        } else {  // LCOV_EXCL_LINE
            return scopep->exportFindError(funcnum);  // LCOV_EXCL_LINE
        }
    }
    Type type() const { return m_type; }
};

class VerilatedHierarchy final {
public:
    static void add(VerilatedScope* fromp, VerilatedScope* top);
    static void remove(VerilatedScope* fromp, VerilatedScope* top);
};

//===========================================================================
/// Verilator global static information class

class Verilated final {
    // MEMBERS

    // Internal Note: There should be no Serialized state in Verilated::,
    // instead serialized state should all be in VerilatedContext:: as by
    // definition it needs to vary per-simulation

    // Internal note: Globals may multi-construct, see verilated.cpp top.

    // Debug is reloaded from on command-line settings, so do not need to persist
    static int s_debug;  ///< See accessors... only when VL_DEBUG set

    static VerilatedContext* s_lastContextp;  ///< Last context constructed/attached

    // Not covered by mutex, as per-thread
    static VL_THREAD_LOCAL struct ThreadLocal {
        // No non-POD objects here due to this:
        // Internal note: Globals may multi-construct, see verilated.cpp top.

        // Fast path
        VerilatedContext* t_contextp = nullptr;  // Thread's context
#ifdef VL_THREADED
        vluint32_t t_mtaskId = 0;  // mtask# executing on this thread
        // Messages maybe pending on thread, needs end-of-eval calls
        vluint32_t t_endOfEvalReqd = 0;
#endif
        const VerilatedScope* t_dpiScopep = nullptr;  ///< DPI context scope
        const char* t_dpiFilename = nullptr;  ///< DPI context filename
        int t_dpiLineno = 0;  ///< DPI context line number

        ThreadLocal() = default;
        ~ThreadLocal() = default;
    } t_s;

    friend struct VerilatedInitializer;

    // CONSTRUCTORS
    VL_UNCOPYABLE(Verilated);

public:
    // METHODS - User called

    /// Enable debug of internal verilated code
    static void debug(int level) VL_MT_SAFE;
#ifdef VL_DEBUG
    /// Return debug level
    /// When multithreaded this may not immediately react to another thread
    /// changing the level (no mutex)
    static inline int debug() VL_MT_SAFE { return s_debug; }
#else
    /// Return constant 0 debug level, so C++'s optimizer rips up
    static constexpr int debug() VL_PURE { return 0; }
#endif

    /// Set the last VerilatedContext accessed
    /// Generally threadContextp(value) should be called instead
    static void lastContextp(VerilatedContext* contextp) VL_MT_SAFE { s_lastContextp = contextp; }
    /// Return the last VerilatedContext accessed
    /// Generally threadContextp() should be called instead
    static VerilatedContext* lastContextp() VL_MT_SAFE {
        if (!s_lastContextp) lastContextp(defaultContextp());
        return s_lastContextp;
    }
    /// Set the VerilatedContext used by the current thread

    /// If using multiple contexts, and threads are created by the user's
    /// wrapper (not Verilator itself) then this must be called to set the
    /// context that applies to each thread
    static void threadContextp(VerilatedContext* contextp) VL_MT_SAFE {
        t_s.t_contextp = contextp;
        lastContextp(contextp);
    }
    /// Return the VerilatedContext for the current thread
    static VerilatedContext* threadContextp() {
        if (VL_UNLIKELY(!t_s.t_contextp)) t_s.t_contextp = lastContextp();
        return t_s.t_contextp;
    }
    /// Return the global VerilatedContext, used if none created by user
    static VerilatedContext* defaultContextp() VL_MT_SAFE {
        static VerilatedContext s_s;
        return &s_s;
    }

#ifndef VL_NO_LEGACY
    /// Call VerilatedContext::assertOn using current thread's VerilatedContext
    static void assertOn(bool flag) VL_MT_SAFE { Verilated::threadContextp()->assertOn(flag); }
    static bool assertOn() VL_MT_SAFE { return Verilated::threadContextp()->assertOn(); }
    /// Call VerilatedContext::calcUnusedSigs using current thread's VerilatedContext
    static void calcUnusedSigs(bool flag) VL_MT_SAFE {
        Verilated::threadContextp()->calcUnusedSigs(flag);
    }
    static bool calcUnusedSigs() VL_MT_SAFE {
        return Verilated::threadContextp()->calcUnusedSigs();
    }
    /// Call VerilatedContext::commandArgs using current thread's VerilatedContext
    static void commandArgs(int argc, const char** argv) VL_MT_SAFE {
        Verilated::threadContextp()->commandArgs(argc, argv);
    }
    static void commandArgs(int argc, char** argv) VL_MT_SAFE {
        commandArgs(argc, const_cast<const char**>(argv));
    }
    static void commandArgsAdd(int argc, const char** argv) {
        Verilated::threadContextp()->commandArgsAdd(argc, argv);
    }
    static const char* commandArgsPlusMatch(const char* prefixp) VL_MT_SAFE {
        return Verilated::threadContextp()->commandArgsPlusMatch(prefixp);
    }
    /// Call VerilatedContext::errorLimit using current thread's VerilatedContext
    static void errorLimit(int val) VL_MT_SAFE { Verilated::threadContextp()->errorLimit(val); }
    static int errorLimit() VL_MT_SAFE { return Verilated::threadContextp()->errorLimit(); }
    /// Call VerilatedContext::fatalOnError using current thread's VerilatedContext
    static void fatalOnError(bool flag) VL_MT_SAFE {
        Verilated::threadContextp()->fatalOnError(flag);
    }
    static bool fatalOnError() VL_MT_SAFE { return Verilated::threadContextp()->fatalOnError(); }
    /// Call VerilatedContext::fatalOnVpiError using current thread's VerilatedContext
    static void fatalOnVpiError(bool flag) VL_MT_SAFE {
        Verilated::threadContextp()->fatalOnVpiError(flag);
    }
    static bool fatalOnVpiError() VL_MT_SAFE {
        return Verilated::threadContextp()->fatalOnVpiError();
    }
    /// Call VerilatedContext::gotError using current thread's VerilatedContext
    static void gotError(bool flag) VL_MT_SAFE { Verilated::threadContextp()->gotError(flag); }
    static bool gotError() VL_MT_SAFE { return Verilated::threadContextp()->gotError(); }
    /// Call VerilatedContext::gotFinish using current thread's VerilatedContext
    static void gotFinish(bool flag) VL_MT_SAFE { Verilated::threadContextp()->gotFinish(flag); }
    static bool gotFinish() VL_MT_SAFE { return Verilated::threadContextp()->gotFinish(); }
    /// Call VerilatedContext::randReset using current thread's VerilatedContext
    static void randReset(int val) VL_MT_SAFE { Verilated::threadContextp()->randReset(val); }
    static int randReset() VL_MT_SAFE { return Verilated::threadContextp()->randReset(); }
    /// Call VerilatedContext::randSeed using current thread's VerilatedContext
    static void randSeed(int val) VL_MT_SAFE { Verilated::threadContextp()->randSeed(val); }
    static int randSeed() VL_MT_SAFE { return Verilated::threadContextp()->randSeed(); }
    /// Call VerilatedContext::time using current thread's VerilatedContext
    static void time(vluint64_t val) VL_MT_SAFE { Verilated::threadContextp()->time(val); }
    static vluint64_t time() VL_MT_SAFE { return Verilated::threadContextp()->time(); }
    static void timeInc(vluint64_t add) VL_MT_UNSAFE { Verilated::threadContextp()->timeInc(add); }
    static int timeunit() VL_MT_SAFE { return Verilated::threadContextp()->timeunit(); }
    static int timeprecision() VL_MT_SAFE { return Verilated::threadContextp()->timeprecision(); }
    /// Call VerilatedContext::tracesEverOn using current thread's VerilatedContext
    static void traceEverOn(bool flag) VL_MT_SAFE {
        Verilated::threadContextp()->traceEverOn(flag);
    }
#endif

    typedef void (*VoidPCb)(void*);  // Callback type for below
    /// Add callback to run on global flush
    static void addFlushCb(VoidPCb cb, void* datap) VL_MT_SAFE;
    /// Remove callback to run on global flush
    static void removeFlushCb(VoidPCb cb, void* datap) VL_MT_SAFE;
    /// Run flush callbacks registered with addFlushCb
    static void runFlushCallbacks() VL_MT_SAFE;
#ifndef VL_NO_LEGACY
    static void flushCall() VL_MT_SAFE { runFlushCallbacks(); }  // Deprecated
#endif
    /// Add callback to run prior to exit termination
    static void addExitCb(VoidPCb cb, void* datap) VL_MT_SAFE;
    /// Remove callback to run prior to exit termination
    static void removeExitCb(VoidPCb cb, void* datap) VL_MT_SAFE;
    /// Run exit callbacks registered with addExitCb
    static void runExitCallbacks() VL_MT_SAFE;

    /// Return product name for (at least) VPI
    static const char* productName() VL_PURE;
    /// Return product version for (at least) VPI
    static const char* productVersion() VL_PURE;

    /// Call OS to make a directory
    static void mkdir(const char* dirname) VL_MT_UNSAFE;

    /// When multithreaded, quiesce the model to prepare for trace/saves/coverage
    /// This may only be called when no locks are held.
    static void quiesce() VL_MT_SAFE;

#ifndef VL_NO_LEGACY
    /// For debugging, print much of the Verilator internal state.
    /// The output of this function may change in future
    /// releases - contact the authors before production use.
    static void internalsDump() VL_MT_SAFE { Verilated::threadContextp()->internalsDump(); }
    /// For debugging, print text list of all scope names with
    /// dpiImport/Export context.  This function may change in future
    /// releases - contact the authors before production use.
    static void scopesDump() VL_MT_SAFE { Verilated::threadContextp()->scopesDump(); }
    // Internal: Find scope
    static const VerilatedScope* scopeFind(const char* namep) VL_MT_SAFE {
        return Verilated::threadContextp()->scopeFind(namep);
    }
    static const VerilatedScopeNameMap* scopeNameMap() VL_MT_SAFE {
        return Verilated::threadContextp()->scopeNameMap();
    }
#endif

public:
    // METHODS - INTERNAL USE ONLY (but public due to what uses it)
    // Internal: Create a new module name by concatenating two strings
    static const char* catName(const char* n1, const char* n2,
                               const char* delimiter = ".");  // Returns static data

    // Internal: Throw signal assertion
    static void nullPointerError(const char* filename, int linenum) VL_ATTR_NORETURN VL_MT_SAFE;
    static void overWidthError(const char* signame) VL_ATTR_NORETURN VL_MT_SAFE;
    static void timeBackwardsError() VL_ATTR_NORETURN VL_MT_SAFE;

    // Internal: Get and set DPI context
    static const VerilatedScope* dpiScope() VL_MT_SAFE { return t_s.t_dpiScopep; }
    static void dpiScope(const VerilatedScope* scopep) VL_MT_SAFE { t_s.t_dpiScopep = scopep; }
    static void dpiContext(const VerilatedScope* scopep, const char* filenamep,
                           int lineno) VL_MT_SAFE {
        t_s.t_dpiScopep = scopep;
        t_s.t_dpiFilename = filenamep;
        t_s.t_dpiLineno = lineno;
    }
    static void dpiClearContext() VL_MT_SAFE { t_s.t_dpiScopep = nullptr; }
    static bool dpiInContext() VL_MT_SAFE { return t_s.t_dpiScopep != nullptr; }
    static const char* dpiFilenamep() VL_MT_SAFE { return t_s.t_dpiFilename; }
    static int dpiLineno() VL_MT_SAFE { return t_s.t_dpiLineno; }
    static int exportFuncNum(const char* namep) VL_MT_SAFE;

#ifdef VL_THREADED
    // Internal: Set the mtaskId, called when an mtask starts
    // Per thread, so no need to be in VerilatedContext
    static void mtaskId(vluint32_t id) VL_MT_SAFE { t_s.t_mtaskId = id; }
    static vluint32_t mtaskId() VL_MT_SAFE { return t_s.t_mtaskId; }
    static void endOfEvalReqdInc() VL_MT_SAFE { ++t_s.t_endOfEvalReqd; }
    static void endOfEvalReqdDec() VL_MT_SAFE { --t_s.t_endOfEvalReqd; }

    // Internal: Called at end of each thread mtask, before finishing eval
    static void endOfThreadMTask(VerilatedEvalMsgQueue* evalMsgQp) VL_MT_SAFE {
        if (VL_UNLIKELY(t_s.t_endOfEvalReqd)) endOfThreadMTaskGuts(evalMsgQp);
    }
    // Internal: Called at end of eval loop
    static void endOfEval(VerilatedEvalMsgQueue* evalMsgQp) VL_MT_SAFE;
#endif

#ifdef VL_TIMING
    // Internal: Time Queue
    static bool timedQEmpty(VerilatedSyms* symsp) VL_MT_SAFE;
    static vluint64_t timedQEarliestTime(VerilatedSyms* symsp) VL_MT_SAFE;
    static void timedQPush(VerilatedSyms* symsp, vluint64_t time, CData* eventp) VL_MT_SAFE;
    static void timedQActivate(VerilatedSyms* symsp, vluint64_t time) VL_MT_SAFE;
#endif

private:
#ifdef VL_THREADED
    static void endOfThreadMTaskGuts(VerilatedEvalMsgQueue* evalMsgQp) VL_MT_SAFE;
#endif
};

inline void VerilatedContext::debug(int val) VL_MT_SAFE { Verilated::debug(val); }
inline int VerilatedContext::debug() VL_MT_SAFE { return Verilated::debug(); }

//=========================================================================
// Extern functions -- User may override -- See verilated.cpp

/// Routine to call for $finish
/// User code may wish to replace this function, to do so, define VL_USER_FINISH.
/// This code does not have to be thread safe.
/// Verilator internal code must call VL_FINISH_MT instead, which eventually calls this.
extern void vl_finish(const char* filename, int linenum, const char* hier);

/// Routine to call for $stop and non-fatal error
/// User code may wish to replace this function, to do so, define VL_USER_STOP.
/// This code does not have to be thread safe.
/// Verilator internal code must call VL_FINISH_MT instead, which eventually calls this.
extern void vl_stop(const char* filename, int linenum, const char* hier);

/// Routine to call for a couple of fatal messages
/// User code may wish to replace this function, to do so, define VL_USER_FATAL.
/// This code does not have to be thread safe.
/// Verilator internal code must call VL_FINISH_MT instead, which eventually calls this.
extern void vl_fatal(const char* filename, int linenum, const char* hier, const char* msg);

//=========================================================================
// Extern functions -- Slow path

/// Multithread safe wrapper for calls to $finish
extern void VL_FINISH_MT(const char* filename, int linenum, const char* hier) VL_MT_SAFE;
/// Multithread safe wrapper for calls to $stop
extern void VL_STOP_MT(const char* filename, int linenum, const char* hier,
                       bool maybe = true) VL_MT_SAFE;
/// Multithread safe wrapper to call for a couple of fatal messages
extern void VL_FATAL_MT(const char* filename, int linenum, const char* hier,
                        const char* msg) VL_MT_SAFE;

// clang-format off
/// Print a string, multithread safe. Eventually VL_PRINTF will get called.
#ifdef VL_THREADED
extern void VL_PRINTF_MT(const char* formatp, ...) VL_ATTR_PRINTF(1) VL_MT_SAFE;
#else
# define VL_PRINTF_MT VL_PRINTF  // The following parens will take care of themselves
#endif
// clang-format on

/// Print a debug message from internals with standard prefix, with printf style format
extern void VL_DBG_MSGF(const char* formatp, ...) VL_ATTR_PRINTF(1) VL_MT_SAFE;

extern vluint64_t vl_rand64() VL_MT_SAFE;
inline IData VL_RANDOM_I(int obits) VL_MT_SAFE { return vl_rand64() & VL_MASK_I(obits); }
inline QData VL_RANDOM_Q(int obits) VL_MT_SAFE { return vl_rand64() & VL_MASK_Q(obits); }
#ifndef VL_NO_LEGACY
extern WDataOutP VL_RANDOM_W(int obits, WDataOutP outwp);  ///< Randomize a signal
#endif
extern IData VL_RANDOM_SEEDED_II(int obits, IData seed) VL_MT_SAFE;
inline IData VL_URANDOM_RANGE_I(IData hi, IData lo) {
    vluint64_t rnd = vl_rand64();
    if (VL_LIKELY(hi > lo)) {
        // Modulus isn't very fast but it's common that hi-low is power-of-two
        return (rnd % (hi - lo + 1)) + lo;
    } else {
        return (rnd % (lo - hi + 1)) + hi;
    }
}

/// Init time only, so slow is fine
extern IData VL_RAND_RESET_I(int obits);  ///< Random reset a signal
extern QData VL_RAND_RESET_Q(int obits);  ///< Random reset a signal
extern WDataOutP VL_RAND_RESET_W(int obits, WDataOutP outwp);  ///< Random reset a signal
/// Zero reset a signal (slow - else use VL_ZERO_W)
extern WDataOutP VL_ZERO_RESET_W(int obits, WDataOutP outwp);

#if VL_THREADED
/// Return high-precision counter for profiling, or 0x0 if not available
inline QData VL_RDTSC_Q() {
    vluint64_t val;
    VL_RDTSC(val);
    return val;
}
#endif

extern void VL_PRINTTIMESCALE(const char* namep, const char* timeunitp,
                              const VerilatedContext* contextp) VL_MT_SAFE;

/// Math
extern WDataOutP _vl_moddiv_w(int lbits, WDataOutP owp, WDataInP lwp, WDataInP rwp,
                              bool is_modulus);

/// File I/O
extern IData VL_FGETS_IXI(int obits, void* destp, IData fpi);

extern void VL_FFLUSH_I(IData fdi);
extern IData VL_FSEEK_I(IData fdi, IData offset, IData origin);
extern IData VL_FTELL_I(IData fdi);
extern void VL_FCLOSE_I(IData fdi);

extern IData VL_FREAD_I(int width, int array_lsb, int array_size, void* memp, IData fpi,
                        IData start, IData count);

extern void VL_WRITEF(const char* formatp, ...);
extern void VL_FWRITEF(IData fpi, const char* formatp, ...);

extern IData VL_FSCANF_IX(IData fpi, const char* formatp, ...);
extern IData VL_SSCANF_IIX(int lbits, IData ld, const char* formatp, ...);
extern IData VL_SSCANF_IQX(int lbits, QData ld, const char* formatp, ...);
extern IData VL_SSCANF_IWX(int lbits, WDataInP lwp, const char* formatp, ...);

extern void VL_SFORMAT_X(int obits, CData& destr, const char* formatp, ...);
extern void VL_SFORMAT_X(int obits, SData& destr, const char* formatp, ...);
extern void VL_SFORMAT_X(int obits, IData& destr, const char* formatp, ...);
extern void VL_SFORMAT_X(int obits, QData& destr, const char* formatp, ...);
extern void VL_SFORMAT_X(int obits, void* destp, const char* formatp, ...);

extern IData VL_SYSTEM_IW(int lhswords, WDataInP lhsp);
extern IData VL_SYSTEM_IQ(QData lhs);
inline IData VL_SYSTEM_II(IData lhs) VL_MT_SAFE { return VL_SYSTEM_IQ(lhs); }

extern IData VL_TESTPLUSARGS_I(const char* formatp);
extern const char* vl_mc_scan_plusargs(const char* prefixp);  // PLIish

//=========================================================================
// Base macros

/// Return true if data[bit] set; not 0/1 return, but 0/non-zero return.
#define VL_BITISSET_I(data, bit) ((data) & (VL_UL(1) << VL_BITBIT_I(bit)))
#define VL_BITISSET_Q(data, bit) ((data) & (1ULL << VL_BITBIT_Q(bit)))
#define VL_BITISSET_E(data, bit) ((data) & (VL_EUL(1) << VL_BITBIT_E(bit)))
#define VL_BITISSET_W(data, bit) ((data)[VL_BITWORD_E(bit)] & (VL_EUL(1) << VL_BITBIT_E(bit)))
#define VL_BITISSETLIMIT_W(data, width, bit) (((bit) < (width)) && VL_BITISSET_W(data, bit))

/// Shift appropriate word by bit. Does not account for wrapping between two words
#define VL_BITRSHIFT_W(data, bit) ((data)[VL_BITWORD_E(bit)] >> VL_BITBIT_E(bit))

/// Create two 32-bit words from quadword
/// WData is always at least 2 words; does not clean upper bits
#define VL_SET_WQ(owp, data) \
    do { \
        (owp)[0] = static_cast<IData>(data); \
        (owp)[1] = static_cast<IData>((data) >> VL_EDATASIZE); \
    } while (false)
#define VL_SET_WI(owp, data) \
    do { \
        (owp)[0] = static_cast<IData>(data); \
        (owp)[1] = 0; \
    } while (false)
#define VL_SET_QW(lwp) \
    ((static_cast<QData>((lwp)[0])) \
     | (static_cast<QData>((lwp)[1]) << (static_cast<QData>(VL_EDATASIZE))))
#define VL_SET_QII(ld, rd) ((static_cast<QData>(ld) << 32ULL) | static_cast<QData>(rd))

/// Return FILE* from IData
extern FILE* VL_CVT_I_FP(IData lhs) VL_MT_SAFE;

// clang-format off
// Use a union to avoid cast-to-different-size warnings
/// Return void* from QData
static inline void* VL_CVT_Q_VP(QData lhs) VL_PURE {
    union { void* fp; QData q; } u;
    u.q = lhs;
    return u.fp;
}
/// Return QData from const void*
static inline QData VL_CVT_VP_Q(const void* fp) VL_PURE {
    union { const void* fp; QData q; } u;
    u.q = 0;
    u.fp = fp;
    return u.q;
}
/// Return double from QData (bits, not numerically)
static inline double VL_CVT_D_Q(QData lhs) VL_PURE {
    union { double d; QData q; } u;
    u.q = lhs;
    return u.d;
}
/// Return QData from double (bits, not numerically)
static inline QData VL_CVT_Q_D(double lhs) VL_PURE {
    union { double d; QData q; } u;
    u.d = lhs;
    return u.q;
}
// clang-format on

/// Return double from lhs (numeric) unsigned
double VL_ITOR_D_W(int lbits, WDataInP lwp) VL_PURE;
static inline double VL_ITOR_D_I(int, IData lhs) VL_PURE {
    return static_cast<double>(static_cast<vluint32_t>(lhs));
}
static inline double VL_ITOR_D_Q(int, QData lhs) VL_PURE {
    return static_cast<double>(static_cast<vluint64_t>(lhs));
}
/// Return double from lhs (numeric) signed
double VL_ISTOR_D_W(int lbits, WDataInP lwp) VL_PURE;
static inline double VL_ISTOR_D_I(int lbits, IData lhs) VL_PURE {
    if (lbits == 32) return static_cast<double>(static_cast<vlsint32_t>(lhs));
    WData lwp[VL_WQ_WORDS_E];
    VL_SET_WI(lwp, lhs);
    return VL_ISTOR_D_W(lbits, lwp);
}
static inline double VL_ISTOR_D_Q(int lbits, QData lhs) VL_PURE {
    if (lbits == 64) return static_cast<double>(static_cast<vlsint64_t>(lhs));
    WData lwp[VL_WQ_WORDS_E];
    VL_SET_WQ(lwp, lhs);
    return VL_ISTOR_D_W(lbits, lwp);
}
/// Return QData from double (numeric)
static inline IData VL_RTOI_I_D(double lhs) VL_PURE {
    return static_cast<vlsint32_t>(VL_TRUNC(lhs));
}

// Sign extend such that if MSB set, we get ffff_ffff, else 0s
// (Requires clean input)
#define VL_SIGN_I(nbits, lhs) ((lhs) >> VL_BITBIT_I((nbits)-VL_UL(1)))
#define VL_SIGN_Q(nbits, lhs) ((lhs) >> VL_BITBIT_Q((nbits)-1ULL))
#define VL_SIGN_E(nbits, lhs) ((lhs) >> VL_BITBIT_E((nbits)-VL_EUL(1)))
#define VL_SIGN_W(nbits, rwp) \
    ((rwp)[VL_BITWORD_E((nbits)-VL_EUL(1))] >> VL_BITBIT_E((nbits)-VL_EUL(1)))
#define VL_SIGNONES_E(nbits, lhs) (-(VL_SIGN_E(nbits, lhs)))

// Sign bit extended up to MSB, doesn't include unsigned portion
// Optimization bug in GCC 3.3 returns different bitmasks to later states for
static inline IData VL_EXTENDSIGN_I(int lbits, IData lhs) VL_PURE {
    return (-((lhs) & (VL_UL(1) << (lbits - 1))));
}
static inline QData VL_EXTENDSIGN_Q(int lbits, QData lhs) VL_PURE {
    return (-((lhs) & (1ULL << (lbits - 1))));
}

// Debugging prints
extern void _vl_debug_print_w(int lbits, WDataInP iwp);

//=========================================================================
// Pli macros

extern int VL_TIME_STR_CONVERT(const char* strp) VL_PURE;

// These are deprecated and used only to establish the default precision/units.
// Use Verilator timescale-override for better control.
// clang-format off
#ifndef VL_TIME_PRECISION
# ifdef VL_TIME_PRECISION_STR
#  define VL_TIME_PRECISION VL_TIME_STR_CONVERT(VL_STRINGIFY(VL_TIME_PRECISION_STR))
# else
#  define VL_TIME_PRECISION (-12)  ///< Timescale default units if not in Verilog - picoseconds
# endif
#endif
#ifndef VL_TIME_UNIT
# ifdef VL_TIME_UNIT_STR
#  define VL_TIME_UNIT VL_TIME_STR_CONVERT(VL_STRINGIFY(VL_TIME_PRECISION_STR))
# else
#  define VL_TIME_UNIT (-12)  ///< Timescale default units if not in Verilog - picoseconds
# endif
#endif

/// Return current simulation time
#if defined(SYSTEMC_VERSION)
// Already defined: extern sc_time sc_time_stamp();
inline vluint64_t vl_time_stamp64() { return sc_time_stamp().value(); }
#else  // Non-SystemC
# if !defined(VL_TIME_CONTEXT) && !defined(VL_NO_LEGACY)
#  ifdef VL_TIME_STAMP64
// vl_time_stamp64() may be optionally defined by the user to return time.
// On MSVC++ weak symbols are not supported so must be declared, or define
// VL_TIME_CONTEXT.
extern vluint64_t vl_time_stamp64() VL_ATTR_WEAK;
#  else
// sc_time_stamp() may be optionally defined by the user to return time.
// On MSVC++ weak symbols are not supported so must be declared, or define
// VL_TIME_CONTEXT.
extern double sc_time_stamp() VL_ATTR_WEAK;  // Verilator 4.032 and newer
inline vluint64_t vl_time_stamp64() {
    // clang9.0.1 requires & although we really do want the weak symbol value
    return VL_LIKELY(&sc_time_stamp) ? static_cast<vluint64_t>(sc_time_stamp()) : 0;
}
#  endif
# endif
#endif

inline vluint64_t VerilatedContext::time() const VL_MT_SAFE {
    // When using non-default context, fastest path is return time
    if (VL_LIKELY(m_s.m_time)) return m_s.m_time;
#if defined(SYSTEMC_VERSION) || (!defined(VL_TIME_CONTEXT) && !defined(VL_NO_LEGACY))
    // Zero time could mean really at zero, or using callback
    // clang9.0.1 requires & although we really do want the weak symbol value
    if (VL_LIKELY(&vl_time_stamp64)) {  // else is weak symbol that is not defined
        return vl_time_stamp64();
    }
#endif
    return 0;
}

#define VL_TIME_Q() (Verilated::threadContextp()->time())
#define VL_TIME_D() (static_cast<double>(VL_TIME_Q()))

/// Time scaled from 1-per-precision into a module's time units ("Unit"-ed, not "United")
// Optimized assuming scale is always constant.
// Can't use multiply in Q flavor, as might lose precision
#define VL_TIME_UNITED_Q(scale) (VL_TIME_Q() / static_cast<QData>(scale))
#define VL_TIME_UNITED_D(scale) (VL_TIME_D() / static_cast<double>(scale))

/// Time imported from units to time precision
double vl_time_multiplier(int scale) VL_PURE;

/// Evaluate expression if debug enabled
#ifdef VL_DEBUG
# define VL_DEBUG_IF(text) \
    do { \
        if (VL_UNLIKELY(Verilated::debug())) {text} \
    } while (false)
#else
// We intentionally do not compile the text to improve compile speed
# define VL_DEBUG_IF(text) do {} while (false)
#endif

// clang-format on

//=========================================================================
// Functional macros/routines
// These all take the form
//      VL_func_IW(bits, bits, op, op)
//      VL_func_WW(bits, bits, out, op, op)
// The I/W indicates if it's a integer or wide for the output and each operand.
// The bits indicate the bit width of the output and each operand.
// If wide output, a temporary storage location is specified.

//===================================================================
// SETTING OPERATORS

// Output clean
// EMIT_RULE: VL_CLEAN:  oclean=clean; obits=lbits;
#define VL_CLEAN_II(obits, lbits, lhs) ((lhs)&VL_MASK_I(obits))
#define VL_CLEAN_QQ(obits, lbits, lhs) ((lhs)&VL_MASK_Q(obits))

// EMIT_RULE: VL_ASSIGNCLEAN:  oclean=clean; obits==lbits;
#define VL_ASSIGNCLEAN_W(obits, owp, lwp) VL_CLEAN_WW((obits), (obits), (owp), (lwp))
static inline WDataOutP _vl_clean_inplace_w(int obits, WDataOutP owp) VL_MT_SAFE {
    int words = VL_WORDS_I(obits);
    owp[words - 1] &= VL_MASK_E(obits);
    return owp;
}
static inline WDataOutP VL_CLEAN_WW(int obits, int, WDataOutP owp, WDataInP lwp) VL_MT_SAFE {
    int words = VL_WORDS_I(obits);
    for (int i = 0; (i < (words - 1)); ++i) owp[i] = lwp[i];
    owp[words - 1] = lwp[words - 1] & VL_MASK_E(obits);
    return owp;
}
static inline WDataOutP VL_ZERO_W(int obits, WDataOutP owp) VL_MT_SAFE {
    int words = VL_WORDS_I(obits);
    for (int i = 0; i < words; ++i) owp[i] = 0;
    return owp;
}
static inline WDataOutP VL_ALLONES_W(int obits, WDataOutP owp) VL_MT_SAFE {
    int words = VL_WORDS_I(obits);
    for (int i = 0; i < (words - 1); ++i) owp[i] = ~VL_EUL(0);
    owp[words - 1] = VL_MASK_E(obits);
    return owp;
}

// EMIT_RULE: VL_ASSIGN:  oclean=rclean; obits==lbits;
// For now, we always have a clean rhs.
// Note: If a ASSIGN isn't clean, use VL_ASSIGNCLEAN instead to do the same thing.
static inline WDataOutP VL_ASSIGN_W(int obits, WDataOutP owp, WDataInP lwp) VL_MT_SAFE {
    int words = VL_WORDS_I(obits);
    for (int i = 0; i < words; ++i) owp[i] = lwp[i];
    return owp;
}

// EMIT_RULE: VL_ASSIGNBIT:  rclean=clean;
static inline void VL_ASSIGNBIT_II(int, int bit, CData& lhsr, IData rhs) VL_PURE {
    lhsr = ((lhsr & ~(VL_UL(1) << VL_BITBIT_I(bit))) | (rhs << VL_BITBIT_I(bit)));
}
static inline void VL_ASSIGNBIT_II(int, int bit, SData& lhsr, IData rhs) VL_PURE {
    lhsr = ((lhsr & ~(VL_UL(1) << VL_BITBIT_I(bit))) | (rhs << VL_BITBIT_I(bit)));
}
static inline void VL_ASSIGNBIT_II(int, int bit, IData& lhsr, IData rhs) VL_PURE {
    lhsr = ((lhsr & ~(VL_UL(1) << VL_BITBIT_I(bit))) | (rhs << VL_BITBIT_I(bit)));
}
static inline void VL_ASSIGNBIT_QI(int, int bit, QData& lhsr, QData rhs) VL_PURE {
    lhsr = ((lhsr & ~(1ULL << VL_BITBIT_Q(bit))) | (static_cast<QData>(rhs) << VL_BITBIT_Q(bit)));
}
static inline void VL_ASSIGNBIT_WI(int, int bit, WDataOutP owp, IData rhs) VL_MT_SAFE {
    EData orig = owp[VL_BITWORD_E(bit)];
    owp[VL_BITWORD_E(bit)] = ((orig & ~(VL_EUL(1) << VL_BITBIT_E(bit)))
                              | (static_cast<EData>(rhs) << VL_BITBIT_E(bit)));
}
// Alternative form that is an instruction faster when rhs is constant one.
static inline void VL_ASSIGNBIT_IO(int, int bit, CData& lhsr, IData) VL_PURE {
    lhsr = (lhsr | (VL_UL(1) << VL_BITBIT_I(bit)));
}
static inline void VL_ASSIGNBIT_IO(int, int bit, SData& lhsr, IData) VL_PURE {
    lhsr = (lhsr | (VL_UL(1) << VL_BITBIT_I(bit)));
}
static inline void VL_ASSIGNBIT_IO(int, int bit, IData& lhsr, IData) VL_PURE {
    lhsr = (lhsr | (VL_UL(1) << VL_BITBIT_I(bit)));
}
static inline void VL_ASSIGNBIT_QO(int, int bit, QData& lhsr, IData) VL_PURE {
    lhsr = (lhsr | (1ULL << VL_BITBIT_Q(bit)));
}
static inline void VL_ASSIGNBIT_WO(int, int bit, WDataOutP owp, IData) VL_MT_SAFE {
    EData orig = owp[VL_BITWORD_E(bit)];
    owp[VL_BITWORD_E(bit)] = (orig | (VL_EUL(1) << VL_BITBIT_E(bit)));
}

//===================================================================
// SYSTEMC OPERATORS
// Copying verilog format to systemc integers and bit vectors.
// Get a SystemC variable

#define VL_ASSIGN_ISI(obits, vvar, svar) \
    { (vvar) = VL_CLEAN_II((obits), (obits), (svar).read()); }
#define VL_ASSIGN_QSQ(obits, vvar, svar) \
    { (vvar) = VL_CLEAN_QQ((obits), (obits), (svar).read()); }

#define VL_ASSIGN_ISW(obits, od, svar) \
    { (od) = ((svar).read().get_word(0)) & VL_MASK_I(obits); }
#define VL_ASSIGN_QSW(obits, od, svar) \
    { \
        (od) = ((static_cast<QData>((svar).read().get_word(1))) << VL_IDATASIZE \
                | (svar).read().get_word(0)) \
               & VL_MASK_Q(obits); \
    }
#define VL_ASSIGN_WSW(obits, owp, svar) \
    { \
        int words = VL_WORDS_I(obits); \
        for (int i = 0; i < words; ++i) (owp)[i] = (svar).read().get_word(i); \
        (owp)[words - 1] &= VL_MASK_E(obits); \
    }

#define VL_ASSIGN_ISU(obits, vvar, svar) \
    { (vvar) = VL_CLEAN_II((obits), (obits), (svar).read().to_uint()); }
#define VL_ASSIGN_QSU(obits, vvar, svar) \
    { (vvar) = VL_CLEAN_QQ((obits), (obits), (svar).read().to_uint64()); }
#define VL_ASSIGN_WSB(obits, owp, svar) \
    { \
        int words = VL_WORDS_I(obits); \
        sc_biguint<(obits)> _butemp = (svar).read(); \
        for (int i = 0; i < words; ++i) { \
            int msb = ((i + 1) * VL_IDATASIZE) - 1; \
            msb = (msb >= (obits)) ? ((obits)-1) : msb; \
            (owp)[i] = _butemp.range(msb, i * VL_IDATASIZE).to_uint(); \
        } \
        (owp)[words - 1] &= VL_MASK_E(obits); \
    }

// Copying verilog format from systemc integers and bit vectors.
// Set a SystemC variable

#define VL_ASSIGN_SII(obits, svar, vvar) \
    { (svar).write(vvar); }
#define VL_ASSIGN_SQQ(obits, svar, vvar) \
    { (svar).write(vvar); }

#define VL_ASSIGN_SWI(obits, svar, rd) \
    { \
        sc_bv<(obits)> _bvtemp; \
        _bvtemp.set_word(0, (rd)); \
        (svar).write(_bvtemp); \
    }
#define VL_ASSIGN_SWQ(obits, svar, rd) \
    { \
        sc_bv<(obits)> _bvtemp; \
        _bvtemp.set_word(0, static_cast<IData>(rd)); \
        _bvtemp.set_word(1, static_cast<IData>((rd) >> VL_IDATASIZE)); \
        (svar).write(_bvtemp); \
    }
#define VL_ASSIGN_SWW(obits, svar, rwp) \
    { \
        sc_bv<(obits)> _bvtemp; \
        for (int i = 0; i < VL_WORDS_I(obits); ++i) _bvtemp.set_word(i, (rwp)[i]); \
        (svar).write(_bvtemp); \
    }

#define VL_ASSIGN_SUI(obits, svar, rd) \
    { (svar).write(rd); }
#define VL_ASSIGN_SUQ(obits, svar, rd) \
    { (svar).write(rd); }
#define VL_ASSIGN_SBI(obits, svar, rd) \
    { (svar).write(rd); }
#define VL_ASSIGN_SBQ(obits, svar, rd) \
    { (svar).write(rd); }
#define VL_ASSIGN_SBW(obits, svar, rwp) \
    { \
        sc_biguint<(obits)> _butemp; \
        for (int i = 0; i < VL_WORDS_I(obits); ++i) { \
            int msb = ((i + 1) * VL_IDATASIZE) - 1; \
            msb = (msb >= (obits)) ? ((obits)-1) : msb; \
            _butemp.range(msb, i* VL_IDATASIZE) = (rwp)[i]; \
        } \
        (svar).write(_butemp); \
    }

//===================================================================
// Extending sizes

// CAREFUL, we're width changing, so obits!=lbits

// Right must be clean because otherwise size increase would pick up bad bits
// EMIT_RULE: VL_EXTEND:  oclean=clean; rclean==clean;
#define VL_EXTEND_II(obits, lbits, lhs) ((lhs))
#define VL_EXTEND_QI(obits, lbits, lhs) (static_cast<QData>(lhs))
#define VL_EXTEND_QQ(obits, lbits, lhs) ((lhs))

static inline WDataOutP VL_EXTEND_WI(int obits, int, WDataOutP owp, IData ld) VL_MT_SAFE {
    // Note for extracts that obits != lbits
    owp[0] = ld;
    for (int i = 1; i < VL_WORDS_I(obits); ++i) owp[i] = 0;
    return owp;
}
static inline WDataOutP VL_EXTEND_WQ(int obits, int, WDataOutP owp, QData ld) VL_MT_SAFE {
    VL_SET_WQ(owp, ld);
    for (int i = VL_WQ_WORDS_E; i < VL_WORDS_I(obits); ++i) owp[i] = 0;
    return owp;
}
static inline WDataOutP VL_EXTEND_WW(int obits, int lbits, WDataOutP owp,
                                     WDataInP lwp) VL_MT_SAFE {
    for (int i = 0; i < VL_WORDS_I(lbits); ++i) owp[i] = lwp[i];
    for (int i = VL_WORDS_I(lbits); i < VL_WORDS_I(obits); ++i) owp[i] = 0;
    return owp;
}

// EMIT_RULE: VL_EXTENDS:  oclean=*dirty*; obits=lbits;
// Sign extension; output dirty
static inline IData VL_EXTENDS_II(int, int lbits, IData lhs) VL_PURE {
    return VL_EXTENDSIGN_I(lbits, lhs) | lhs;
}
static inline QData VL_EXTENDS_QI(int, int lbits, QData lhs /*Q_as_need_extended*/) VL_PURE {
    return VL_EXTENDSIGN_Q(lbits, lhs) | lhs;
}
static inline QData VL_EXTENDS_QQ(int, int lbits, QData lhs) VL_PURE {
    return VL_EXTENDSIGN_Q(lbits, lhs) | lhs;
}

static inline WDataOutP VL_EXTENDS_WI(int obits, int lbits, WDataOutP owp, IData ld) VL_MT_SAFE {
    EData sign = VL_SIGNONES_E(lbits, static_cast<EData>(ld));
    owp[0] = ld | (sign & ~VL_MASK_E(lbits));
    for (int i = 1; i < VL_WORDS_I(obits); ++i) owp[i] = sign;
    return owp;
}
static inline WDataOutP VL_EXTENDS_WQ(int obits, int lbits, WDataOutP owp, QData ld) VL_MT_SAFE {
    VL_SET_WQ(owp, ld);
    EData sign = VL_SIGNONES_E(lbits, owp[1]);
    owp[1] |= sign & ~VL_MASK_E(lbits);
    for (int i = VL_WQ_WORDS_E; i < VL_WORDS_I(obits); ++i) owp[i] = sign;
    return owp;
}
static inline WDataOutP VL_EXTENDS_WW(int obits, int lbits, WDataOutP owp,
                                      WDataInP lwp) VL_MT_SAFE {
    for (int i = 0; i < VL_WORDS_I(lbits) - 1; ++i) owp[i] = lwp[i];
    int lmsw = VL_WORDS_I(lbits) - 1;
    EData sign = VL_SIGNONES_E(lbits, lwp[lmsw]);
    owp[lmsw] = lwp[lmsw] | (sign & ~VL_MASK_E(lbits));
    for (int i = VL_WORDS_I(lbits); i < VL_WORDS_I(obits); ++i) owp[i] = sign;
    return owp;
}

//===================================================================
// REDUCTION OPERATORS

// EMIT_RULE: VL_REDAND:  oclean=clean; lclean==clean; obits=1;
#define VL_REDAND_II(obits, lbits, lhs) ((lhs) == VL_MASK_I(lbits))
#define VL_REDAND_IQ(obits, lbits, lhs) ((lhs) == VL_MASK_Q(lbits))
static inline IData VL_REDAND_IW(int, int lbits, WDataInP lwp) VL_MT_SAFE {
    int words = VL_WORDS_I(lbits);
    EData combine = lwp[0];
    for (int i = 1; i < words - 1; ++i) combine &= lwp[i];
    combine &= ~VL_MASK_E(lbits) | lwp[words - 1];
    return ((~combine) == 0);
}

// EMIT_RULE: VL_REDOR:  oclean=clean; lclean==clean; obits=1;
#define VL_REDOR_I(lhs) ((lhs) != 0)
#define VL_REDOR_Q(lhs) ((lhs) != 0)
static inline IData VL_REDOR_W(int words, WDataInP lwp) VL_MT_SAFE {
    EData equal = 0;
    for (int i = 0; i < words; ++i) equal |= lwp[i];
    return (equal != 0);
}

// EMIT_RULE: VL_REDXOR:  oclean=dirty; obits=1;
static inline IData VL_REDXOR_2(IData r) VL_PURE {
    // Experiments show VL_REDXOR_2 is faster than __builtin_parityl
    r = (r ^ (r >> 1));
    return r;
}
static inline IData VL_REDXOR_4(IData r) VL_PURE {
#if defined(__GNUC__) && (__GNUC__ >= 4) && !defined(VL_NO_BUILTINS)
    return __builtin_parityl(r);
#else
    r = (r ^ (r >> 1));
    r = (r ^ (r >> 2));
    return r;
#endif
}
static inline IData VL_REDXOR_8(IData r) VL_PURE {
#if defined(__GNUC__) && (__GNUC__ >= 4) && !defined(VL_NO_BUILTINS)
    return __builtin_parityl(r);
#else
    r = (r ^ (r >> 1));
    r = (r ^ (r >> 2));
    r = (r ^ (r >> 4));
    return r;
#endif
}
static inline IData VL_REDXOR_16(IData r) VL_PURE {
#if defined(__GNUC__) && (__GNUC__ >= 4) && !defined(VL_NO_BUILTINS)
    return __builtin_parityl(r);
#else
    r = (r ^ (r >> 1));
    r = (r ^ (r >> 2));
    r = (r ^ (r >> 4));
    r = (r ^ (r >> 8));
    return r;
#endif
}
static inline IData VL_REDXOR_32(IData r) VL_PURE {
#if defined(__GNUC__) && (__GNUC__ >= 4) && !defined(VL_NO_BUILTINS)
    return __builtin_parityl(r);
#else
    r = (r ^ (r >> 1));
    r = (r ^ (r >> 2));
    r = (r ^ (r >> 4));
    r = (r ^ (r >> 8));
    r = (r ^ (r >> 16));
    return r;
#endif
}
static inline IData VL_REDXOR_64(QData r) VL_PURE {
#if defined(__GNUC__) && (__GNUC__ >= 4) && !defined(VL_NO_BUILTINS)
    return __builtin_parityll(r);
#else
    r = (r ^ (r >> 1));
    r = (r ^ (r >> 2));
    r = (r ^ (r >> 4));
    r = (r ^ (r >> 8));
    r = (r ^ (r >> 16));
    r = (r ^ (r >> 32));
    return static_cast<IData>(r);
#endif
}
static inline IData VL_REDXOR_W(int words, WDataInP lwp) VL_MT_SAFE {
    EData r = lwp[0];
    for (int i = 1; i < words; ++i) r ^= lwp[i];
    return VL_REDXOR_32(r);
}

// EMIT_RULE: VL_COUNTONES_II:  oclean = false; lhs clean
static inline IData VL_COUNTONES_I(IData lhs) VL_PURE {
    // This is faster than __builtin_popcountl
    IData r = lhs - ((lhs >> 1) & 033333333333) - ((lhs >> 2) & 011111111111);
    r = (r + (r >> 3)) & 030707070707;
    r = (r + (r >> 6));
    r = (r + (r >> 12) + (r >> 24)) & 077;
    return r;
}
static inline IData VL_COUNTONES_Q(QData lhs) VL_PURE {
    return VL_COUNTONES_I(static_cast<IData>(lhs)) + VL_COUNTONES_I(static_cast<IData>(lhs >> 32));
}
#define VL_COUNTONES_E VL_COUNTONES_I
static inline IData VL_COUNTONES_W(int words, WDataInP lwp) VL_MT_SAFE {
    EData r = 0;
    for (int i = 0; i < words; ++i) r += VL_COUNTONES_E(lwp[i]);
    return r;
}

// EMIT_RULE: VL_COUNTBITS_II:  oclean = false; lhs clean
static inline IData VL_COUNTBITS_I(int lbits, IData lhs, IData ctrl0, IData ctrl1,
                                   IData ctrl2) VL_PURE {
    int ctrlSum = (ctrl0 & 0x1) + (ctrl1 & 0x1) + (ctrl2 & 0x1);
    if (ctrlSum == 3) {
        return VL_COUNTONES_I(lhs);
    } else if (ctrlSum == 0) {
        IData mask = (lbits == 32) ? -1 : ((1 << lbits) - 1);
        return VL_COUNTONES_I(~lhs & mask);
    } else {
        return (lbits == 32) ? 32 : lbits;
    }
}
static inline IData VL_COUNTBITS_Q(int lbits, QData lhs, IData ctrl0, IData ctrl1,
                                   IData ctrl2) VL_PURE {
    return VL_COUNTBITS_I(32, static_cast<IData>(lhs), ctrl0, ctrl1, ctrl2)
           + VL_COUNTBITS_I(lbits - 32, static_cast<IData>(lhs >> 32), ctrl0, ctrl1, ctrl2);
}
#define VL_COUNTBITS_E VL_COUNTBITS_I
static inline IData VL_COUNTBITS_W(int lbits, int words, WDataInP lwp, IData ctrl0, IData ctrl1,
                                   IData ctrl2) VL_MT_SAFE {
    EData r = 0;
    IData wordLbits = 32;
    for (int i = 0; i < words; ++i) {
        if (i == words - 1) wordLbits = lbits % 32;
        r += VL_COUNTBITS_E(wordLbits, lwp[i], ctrl0, ctrl1, ctrl2);
    }
    return r;
}

static inline IData VL_ONEHOT_I(IData lhs) VL_PURE {
    return (((lhs & (lhs - 1)) == 0) & (lhs != 0));
}
static inline IData VL_ONEHOT_Q(QData lhs) VL_PURE {
    return (((lhs & (lhs - 1)) == 0) & (lhs != 0));
}
static inline IData VL_ONEHOT_W(int words, WDataInP lwp) VL_MT_SAFE {
    EData one = 0;
    for (int i = 0; (i < words); ++i) {
        if (lwp[i]) {
            if (one) return 0;
            one = 1;
            if (lwp[i] & (lwp[i] - 1)) return 0;
        }
    }
    return one;
}

static inline IData VL_ONEHOT0_I(IData lhs) VL_PURE { return ((lhs & (lhs - 1)) == 0); }
static inline IData VL_ONEHOT0_Q(QData lhs) VL_PURE { return ((lhs & (lhs - 1)) == 0); }
static inline IData VL_ONEHOT0_W(int words, WDataInP lwp) VL_MT_SAFE {
    bool one = false;
    for (int i = 0; (i < words); ++i) {
        if (lwp[i]) {
            if (one) return 0;
            one = true;
            if (lwp[i] & (lwp[i] - 1)) return 0;
        }
    }
    return 1;
}

static inline IData VL_CLOG2_I(IData lhs) VL_PURE {
    // There are faster algorithms, or fls GCC4 builtins, but rarely used
    if (VL_UNLIKELY(!lhs)) return 0;
    lhs--;
    int shifts = 0;
    for (; lhs != 0; ++shifts) lhs = lhs >> 1;
    return shifts;
}
static inline IData VL_CLOG2_Q(QData lhs) VL_PURE {
    if (VL_UNLIKELY(!lhs)) return 0;
    lhs--;
    int shifts = 0;
    for (; lhs != 0; ++shifts) lhs = lhs >> 1ULL;
    return shifts;
}
static inline IData VL_CLOG2_W(int words, WDataInP lwp) VL_MT_SAFE {
    EData adjust = (VL_COUNTONES_W(words, lwp) == 1) ? 0 : 1;
    for (int i = words - 1; i >= 0; --i) {
        if (VL_UNLIKELY(lwp[i])) {  // Shorter worst case if predict not taken
            for (int bit = VL_EDATASIZE - 1; bit >= 0; --bit) {
                if (VL_UNLIKELY(VL_BITISSET_E(lwp[i], bit))) {
                    return i * VL_EDATASIZE + bit + adjust;
                }
            }
            // Can't get here - one bit must be set
        }
    }
    return 0;
}

static inline IData VL_MOSTSETBITP1_W(int words, WDataInP lwp) VL_MT_SAFE {
    // MSB set bit plus one; similar to FLS.  0=value is zero
    for (int i = words - 1; i >= 0; --i) {
        if (VL_UNLIKELY(lwp[i])) {  // Shorter worst case if predict not taken
            for (int bit = VL_EDATASIZE - 1; bit >= 0; --bit) {
                if (VL_UNLIKELY(VL_BITISSET_E(lwp[i], bit))) return i * VL_EDATASIZE + bit + 1;
            }
            // Can't get here - one bit must be set
        }
    }
    return 0;
}

//===================================================================
// SIMPLE LOGICAL OPERATORS

// EMIT_RULE: VL_AND:  oclean=lclean||rclean; obits=lbits; lbits==rbits;
static inline WDataOutP VL_AND_W(int words, WDataOutP owp, WDataInP lwp, WDataInP rwp) VL_MT_SAFE {
    for (int i = 0; (i < words); ++i) owp[i] = (lwp[i] & rwp[i]);
    return owp;
}
// EMIT_RULE: VL_OR:   oclean=lclean&&rclean; obits=lbits; lbits==rbits;
static inline WDataOutP VL_OR_W(int words, WDataOutP owp, WDataInP lwp, WDataInP rwp) VL_MT_SAFE {
    for (int i = 0; (i < words); ++i) owp[i] = (lwp[i] | rwp[i]);
    return owp;
}
// EMIT_RULE: VL_CHANGEXOR:  oclean=1; obits=32; lbits==rbits;
static inline IData VL_CHANGEXOR_W(int words, WDataInP lwp, WDataInP rwp) VL_MT_SAFE {
    IData od = 0;
    for (int i = 0; (i < words); ++i) od |= (lwp[i] ^ rwp[i]);
    return od;
}
// EMIT_RULE: VL_XOR:  oclean=lclean&&rclean; obits=lbits; lbits==rbits;
static inline WDataOutP VL_XOR_W(int words, WDataOutP owp, WDataInP lwp, WDataInP rwp) VL_MT_SAFE {
    for (int i = 0; (i < words); ++i) owp[i] = (lwp[i] ^ rwp[i]);
    return owp;
}
// EMIT_RULE: VL_NOT:  oclean=dirty; obits=lbits;
static inline WDataOutP VL_NOT_W(int words, WDataOutP owp, WDataInP lwp) VL_MT_SAFE {
    for (int i = 0; i < words; ++i) owp[i] = ~(lwp[i]);
    return owp;
}

//=========================================================================
// Logical comparisons

// EMIT_RULE: VL_EQ:  oclean=clean; lclean==clean; rclean==clean; obits=1; lbits==rbits;
// EMIT_RULE: VL_NEQ: oclean=clean; lclean==clean; rclean==clean; obits=1; lbits==rbits;
// EMIT_RULE: VL_LT:  oclean=clean; lclean==clean; rclean==clean; obits=1; lbits==rbits;
// EMIT_RULE: VL_GT:  oclean=clean; lclean==clean; rclean==clean; obits=1; lbits==rbits;
// EMIT_RULE: VL_GTE: oclean=clean; lclean==clean; rclean==clean; obits=1; lbits==rbits;
// EMIT_RULE: VL_LTE: oclean=clean; lclean==clean; rclean==clean; obits=1; lbits==rbits;
#define VL_NEQ_W(words, lwp, rwp) (!VL_EQ_W(words, lwp, rwp))
#define VL_LT_W(words, lwp, rwp) (_vl_cmp_w(words, lwp, rwp) < 0)
#define VL_LTE_W(words, lwp, rwp) (_vl_cmp_w(words, lwp, rwp) <= 0)
#define VL_GT_W(words, lwp, rwp) (_vl_cmp_w(words, lwp, rwp) > 0)
#define VL_GTE_W(words, lwp, rwp) (_vl_cmp_w(words, lwp, rwp) >= 0)

// Output clean, <lhs> AND <rhs> MUST BE CLEAN
static inline IData VL_EQ_W(int words, WDataInP lwp, WDataInP rwp) VL_MT_SAFE {
    EData nequal = 0;
    for (int i = 0; (i < words); ++i) nequal |= (lwp[i] ^ rwp[i]);
    return (nequal == 0);
}

// Internal usage
static inline int _vl_cmp_w(int words, WDataInP lwp, WDataInP rwp) VL_MT_SAFE {
    for (int i = words - 1; i >= 0; --i) {
        if (lwp[i] > rwp[i]) return 1;
        if (lwp[i] < rwp[i]) return -1;
    }
    return 0;  // ==
}

#define VL_LTS_IWW(obits, lbits, rbbits, lwp, rwp) (_vl_cmps_w(lbits, lwp, rwp) < 0)
#define VL_LTES_IWW(obits, lbits, rbits, lwp, rwp) (_vl_cmps_w(lbits, lwp, rwp) <= 0)
#define VL_GTS_IWW(obits, lbits, rbits, lwp, rwp) (_vl_cmps_w(lbits, lwp, rwp) > 0)
#define VL_GTES_IWW(obits, lbits, rbits, lwp, rwp) (_vl_cmps_w(lbits, lwp, rwp) >= 0)

static inline IData VL_GTS_III(int, int lbits, int, IData lhs, IData rhs) VL_PURE {
    // For lbits==32, this becomes just a single instruction, otherwise ~5.
    // GCC 3.3.4 sign extension bugs on AMD64 architecture force us to use quad logic
    vlsint64_t lhs_signed = VL_EXTENDS_QQ(64, lbits, lhs);  // Q for gcc
    vlsint64_t rhs_signed = VL_EXTENDS_QQ(64, lbits, rhs);  // Q for gcc
    return lhs_signed > rhs_signed;
}
static inline IData VL_GTS_IQQ(int, int lbits, int, QData lhs, QData rhs) VL_PURE {
    vlsint64_t lhs_signed = VL_EXTENDS_QQ(64, lbits, lhs);
    vlsint64_t rhs_signed = VL_EXTENDS_QQ(64, lbits, rhs);
    return lhs_signed > rhs_signed;
}

static inline IData VL_GTES_III(int, int lbits, int, IData lhs, IData rhs) VL_PURE {
    vlsint64_t lhs_signed = VL_EXTENDS_QQ(64, lbits, lhs);  // Q for gcc
    vlsint64_t rhs_signed = VL_EXTENDS_QQ(64, lbits, rhs);  // Q for gcc
    return lhs_signed >= rhs_signed;
}
static inline IData VL_GTES_IQQ(int, int lbits, int, QData lhs, QData rhs) VL_PURE {
    vlsint64_t lhs_signed = VL_EXTENDS_QQ(64, lbits, lhs);
    vlsint64_t rhs_signed = VL_EXTENDS_QQ(64, lbits, rhs);
    return lhs_signed >= rhs_signed;
}

static inline IData VL_LTS_III(int, int lbits, int, IData lhs, IData rhs) VL_PURE {
    vlsint64_t lhs_signed = VL_EXTENDS_QQ(64, lbits, lhs);  // Q for gcc
    vlsint64_t rhs_signed = VL_EXTENDS_QQ(64, lbits, rhs);  // Q for gcc
    return lhs_signed < rhs_signed;
}
static inline IData VL_LTS_IQQ(int, int lbits, int, QData lhs, QData rhs) VL_PURE {
    vlsint64_t lhs_signed = VL_EXTENDS_QQ(64, lbits, lhs);
    vlsint64_t rhs_signed = VL_EXTENDS_QQ(64, lbits, rhs);
    return lhs_signed < rhs_signed;
}

static inline IData VL_LTES_III(int, int lbits, int, IData lhs, IData rhs) VL_PURE {
    vlsint64_t lhs_signed = VL_EXTENDS_QQ(64, lbits, lhs);  // Q for gcc
    vlsint64_t rhs_signed = VL_EXTENDS_QQ(64, lbits, rhs);  // Q for gcc
    return lhs_signed <= rhs_signed;
}
static inline IData VL_LTES_IQQ(int, int lbits, int, QData lhs, QData rhs) VL_PURE {
    vlsint64_t lhs_signed = VL_EXTENDS_QQ(64, lbits, lhs);
    vlsint64_t rhs_signed = VL_EXTENDS_QQ(64, lbits, rhs);
    return lhs_signed <= rhs_signed;
}

static inline int _vl_cmps_w(int lbits, WDataInP lwp, WDataInP rwp) VL_MT_SAFE {
    int words = VL_WORDS_I(lbits);
    int i = words - 1;
    // We need to flip sense if negative comparison
    EData lsign = VL_SIGN_E(lbits, lwp[i]);
    EData rsign = VL_SIGN_E(lbits, rwp[i]);
    if (!lsign && rsign) return 1;  // + > -
    if (lsign && !rsign) return -1;  // - < +
    for (; i >= 0; --i) {
        if (lwp[i] > rwp[i]) return 1;
        if (lwp[i] < rwp[i]) return -1;
    }
    return 0;  // ==
}

//=========================================================================
// Math

// Output NOT clean
static inline WDataOutP VL_NEGATE_W(int words, WDataOutP owp, WDataInP lwp) VL_MT_SAFE {
    EData carry = 1;
    for (int i = 0; i < words; ++i) {
        owp[i] = ~lwp[i] + carry;
        carry = (owp[i] < ~lwp[i]);
    }
    return owp;
}
static void VL_NEGATE_INPLACE_W(int words, WDataOutP owp_lwp) VL_MT_SAFE {
    EData carry = 1;
    for (int i = 0; i < words; ++i) {
        EData word = ~owp_lwp[i] + carry;
        carry = (word < ~owp_lwp[i]);
        owp_lwp[i] = word;
    }
}

// EMIT_RULE: VL_MUL:    oclean=dirty; lclean==clean; rclean==clean;
// EMIT_RULE: VL_DIV:    oclean=dirty; lclean==clean; rclean==clean;
// EMIT_RULE: VL_MODDIV: oclean=dirty; lclean==clean; rclean==clean;
#define VL_DIV_III(lbits, lhs, rhs) (((rhs) == 0) ? 0 : (lhs) / (rhs))
#define VL_DIV_QQQ(lbits, lhs, rhs) (((rhs) == 0) ? 0 : (lhs) / (rhs))
#define VL_DIV_WWW(lbits, owp, lwp, rwp) (_vl_moddiv_w(lbits, owp, lwp, rwp, 0))
#define VL_MODDIV_III(lbits, lhs, rhs) (((rhs) == 0) ? 0 : (lhs) % (rhs))
#define VL_MODDIV_QQQ(lbits, lhs, rhs) (((rhs) == 0) ? 0 : (lhs) % (rhs))
#define VL_MODDIV_WWW(lbits, owp, lwp, rwp) (_vl_moddiv_w(lbits, owp, lwp, rwp, 1))

static inline WDataOutP VL_ADD_W(int words, WDataOutP owp, WDataInP lwp, WDataInP rwp) VL_MT_SAFE {
    QData carry = 0;
    for (int i = 0; i < words; ++i) {
        carry = carry + static_cast<QData>(lwp[i]) + static_cast<QData>(rwp[i]);
        owp[i] = (carry & 0xffffffffULL);
        carry = (carry >> 32ULL) & 0xffffffffULL;
    }
    // Last output word is dirty
    return owp;
}

static inline WDataOutP VL_SUB_W(int words, WDataOutP owp, WDataInP lwp, WDataInP rwp) VL_MT_SAFE {
    QData carry = 0;
    for (int i = 0; i < words; ++i) {
        carry = (carry + static_cast<QData>(lwp[i])
                 + static_cast<QData>(static_cast<IData>(~rwp[i])));
        if (i == 0) ++carry;  // Negation of rwp
        owp[i] = (carry & 0xffffffffULL);
        carry = (carry >> 32ULL) & 0xffffffffULL;
    }
    // Last output word is dirty
    return owp;
}

static inline WDataOutP VL_MUL_W(int words, WDataOutP owp, WDataInP lwp, WDataInP rwp) VL_MT_SAFE {
    for (int i = 0; i < words; ++i) owp[i] = 0;
    for (int lword = 0; lword < words; ++lword) {
        for (int rword = 0; rword < words; ++rword) {
            QData mul = static_cast<QData>(lwp[lword]) * static_cast<QData>(rwp[rword]);
            for (int qword = lword + rword; qword < words; ++qword) {
                mul += static_cast<QData>(owp[qword]);
                owp[qword] = (mul & 0xffffffffULL);
                mul = (mul >> 32ULL) & 0xffffffffULL;
            }
        }
    }
    // Last output word is dirty
    return owp;
}

static inline IData VL_MULS_III(int, int lbits, int, IData lhs, IData rhs) VL_PURE {
    vlsint32_t lhs_signed = VL_EXTENDS_II(32, lbits, lhs);
    vlsint32_t rhs_signed = VL_EXTENDS_II(32, lbits, rhs);
    return lhs_signed * rhs_signed;
}
static inline QData VL_MULS_QQQ(int, int lbits, int, QData lhs, QData rhs) VL_PURE {
    vlsint64_t lhs_signed = VL_EXTENDS_QQ(64, lbits, lhs);
    vlsint64_t rhs_signed = VL_EXTENDS_QQ(64, lbits, rhs);
    return lhs_signed * rhs_signed;
}

static inline WDataOutP VL_MULS_WWW(int, int lbits, int, WDataOutP owp, WDataInP lwp,
                                    WDataInP rwp) VL_MT_SAFE {
    int words = VL_WORDS_I(lbits);
    // cppcheck-suppress variableScope
    WData lwstore[VL_MULS_MAX_WORDS];  // Fixed size, as MSVC++ doesn't allow [words] here
    // cppcheck-suppress variableScope
    WData rwstore[VL_MULS_MAX_WORDS];
    WDataInP lwusp = lwp;
    WDataInP rwusp = rwp;
    EData lneg = VL_SIGN_E(lbits, lwp[words - 1]);
    if (lneg) {  // Negate lhs
        lwusp = lwstore;
        VL_NEGATE_W(words, lwstore, lwp);
        lwstore[words - 1] &= VL_MASK_E(lbits);  // Clean it
    }
    EData rneg = VL_SIGN_E(lbits, rwp[words - 1]);
    if (rneg) {  // Negate rhs
        rwusp = rwstore;
        VL_NEGATE_W(words, rwstore, rwp);
        rwstore[words - 1] &= VL_MASK_E(lbits);  // Clean it
    }
    VL_MUL_W(words, owp, lwusp, rwusp);
    owp[words - 1] &= VL_MASK_E(
        lbits);  // Clean.  Note it's ok for the multiply to overflow into the sign bit
    if ((lneg ^ rneg) & 1) {  // Negate output (not using NEGATE, as owp==lwp)
        QData carry = 0;
        for (int i = 0; i < words; ++i) {
            carry = carry + static_cast<QData>(static_cast<IData>(~owp[i]));
            if (i == 0) ++carry;  // Negation of temp2
            owp[i] = (carry & 0xffffffffULL);
            carry = (carry >> 32ULL) & 0xffffffffULL;
        }
        // Not needed: owp[words-1] |= 1<<VL_BITBIT_E(lbits-1);  // Set sign bit
    }
    // Last output word is dirty
    return owp;
}

static inline IData VL_DIVS_III(int lbits, IData lhs, IData rhs) VL_PURE {
    if (VL_UNLIKELY(rhs == 0)) return 0;
    // -MAX / -1 cannot be represented in twos complement, and will cause SIGFPE
    if (VL_UNLIKELY(lhs == 0x80000000 && rhs == 0xffffffff)) return 0;
    vlsint32_t lhs_signed = VL_EXTENDS_II(VL_IDATASIZE, lbits, lhs);
    vlsint32_t rhs_signed = VL_EXTENDS_II(VL_IDATASIZE, lbits, rhs);
    return lhs_signed / rhs_signed;
}
static inline QData VL_DIVS_QQQ(int lbits, QData lhs, QData rhs) VL_PURE {
    if (VL_UNLIKELY(rhs == 0)) return 0;
    // -MAX / -1 cannot be represented in twos complement, and will cause SIGFPE
    if (VL_UNLIKELY(lhs == 0x8000000000000000ULL && rhs == 0xffffffffffffffffULL)) return 0;
    vlsint64_t lhs_signed = VL_EXTENDS_QQ(VL_QUADSIZE, lbits, lhs);
    vlsint64_t rhs_signed = VL_EXTENDS_QQ(VL_QUADSIZE, lbits, rhs);
    return lhs_signed / rhs_signed;
}
static inline IData VL_MODDIVS_III(int lbits, IData lhs, IData rhs) VL_PURE {
    if (VL_UNLIKELY(rhs == 0)) return 0;
    if (VL_UNLIKELY(lhs == 0x80000000 && rhs == 0xffffffff)) return 0;
    vlsint32_t lhs_signed = VL_EXTENDS_II(VL_IDATASIZE, lbits, lhs);
    vlsint32_t rhs_signed = VL_EXTENDS_II(VL_IDATASIZE, lbits, rhs);
    return lhs_signed % rhs_signed;
}
static inline QData VL_MODDIVS_QQQ(int lbits, QData lhs, QData rhs) VL_PURE {
    if (VL_UNLIKELY(rhs == 0)) return 0;
    if (VL_UNLIKELY(lhs == 0x8000000000000000ULL && rhs == 0xffffffffffffffffULL)) return 0;
    vlsint64_t lhs_signed = VL_EXTENDS_QQ(VL_QUADSIZE, lbits, lhs);
    vlsint64_t rhs_signed = VL_EXTENDS_QQ(VL_QUADSIZE, lbits, rhs);
    return lhs_signed % rhs_signed;
}

static inline WDataOutP VL_DIVS_WWW(int lbits, WDataOutP owp, WDataInP lwp,
                                    WDataInP rwp) VL_MT_SAFE {
    int words = VL_WORDS_I(lbits);
    EData lsign = VL_SIGN_E(lbits, lwp[words - 1]);
    EData rsign = VL_SIGN_E(lbits, rwp[words - 1]);
    // cppcheck-suppress variableScope
    WData lwstore[VL_MULS_MAX_WORDS];  // Fixed size, as MSVC++ doesn't allow [words] here
    // cppcheck-suppress variableScope
    WData rwstore[VL_MULS_MAX_WORDS];
    WDataInP ltup = lwp;
    WDataInP rtup = rwp;
    if (lsign) ltup = _vl_clean_inplace_w(lbits, VL_NEGATE_W(VL_WORDS_I(lbits), lwstore, lwp));
    if (rsign) rtup = _vl_clean_inplace_w(lbits, VL_NEGATE_W(VL_WORDS_I(lbits), rwstore, rwp));
    if ((lsign && !rsign) || (!lsign && rsign)) {
        WData qNoSign[VL_MULS_MAX_WORDS];
        VL_DIV_WWW(lbits, qNoSign, ltup, rtup);
        _vl_clean_inplace_w(lbits, VL_NEGATE_W(VL_WORDS_I(lbits), owp, qNoSign));
        return owp;
    } else {
        return VL_DIV_WWW(lbits, owp, ltup, rtup);
    }
}
static inline WDataOutP VL_MODDIVS_WWW(int lbits, WDataOutP owp, WDataInP lwp,
                                       WDataInP rwp) VL_MT_SAFE {
    int words = VL_WORDS_I(lbits);
    EData lsign = VL_SIGN_E(lbits, lwp[words - 1]);
    EData rsign = VL_SIGN_E(lbits, rwp[words - 1]);
    // cppcheck-suppress variableScope
    WData lwstore[VL_MULS_MAX_WORDS];  // Fixed size, as MSVC++ doesn't allow [words] here
    // cppcheck-suppress variableScope
    WData rwstore[VL_MULS_MAX_WORDS];
    WDataInP ltup = lwp;
    WDataInP rtup = rwp;
    if (lsign) ltup = _vl_clean_inplace_w(lbits, VL_NEGATE_W(VL_WORDS_I(lbits), lwstore, lwp));
    if (rsign) rtup = _vl_clean_inplace_w(lbits, VL_NEGATE_W(VL_WORDS_I(lbits), rwstore, rwp));
    if (lsign) {  // Only dividend sign matters for modulus
        WData qNoSign[VL_MULS_MAX_WORDS];
        VL_MODDIV_WWW(lbits, qNoSign, ltup, rtup);
        _vl_clean_inplace_w(lbits, VL_NEGATE_W(VL_WORDS_I(lbits), owp, qNoSign));
        return owp;
    } else {
        return VL_MODDIV_WWW(lbits, owp, ltup, rtup);
    }
}

#define VL_POW_IIQ(obits, lbits, rbits, lhs, rhs) VL_POW_QQQ(obits, lbits, rbits, lhs, rhs)
#define VL_POW_IIW(obits, lbits, rbits, lhs, rwp) VL_POW_QQW(obits, lbits, rbits, lhs, rwp)
#define VL_POW_QQI(obits, lbits, rbits, lhs, rhs) VL_POW_QQQ(obits, lbits, rbits, lhs, rhs)
#define VL_POW_WWI(obits, lbits, rbits, owp, lwp, rhs) \
    VL_POW_WWQ(obits, lbits, rbits, owp, lwp, rhs)

static inline IData VL_POW_III(int, int, int rbits, IData lhs, IData rhs) VL_PURE {
    if (VL_UNLIKELY(rhs == 0)) return 1;
    if (VL_UNLIKELY(lhs == 0)) return 0;
    IData power = lhs;
    IData out = 1;
    for (int i = 0; i < rbits; ++i) {
        if (i > 0) power = power * power;
        if (rhs & (1ULL << i)) out *= power;
    }
    return out;
}
static inline QData VL_POW_QQQ(int, int, int rbits, QData lhs, QData rhs) VL_PURE {
    if (VL_UNLIKELY(rhs == 0)) return 1;
    if (VL_UNLIKELY(lhs == 0)) return 0;
    QData power = lhs;
    QData out = 1ULL;
    for (int i = 0; i < rbits; ++i) {
        if (i > 0) power = power * power;
        if (rhs & (1ULL << i)) out *= power;
    }
    return out;
}
WDataOutP VL_POW_WWW(int obits, int, int rbits, WDataOutP owp, WDataInP lwp, WDataInP rwp);
WDataOutP VL_POW_WWQ(int obits, int, int rbits, WDataOutP owp, WDataInP lwp, QData rhs);
QData VL_POW_QQW(int obits, int, int rbits, QData lhs, WDataInP rwp);

#define VL_POWSS_IIQ(obits, lbits, rbits, lhs, rhs, lsign, rsign) \
    VL_POWSS_QQQ(obits, lbits, rbits, lhs, rhs, lsign, rsign)
#define VL_POWSS_IIQ(obits, lbits, rbits, lhs, rhs, lsign, rsign) \
    VL_POWSS_QQQ(obits, lbits, rbits, lhs, rhs, lsign, rsign)
#define VL_POWSS_IIW(obits, lbits, rbits, lhs, rwp, lsign, rsign) \
    VL_POWSS_QQW(obits, lbits, rbits, lhs, rwp, lsign, rsign)
#define VL_POWSS_QQI(obits, lbits, rbits, lhs, rhs, lsign, rsign) \
    VL_POWSS_QQQ(obits, lbits, rbits, lhs, rhs, lsign, rsign)
#define VL_POWSS_WWI(obits, lbits, rbits, owp, lwp, rhs, lsign, rsign) \
    VL_POWSS_WWQ(obits, lbits, rbits, owp, lwp, rhs, lsign, rsign)

static inline IData VL_POWSS_III(int obits, int, int rbits, IData lhs, IData rhs, bool lsign,
                                 bool rsign) VL_MT_SAFE {
    if (VL_UNLIKELY(rhs == 0)) return 1;
    if (rsign && VL_SIGN_I(rbits, rhs)) {
        if (lhs == 0) {
            return 0;  // "X"
        } else if (lhs == 1) {
            return 1;
        } else if (lsign && lhs == VL_MASK_I(obits)) {  // -1
            if (rhs & 1) {
                return VL_MASK_I(obits);  // -1^odd=-1
            } else {
                return 1;  // -1^even=1
            }
        }
        return 0;
    }
    return VL_POW_III(obits, rbits, rbits, lhs, rhs);
}
static inline QData VL_POWSS_QQQ(int obits, int, int rbits, QData lhs, QData rhs, bool lsign,
                                 bool rsign) VL_MT_SAFE {
    if (VL_UNLIKELY(rhs == 0)) return 1;
    if (rsign && VL_SIGN_Q(rbits, rhs)) {
        if (lhs == 0) {
            return 0;  // "X"
        } else if (lhs == 1) {
            return 1;
        } else if (lsign && lhs == VL_MASK_Q(obits)) {  // -1
            if (rhs & 1) {
                return VL_MASK_Q(obits);  // -1^odd=-1
            } else {
                return 1;  // -1^even=1
            }
        }
        return 0;
    }
    return VL_POW_QQQ(obits, rbits, rbits, lhs, rhs);
}
WDataOutP VL_POWSS_WWW(int obits, int, int rbits, WDataOutP owp, WDataInP lwp, WDataInP rwp,
                       bool lsign, bool rsign);
WDataOutP VL_POWSS_WWQ(int obits, int, int rbits, WDataOutP owp, WDataInP lwp, QData rhs,
                       bool lsign, bool rsign);
QData VL_POWSS_QQW(int obits, int, int rbits, QData lhs, WDataInP rwp, bool lsign, bool rsign);

//===================================================================
// Concat/replication

// INTERNAL: Stuff LHS bit 0++ into OUTPUT at specified offset
// ld may be "dirty", output is clean
static inline void _vl_insert_II(int, CData& lhsr, IData ld, int hbit, int lbit,
                                 int rbits) VL_PURE {
    IData cleanmask = VL_MASK_I(rbits);
    IData insmask = (VL_MASK_I(hbit - lbit + 1)) << lbit;
    lhsr = (lhsr & ~insmask) | ((ld << lbit) & (insmask & cleanmask));
}
static inline void _vl_insert_II(int, SData& lhsr, IData ld, int hbit, int lbit,
                                 int rbits) VL_PURE {
    IData cleanmask = VL_MASK_I(rbits);
    IData insmask = (VL_MASK_I(hbit - lbit + 1)) << lbit;
    lhsr = (lhsr & ~insmask) | ((ld << lbit) & (insmask & cleanmask));
}
static inline void _vl_insert_II(int, IData& lhsr, IData ld, int hbit, int lbit,
                                 int rbits) VL_PURE {
    IData cleanmask = VL_MASK_I(rbits);
    IData insmask = (VL_MASK_I(hbit - lbit + 1)) << lbit;
    lhsr = (lhsr & ~insmask) | ((ld << lbit) & (insmask & cleanmask));
}
static inline void _vl_insert_QQ(int, QData& lhsr, QData ld, int hbit, int lbit,
                                 int rbits) VL_PURE {
    QData cleanmask = VL_MASK_Q(rbits);
    QData insmask = (VL_MASK_Q(hbit - lbit + 1)) << lbit;
    lhsr = (lhsr & ~insmask) | ((ld << lbit) & (insmask & cleanmask));
}
static inline void _vl_insert_WI(int, WDataOutP owp, IData ld, int hbit, int lbit,
                                 int rbits = 0) VL_MT_SAFE {
    int hoffset = VL_BITBIT_E(hbit);
    int loffset = VL_BITBIT_E(lbit);
    int roffset = VL_BITBIT_E(rbits);
    int hword = VL_BITWORD_E(hbit);
    int lword = VL_BITWORD_E(lbit);
    int rword = VL_BITWORD_E(rbits);
    EData cleanmask = hword == rword ? VL_MASK_E(roffset) : VL_MASK_E(0);

    if (hoffset == VL_SIZEBITS_E && loffset == 0) {
        // Fast and common case, word based insertion
        owp[VL_BITWORD_E(lbit)] = ld & cleanmask;
    } else {
        EData lde = static_cast<EData>(ld);
        if (hword == lword) {  // know < EData bits because above checks it
            // Assignment is contained within one word of destination
            EData insmask = (VL_MASK_E(hoffset - loffset + 1)) << loffset;
            owp[lword] = (owp[lword] & ~insmask) | ((lde << loffset) & (insmask & cleanmask));
        } else {
            // Assignment crosses a word boundary in destination
            EData hinsmask = (VL_MASK_E(hoffset - 0 + 1)) << 0;
            EData linsmask = (VL_MASK_E((VL_EDATASIZE - 1) - loffset + 1)) << loffset;
            int nbitsonright = VL_EDATASIZE - loffset;  // bits that end up in lword
            owp[lword] = (owp[lword] & ~linsmask) | ((lde << loffset) & linsmask);
            owp[hword]
                = (owp[hword] & ~hinsmask) | ((lde >> nbitsonright) & (hinsmask & cleanmask));
        }
    }
}

// INTERNAL: Stuff large LHS bit 0++ into OUTPUT at specified offset
// lwp may be "dirty"
static inline void _vl_insert_WW(int, WDataOutP owp, WDataInP lwp, int hbit, int lbit,
                                 int rbits = 0) VL_MT_SAFE {
    int hoffset = VL_BITBIT_E(hbit);
    int loffset = VL_BITBIT_E(lbit);
    int roffset = VL_BITBIT_E(rbits);
    int lword = VL_BITWORD_E(lbit);
    int hword = VL_BITWORD_E(hbit);
    int rword = VL_BITWORD_E(rbits);
    int words = VL_WORDS_I(hbit - lbit + 1);
    // Cleaning mask, only applied to top word of the assignment.  Is a no-op
    // if we don't assign to the top word of the destination.
    EData cleanmask = hword == rword ? VL_MASK_E(roffset) : VL_MASK_E(0);

    if (hoffset == VL_SIZEBITS_E && loffset == 0) {
        // Fast and common case, word based insertion
        for (int i = 0; i < (words - 1); ++i) owp[lword + i] = lwp[i];
        owp[hword] = lwp[words - 1] & cleanmask;
    } else if (loffset == 0) {
        // Non-32bit, but nicely aligned, so stuff all but the last word
        for (int i = 0; i < (words - 1); ++i) owp[lword + i] = lwp[i];
        // Know it's not a full word as above fast case handled it
        EData hinsmask = (VL_MASK_E(hoffset - 0 + 1));
        owp[hword] = (owp[hword] & ~hinsmask) | (lwp[words - 1] & (hinsmask & cleanmask));
    } else {
        EData hinsmask = (VL_MASK_E(hoffset - 0 + 1)) << 0;
        EData linsmask = (VL_MASK_E((VL_EDATASIZE - 1) - loffset + 1)) << loffset;
        int nbitsonright = VL_EDATASIZE - loffset;  // bits that end up in lword (know loffset!=0)
        // Middle words
        for (int i = 0; i < words; ++i) {
            {  // Lower word
                int oword = lword + i;
                EData d = lwp[i] << loffset;
                EData od = (owp[oword] & ~linsmask) | (d & linsmask);
                if (oword == hword) {
                    owp[oword] = (owp[oword] & ~hinsmask) | (od & (hinsmask & cleanmask));
                } else {
                    owp[oword] = od;
                }
            }
            {  // Upper word
                int oword = lword + i + 1;
                if (oword <= hword) {
                    EData d = lwp[i] >> nbitsonright;
                    EData od = (d & ~linsmask) | (owp[oword] & linsmask);
                    if (oword == hword) {
                        owp[oword] = (owp[oword] & ~hinsmask) | (od & (hinsmask & cleanmask));
                    } else {
                        owp[oword] = od;
                    }
                }
            }
        }
    }
}

static inline void _vl_insert_WQ(int obits, WDataOutP owp, QData ld, int hbit, int lbit,
                                 int rbits = 0) VL_MT_SAFE {
    WData lwp[VL_WQ_WORDS_E];
    VL_SET_WQ(lwp, ld);
    _vl_insert_WW(obits, owp, lwp, hbit, lbit, rbits);
}

// EMIT_RULE: VL_REPLICATE:  oclean=clean>width32, dirty<=width32; lclean=clean; rclean==clean;
// RHS MUST BE CLEAN CONSTANT.
#define VL_REPLICATE_IOI(obits, lbits, rbits, ld, rep) (-(ld))  // Iff lbits==1
#define VL_REPLICATE_QOI(obits, lbits, rbits, ld, rep) (-(static_cast<QData>(ld)))  // Iff lbits==1

static inline IData VL_REPLICATE_III(int, int lbits, int, IData ld, IData rep) VL_PURE {
    IData returndata = ld;
    for (unsigned i = 1; i < rep; ++i) {
        returndata = returndata << lbits;
        returndata |= ld;
    }
    return returndata;
}
static inline QData VL_REPLICATE_QII(int, int lbits, int, IData ld, IData rep) VL_PURE {
    QData returndata = ld;
    for (unsigned i = 1; i < rep; ++i) {
        returndata = returndata << lbits;
        returndata |= static_cast<QData>(ld);
    }
    return returndata;
}
static inline WDataOutP VL_REPLICATE_WII(int obits, int lbits, int, WDataOutP owp, IData ld,
                                         IData rep) VL_MT_SAFE {
    owp[0] = ld;
    for (unsigned i = 1; i < rep; ++i) {
        _vl_insert_WI(obits, owp, ld, i * lbits + lbits - 1, i * lbits);
    }
    return owp;
}
static inline WDataOutP VL_REPLICATE_WQI(int obits, int lbits, int, WDataOutP owp, QData ld,
                                         IData rep) VL_MT_SAFE {
    VL_SET_WQ(owp, ld);
    for (unsigned i = 1; i < rep; ++i) {
        _vl_insert_WQ(obits, owp, ld, i * lbits + lbits - 1, i * lbits);
    }
    return owp;
}
static inline WDataOutP VL_REPLICATE_WWI(int obits, int lbits, int, WDataOutP owp, WDataInP lwp,
                                         IData rep) VL_MT_SAFE {
    for (int i = 0; i < VL_WORDS_I(lbits); ++i) owp[i] = lwp[i];
    for (unsigned i = 1; i < rep; ++i) {
        _vl_insert_WW(obits, owp, lwp, i * lbits + lbits - 1, i * lbits);
    }
    return owp;
}

// Left stream operator. Output will always be clean. LHS and RHS must be clean.
// Special "fast" versions for slice sizes that are a power of 2. These use
// shifts and masks to execute faster than the slower for-loop approach where a
// subset of bits is copied in during each iteration.
static inline IData VL_STREAML_FAST_III(int, int lbits, int, IData ld, IData rd_log2) VL_PURE {
    // Pre-shift bits in most-significant slice:
    //
    // If lbits is not a multiple of the slice size (i.e., lbits % rd != 0),
    // then we end up with a "gap" in our reversed result. For example, if we
    // have a 5-bit Verlilog signal (lbits=5) in an 8-bit C data type:
    //
    //   ld = ---43210
    //
    // (where numbers are the Verilog signal bit numbers and '-' is an unused bit).
    // Executing the switch statement below with a slice size of two (rd=2,
    // rd_log2=1) produces:
    //
    //   ret = 1032-400
    //
    // Pre-shifting the bits in the most-significant slice allows us to avoid
    // this gap in the shuffled data:
    //
    //   ld_adjusted = --4-3210
    //   ret = 10324---
    IData ret = ld;
    if (rd_log2) {
        vluint32_t lbitsFloor = lbits & ~VL_MASK_I(rd_log2);  // max multiple of rd <= lbits
        vluint32_t lbitsRem = lbits - lbitsFloor;  // number of bits in most-sig slice (MSS)
        IData msbMask = VL_MASK_I(lbitsRem) << lbitsFloor;  // mask to sel only bits in MSS
        ret = (ret & ~msbMask) | ((ret & msbMask) << ((VL_UL(1) << rd_log2) - lbitsRem));
    }
    switch (rd_log2) {
    case 0: ret = ((ret >> 1) & VL_UL(0x55555555)) | ((ret & VL_UL(0x55555555)) << 1);  // FALLTHRU
    case 1: ret = ((ret >> 2) & VL_UL(0x33333333)) | ((ret & VL_UL(0x33333333)) << 2);  // FALLTHRU
    case 2: ret = ((ret >> 4) & VL_UL(0x0f0f0f0f)) | ((ret & VL_UL(0x0f0f0f0f)) << 4);  // FALLTHRU
    case 3: ret = ((ret >> 8) & VL_UL(0x00ff00ff)) | ((ret & VL_UL(0x00ff00ff)) << 8);  // FALLTHRU
    case 4: ret = ((ret >> 16) | (ret << 16));  // FALLTHRU
    default:;
    }
    return ret >> (VL_IDATASIZE - lbits);
}

static inline QData VL_STREAML_FAST_QQI(int, int lbits, int, QData ld, IData rd_log2) VL_PURE {
    // Pre-shift bits in most-significant slice (see comment in VL_STREAML_FAST_III)
    QData ret = ld;
    if (rd_log2) {
        vluint32_t lbitsFloor = lbits & ~VL_MASK_I(rd_log2);
        vluint32_t lbitsRem = lbits - lbitsFloor;
        QData msbMask = VL_MASK_Q(lbitsRem) << lbitsFloor;
        ret = (ret & ~msbMask) | ((ret & msbMask) << ((1ULL << rd_log2) - lbitsRem));
    }
    switch (rd_log2) {
    case 0:
        ret = (((ret >> 1) & 0x5555555555555555ULL)
               | ((ret & 0x5555555555555555ULL) << 1));  // FALLTHRU
    case 1:
        ret = (((ret >> 2) & 0x3333333333333333ULL)
               | ((ret & 0x3333333333333333ULL) << 2));  // FALLTHRU
    case 2:
        ret = (((ret >> 4) & 0x0f0f0f0f0f0f0f0fULL)
               | ((ret & 0x0f0f0f0f0f0f0f0fULL) << 4));  // FALLTHRU
    case 3:
        ret = (((ret >> 8) & 0x00ff00ff00ff00ffULL)
               | ((ret & 0x00ff00ff00ff00ffULL) << 8));  // FALLTHRU
    case 4:
        ret = (((ret >> 16) & 0x0000ffff0000ffffULL)
               | ((ret & 0x0000ffff0000ffffULL) << 16));  // FALLTHRU
    case 5: ret = ((ret >> 32) | (ret << 32));  // FALLTHRU
    default:;
    }
    return ret >> (VL_QUADSIZE - lbits);
}

// Regular "slow" streaming operators
static inline IData VL_STREAML_III(int, int lbits, int, IData ld, IData rd) VL_PURE {
    IData ret = 0;
    // Slice size should never exceed the lhs width
    IData mask = VL_MASK_I(rd);
    for (int istart = 0; istart < lbits; istart += rd) {
        int ostart = lbits - rd - istart;
        ostart = ostart > 0 ? ostart : 0;
        ret |= ((ld >> istart) & mask) << ostart;
    }
    return ret;
}

static inline QData VL_STREAML_QQI(int, int lbits, int, QData ld, IData rd) VL_PURE {
    QData ret = 0;
    // Slice size should never exceed the lhs width
    QData mask = VL_MASK_Q(rd);
    for (int istart = 0; istart < lbits; istart += rd) {
        int ostart = lbits - rd - istart;
        ostart = ostart > 0 ? ostart : 0;
        ret |= ((ld >> istart) & mask) << ostart;
    }
    return ret;
}

static inline WDataOutP VL_STREAML_WWI(int, int lbits, int, WDataOutP owp, WDataInP lwp,
                                       IData rd) VL_MT_SAFE {
    VL_ZERO_W(lbits, owp);
    // Slice size should never exceed the lhs width
    int ssize = (rd < static_cast<IData>(lbits)) ? rd : (static_cast<IData>(lbits));
    for (int istart = 0; istart < lbits; istart += rd) {
        int ostart = lbits - rd - istart;
        ostart = ostart > 0 ? ostart : 0;
        for (int sbit = 0; sbit < ssize && sbit < lbits - istart; ++sbit) {
            // Extract a single bit from lwp and shift it to the correct
            // location for owp.
            EData bit = (VL_BITRSHIFT_W(lwp, (istart + sbit)) & 1) << VL_BITBIT_E(ostart + sbit);
            owp[VL_BITWORD_E(ostart + sbit)] |= bit;
        }
    }
    return owp;
}

// Because concats are common and wide, it's valuable to always have a clean output.
// Thus we specify inputs must be clean, so we don't need to clean the output.
// Note the bit shifts are always constants, so the adds in these constify out.
// Casts required, as args may be 8 bit entities, and need to shift to appropriate output size
#define VL_CONCAT_III(obits, lbits, rbits, ld, rd) \
    (static_cast<IData>(ld) << (rbits) | static_cast<IData>(rd))
#define VL_CONCAT_QII(obits, lbits, rbits, ld, rd) \
    (static_cast<QData>(ld) << (rbits) | static_cast<QData>(rd))
#define VL_CONCAT_QIQ(obits, lbits, rbits, ld, rd) \
    (static_cast<QData>(ld) << (rbits) | static_cast<QData>(rd))
#define VL_CONCAT_QQI(obits, lbits, rbits, ld, rd) \
    (static_cast<QData>(ld) << (rbits) | static_cast<QData>(rd))
#define VL_CONCAT_QQQ(obits, lbits, rbits, ld, rd) \
    (static_cast<QData>(ld) << (rbits) | static_cast<QData>(rd))

static inline WDataOutP VL_CONCAT_WII(int obits, int lbits, int rbits, WDataOutP owp, IData ld,
                                      IData rd) VL_MT_SAFE {
    owp[0] = rd;
    for (int i = 1; i < VL_WORDS_I(obits); ++i) owp[i] = 0;
    _vl_insert_WI(obits, owp, ld, rbits + lbits - 1, rbits);
    return owp;
}
static inline WDataOutP VL_CONCAT_WWI(int obits, int lbits, int rbits, WDataOutP owp, WDataInP lwp,
                                      IData rd) VL_MT_SAFE {
    owp[0] = rd;
    for (int i = 1; i < VL_WORDS_I(obits); ++i) owp[i] = 0;
    _vl_insert_WW(obits, owp, lwp, rbits + lbits - 1, rbits);
    return owp;
}
static inline WDataOutP VL_CONCAT_WIW(int obits, int lbits, int rbits, WDataOutP owp, IData ld,
                                      WDataInP rwp) VL_MT_SAFE {
    for (int i = 0; i < VL_WORDS_I(rbits); ++i) owp[i] = rwp[i];
    for (int i = VL_WORDS_I(rbits); i < VL_WORDS_I(obits); ++i) owp[i] = 0;
    _vl_insert_WI(obits, owp, ld, rbits + lbits - 1, rbits);
    return owp;
}
static inline WDataOutP VL_CONCAT_WIQ(int obits, int lbits, int rbits, WDataOutP owp, IData ld,
                                      QData rd) VL_MT_SAFE {
    VL_SET_WQ(owp, rd);
    for (int i = VL_WQ_WORDS_E; i < VL_WORDS_I(obits); ++i) owp[i] = 0;
    _vl_insert_WI(obits, owp, ld, rbits + lbits - 1, rbits);
    return owp;
}
static inline WDataOutP VL_CONCAT_WQI(int obits, int lbits, int rbits, WDataOutP owp, QData ld,
                                      IData rd) VL_MT_SAFE {
    owp[0] = rd;
    for (int i = 1; i < VL_WORDS_I(obits); ++i) owp[i] = 0;
    _vl_insert_WQ(obits, owp, ld, rbits + lbits - 1, rbits);
    return owp;
}
static inline WDataOutP VL_CONCAT_WQQ(int obits, int lbits, int rbits, WDataOutP owp, QData ld,
                                      QData rd) VL_MT_SAFE {
    VL_SET_WQ(owp, rd);
    for (int i = VL_WQ_WORDS_E; i < VL_WORDS_I(obits); ++i) owp[i] = 0;
    _vl_insert_WQ(obits, owp, ld, rbits + lbits - 1, rbits);
    return owp;
}
static inline WDataOutP VL_CONCAT_WWQ(int obits, int lbits, int rbits, WDataOutP owp, WDataInP lwp,
                                      QData rd) VL_MT_SAFE {
    VL_SET_WQ(owp, rd);
    for (int i = VL_WQ_WORDS_E; i < VL_WORDS_I(obits); ++i) owp[i] = 0;
    _vl_insert_WW(obits, owp, lwp, rbits + lbits - 1, rbits);
    return owp;
}
static inline WDataOutP VL_CONCAT_WQW(int obits, int lbits, int rbits, WDataOutP owp, QData ld,
                                      WDataInP rwp) VL_MT_SAFE {
    for (int i = 0; i < VL_WORDS_I(rbits); ++i) owp[i] = rwp[i];
    for (int i = VL_WORDS_I(rbits); i < VL_WORDS_I(obits); ++i) owp[i] = 0;
    _vl_insert_WQ(obits, owp, ld, rbits + lbits - 1, rbits);
    return owp;
}
static inline WDataOutP VL_CONCAT_WWW(int obits, int lbits, int rbits, WDataOutP owp, WDataInP lwp,
                                      WDataInP rwp) VL_MT_SAFE {
    for (int i = 0; i < VL_WORDS_I(rbits); ++i) owp[i] = rwp[i];
    for (int i = VL_WORDS_I(rbits); i < VL_WORDS_I(obits); ++i) owp[i] = 0;
    _vl_insert_WW(obits, owp, lwp, rbits + lbits - 1, rbits);
    return owp;
}

//===================================================================
// Shifts

// Static shift, used by internal functions
// The output is the same as the input - it overlaps!
static inline void _vl_shiftl_inplace_w(int obits, WDataOutP iowp,
                                        IData rd /*1 or 4*/) VL_MT_SAFE {
    int words = VL_WORDS_I(obits);
    EData linsmask = VL_MASK_E(rd);
    for (int i = words - 1; i >= 1; --i) {
        iowp[i]
            = ((iowp[i] << rd) & ~linsmask) | ((iowp[i - 1] >> (VL_EDATASIZE - rd)) & linsmask);
    }
    iowp[0] = ((iowp[0] << rd) & ~linsmask);
    iowp[VL_WORDS_I(obits) - 1] &= VL_MASK_E(obits);
}

// EMIT_RULE: VL_SHIFTL:  oclean=lclean; rclean==clean;
// Important: Unlike most other funcs, the shift might well be a computed
// expression.  Thus consider this when optimizing.  (And perhaps have 2 funcs?)
static inline WDataOutP VL_SHIFTL_WWI(int obits, int, int, WDataOutP owp, WDataInP lwp,
                                      IData rd) VL_MT_SAFE {
    int word_shift = VL_BITWORD_E(rd);
    int bit_shift = VL_BITBIT_E(rd);
    if (rd >= static_cast<IData>(obits)) {  // rd may be huge with MSB set
        for (int i = 0; i < VL_WORDS_I(obits); ++i) owp[i] = 0;
    } else if (bit_shift == 0) {  // Aligned word shift (<<0,<<32,<<64 etc)
        for (int i = 0; i < word_shift; ++i) owp[i] = 0;
        for (int i = word_shift; i < VL_WORDS_I(obits); ++i) owp[i] = lwp[i - word_shift];
    } else {
        for (int i = 0; i < VL_WORDS_I(obits); ++i) owp[i] = 0;
        _vl_insert_WW(obits, owp, lwp, obits - 1, rd);
    }
    return owp;
}
static inline WDataOutP VL_SHIFTL_WWW(int obits, int lbits, int rbits, WDataOutP owp, WDataInP lwp,
                                      WDataInP rwp) VL_MT_SAFE {
    for (int i = 1; i < VL_WORDS_I(rbits); ++i) {
        if (VL_UNLIKELY(rwp[i])) {  // Huge shift 1>>32 or more
            return VL_ZERO_W(obits, owp);
        }
    }
    return VL_SHIFTL_WWI(obits, lbits, 32, owp, lwp, rwp[0]);
}
static inline WDataOutP VL_SHIFTL_WWQ(int obits, int lbits, int rbits, WDataOutP owp, WDataInP lwp,
                                      QData rd) VL_MT_SAFE {
    WData rwp[VL_WQ_WORDS_E];
    VL_SET_WQ(rwp, rd);
    return VL_SHIFTL_WWW(obits, lbits, rbits, owp, lwp, rwp);
}
static inline IData VL_SHIFTL_IIW(int obits, int, int rbits, IData lhs, WDataInP rwp) VL_MT_SAFE {
    for (int i = 1; i < VL_WORDS_I(rbits); ++i) {
        if (VL_UNLIKELY(rwp[i])) {  // Huge shift 1>>32 or more
            return 0;
        }
    }
    return VL_CLEAN_II(obits, obits, lhs << rwp[0]);
}
static inline IData VL_SHIFTL_IIQ(int obits, int lbits, int rbits, IData lhs,
                                  QData rhs) VL_MT_SAFE {
    if (VL_UNLIKELY(rhs >= VL_IDATASIZE)) return 0;
    return VL_CLEAN_II(obits, obits, lhs << rhs);
}
static inline QData VL_SHIFTL_QQW(int obits, int, int rbits, QData lhs, WDataInP rwp) VL_MT_SAFE {
    for (int i = 1; i < VL_WORDS_I(rbits); ++i) {
        if (VL_UNLIKELY(rwp[i])) {  // Huge shift 1>>32 or more
            return 0;
        }
    }
    // Above checks rwp[1]==0 so not needed in below shift
    return VL_CLEAN_QQ(obits, obits, lhs << (static_cast<QData>(rwp[0])));
}
static inline QData VL_SHIFTL_QQQ(int obits, int lbits, int rbits, QData lhs,
                                  QData rhs) VL_MT_SAFE {
    if (VL_UNLIKELY(rhs >= VL_QUADSIZE)) return 0;
    return VL_CLEAN_QQ(obits, obits, lhs << rhs);
}

// EMIT_RULE: VL_SHIFTR:  oclean=lclean; rclean==clean;
// Important: Unlike most other funcs, the shift might well be a computed
// expression.  Thus consider this when optimizing.  (And perhaps have 2 funcs?)
static inline WDataOutP VL_SHIFTR_WWI(int obits, int, int, WDataOutP owp, WDataInP lwp,
                                      IData rd) VL_MT_SAFE {
    int word_shift = VL_BITWORD_E(rd);  // Maybe 0
    int bit_shift = VL_BITBIT_E(rd);
    if (rd >= static_cast<IData>(obits)) {  // rd may be huge with MSB set
        for (int i = 0; i < VL_WORDS_I(obits); ++i) owp[i] = 0;
    } else if (bit_shift == 0) {  // Aligned word shift (>>0,>>32,>>64 etc)
        int copy_words = (VL_WORDS_I(obits) - word_shift);
        for (int i = 0; i < copy_words; ++i) owp[i] = lwp[i + word_shift];
        for (int i = copy_words; i < VL_WORDS_I(obits); ++i) owp[i] = 0;
    } else {
        int loffset = rd & VL_SIZEBITS_E;
        int nbitsonright = VL_EDATASIZE - loffset;  // bits that end up in lword (know loffset!=0)
        // Middle words
        int words = VL_WORDS_I(obits - rd);
        for (int i = 0; i < words; ++i) {
            owp[i] = lwp[i + word_shift] >> loffset;
            int upperword = i + word_shift + 1;
            if (upperword < VL_WORDS_I(obits)) owp[i] |= lwp[upperword] << nbitsonright;
        }
        for (int i = words; i < VL_WORDS_I(obits); ++i) owp[i] = 0;
    }
    return owp;
}
static inline WDataOutP VL_SHIFTR_WWW(int obits, int lbits, int rbits, WDataOutP owp, WDataInP lwp,
                                      WDataInP rwp) VL_MT_SAFE {
    for (int i = 1; i < VL_WORDS_I(rbits); ++i) {
        if (VL_UNLIKELY(rwp[i])) {  // Huge shift 1>>32 or more
            return VL_ZERO_W(obits, owp);
        }
    }
    return VL_SHIFTR_WWI(obits, lbits, 32, owp, lwp, rwp[0]);
}
static inline WDataOutP VL_SHIFTR_WWQ(int obits, int lbits, int rbits, WDataOutP owp, WDataInP lwp,
                                      QData rd) VL_MT_SAFE {
    WData rwp[VL_WQ_WORDS_E];
    VL_SET_WQ(rwp, rd);
    return VL_SHIFTR_WWW(obits, lbits, rbits, owp, lwp, rwp);
}

static inline IData VL_SHIFTR_IIW(int obits, int, int rbits, IData lhs, WDataInP rwp) VL_MT_SAFE {
    for (int i = 1; i < VL_WORDS_I(rbits); ++i) {
        if (VL_UNLIKELY(rwp[i])) {  // Huge shift 1>>32 or more
            return 0;
        }
    }
    return VL_CLEAN_II(obits, obits, lhs >> rwp[0]);
}
static inline QData VL_SHIFTR_QQW(int obits, int, int rbits, QData lhs, WDataInP rwp) VL_MT_SAFE {
    for (int i = 1; i < VL_WORDS_I(rbits); ++i) {
        if (VL_UNLIKELY(rwp[i])) {  // Huge shift 1>>32 or more
            return 0;
        }
    }
    // Above checks rwp[1]==0 so not needed in below shift
    return VL_CLEAN_QQ(obits, obits, lhs >> (static_cast<QData>(rwp[0])));
}
static inline IData VL_SHIFTR_IIQ(int obits, int, int rbits, IData lhs, QData rhs) VL_MT_SAFE {
    if (VL_UNLIKELY(rhs >= VL_IDATASIZE)) return 0;
    return VL_CLEAN_QQ(obits, obits, lhs >> rhs);
}
static inline QData VL_SHIFTR_QQQ(int obits, int, int rbits, QData lhs, QData rhs) VL_MT_SAFE {
    if (VL_UNLIKELY(rhs >= VL_QUADSIZE)) return 0;
    return VL_CLEAN_QQ(obits, obits, lhs >> rhs);
}

// EMIT_RULE: VL_SHIFTRS:  oclean=false; lclean=clean, rclean==clean;
static inline IData VL_SHIFTRS_III(int obits, int lbits, int, IData lhs, IData rhs) VL_PURE {
    // Note the C standard does not specify the >> operator as a arithmetic shift!
    // IEEE says signed if output signed, but bit position from lbits;
    // must use lbits for sign; lbits might != obits,
    // an EXTEND(SHIFTRS(...)) can became a SHIFTRS(...) within same 32/64 bit word length
    IData sign = -(lhs >> (lbits - 1));  // ffff_ffff if negative
    IData signext = ~(VL_MASK_I(lbits) >> rhs);  // One with bits where we've shifted "past"
    return (lhs >> rhs) | (sign & VL_CLEAN_II(obits, obits, signext));
}
static inline QData VL_SHIFTRS_QQI(int obits, int lbits, int, QData lhs, IData rhs) VL_PURE {
    QData sign = -(lhs >> (lbits - 1));
    QData signext = ~(VL_MASK_Q(lbits) >> rhs);
    return (lhs >> rhs) | (sign & VL_CLEAN_QQ(obits, obits, signext));
}
static inline IData VL_SHIFTRS_IQI(int obits, int lbits, int rbits, QData lhs, IData rhs) VL_PURE {
    return static_cast<IData>(VL_SHIFTRS_QQI(obits, lbits, rbits, lhs, rhs));
}
static inline WDataOutP VL_SHIFTRS_WWI(int obits, int lbits, int, WDataOutP owp, WDataInP lwp,
                                       IData rd) VL_MT_SAFE {
    int word_shift = VL_BITWORD_E(rd);
    int bit_shift = VL_BITBIT_E(rd);
    int lmsw = VL_WORDS_I(obits) - 1;
    EData sign = VL_SIGNONES_E(lbits, lwp[lmsw]);
    if (rd >= static_cast<IData>(obits)) {  // Shifting past end, sign in all of lbits
        for (int i = 0; i <= lmsw; ++i) owp[i] = sign;
        owp[lmsw] &= VL_MASK_E(lbits);
    } else if (bit_shift == 0) {  // Aligned word shift (>>0,>>32,>>64 etc)
        int copy_words = (VL_WORDS_I(obits) - word_shift);
        for (int i = 0; i < copy_words; ++i) owp[i] = lwp[i + word_shift];
        if (copy_words >= 0) owp[copy_words - 1] |= ~VL_MASK_E(obits) & sign;
        for (int i = copy_words; i < VL_WORDS_I(obits); ++i) owp[i] = sign;
        owp[lmsw] &= VL_MASK_E(lbits);
    } else {
        int loffset = rd & VL_SIZEBITS_E;
        int nbitsonright = VL_EDATASIZE - loffset;  // bits that end up in lword (know loffset!=0)
        // Middle words
        int words = VL_WORDS_I(obits - rd);
        for (int i = 0; i < words; ++i) {
            owp[i] = lwp[i + word_shift] >> loffset;
            int upperword = i + word_shift + 1;
            if (upperword < VL_WORDS_I(obits)) owp[i] |= lwp[upperword] << nbitsonright;
        }
        if (words) owp[words - 1] |= sign & ~VL_MASK_E(obits - loffset);
        for (int i = words; i < VL_WORDS_I(obits); ++i) owp[i] = sign;
        owp[lmsw] &= VL_MASK_E(lbits);
    }
    return owp;
}
static inline WDataOutP VL_SHIFTRS_WWW(int obits, int lbits, int rbits, WDataOutP owp,
                                       WDataInP lwp, WDataInP rwp) VL_MT_SAFE {
    EData overshift = 0;  // Huge shift 1>>32 or more
    for (int i = 1; i < VL_WORDS_I(rbits); ++i) overshift |= rwp[i];
    if (VL_UNLIKELY(overshift || rwp[0] >= obits)) {
        int lmsw = VL_WORDS_I(obits) - 1;
        EData sign = VL_SIGNONES_E(lbits, lwp[lmsw]);
        for (int j = 0; j <= lmsw; ++j) owp[j] = sign;
        owp[lmsw] &= VL_MASK_E(lbits);
        return owp;
    }
    return VL_SHIFTRS_WWI(obits, lbits, 32, owp, lwp, rwp[0]);
}
static inline WDataOutP VL_SHIFTRS_WWQ(int obits, int lbits, int rbits, WDataOutP owp,
                                       WDataInP lwp, QData rd) VL_MT_SAFE {
    WData rwp[VL_WQ_WORDS_E];
    VL_SET_WQ(rwp, rd);
    return VL_SHIFTRS_WWW(obits, lbits, rbits, owp, lwp, rwp);
}
static inline IData VL_SHIFTRS_IIW(int obits, int lbits, int rbits, IData lhs,
                                   WDataInP rwp) VL_MT_SAFE {
    EData overshift = 0;  // Huge shift 1>>32 or more
    for (int i = 1; i < VL_WORDS_I(rbits); ++i) overshift |= rwp[i];
    if (VL_UNLIKELY(overshift || rwp[0] >= obits)) {
        IData sign = -(lhs >> (lbits - 1));  // ffff_ffff if negative
        return VL_CLEAN_II(obits, obits, sign);
    }
    return VL_SHIFTRS_III(obits, lbits, 32, lhs, rwp[0]);
}
static inline QData VL_SHIFTRS_QQW(int obits, int lbits, int rbits, QData lhs,
                                   WDataInP rwp) VL_MT_SAFE {
    EData overshift = 0;  // Huge shift 1>>32 or more
    for (int i = 1; i < VL_WORDS_I(rbits); ++i) overshift |= rwp[i];
    if (VL_UNLIKELY(overshift || rwp[0] >= obits)) {
        QData sign = -(lhs >> (lbits - 1));  // ffff_ffff if negative
        return VL_CLEAN_QQ(obits, obits, sign);
    }
    return VL_SHIFTRS_QQI(obits, lbits, 32, lhs, rwp[0]);
}
static inline IData VL_SHIFTRS_IIQ(int obits, int lbits, int rbits, IData lhs,
                                   QData rhs) VL_MT_SAFE {
    WData rwp[VL_WQ_WORDS_E];
    VL_SET_WQ(rwp, rhs);
    return VL_SHIFTRS_IIW(obits, lbits, rbits, lhs, rwp);
}
static inline QData VL_SHIFTRS_QQQ(int obits, int lbits, int rbits, QData lhs, QData rhs) VL_PURE {
    WData rwp[VL_WQ_WORDS_E];
    VL_SET_WQ(rwp, rhs);
    return VL_SHIFTRS_QQW(obits, lbits, rbits, lhs, rwp);
}

//===================================================================
// Bit selection

// EMIT_RULE: VL_BITSEL:  oclean=dirty; rclean==clean;
#define VL_BITSEL_IIII(obits, lbits, rbits, zbits, lhs, rhs) ((lhs) >> (rhs))
#define VL_BITSEL_QIII(obits, lbits, rbits, zbits, lhs, rhs) ((lhs) >> (rhs))
#define VL_BITSEL_QQII(obits, lbits, rbits, zbits, lhs, rhs) ((lhs) >> (rhs))
#define VL_BITSEL_IQII(obits, lbits, rbits, zbits, lhs, rhs) (static_cast<IData>((lhs) >> (rhs)))

static inline IData VL_BITSEL_IWII(int, int lbits, int, int, WDataInP lwp, IData rd) VL_MT_SAFE {
    int word = VL_BITWORD_E(rd);
    if (VL_UNLIKELY(rd > static_cast<IData>(lbits))) {
        return ~0;  // Spec says you can go outside the range of a array.  Don't coredump if so.
        // We return all 1's as that's more likely to find bugs (?) than 0's.
    } else {
        return (lwp[word] >> VL_BITBIT_E(rd));
    }
}

// EMIT_RULE: VL_RANGE:  oclean=lclean;  out=dirty
// <msb> & <lsb> MUST BE CLEAN (currently constant)
#define VL_SEL_IIII(obits, lbits, rbits, tbits, lhs, lsb, width) ((lhs) >> (lsb))
#define VL_SEL_QQII(obits, lbits, rbits, tbits, lhs, lsb, width) ((lhs) >> (lsb))
#define VL_SEL_IQII(obits, lbits, rbits, tbits, lhs, lsb, width) \
    (static_cast<IData>((lhs) >> (lsb)))

static inline IData VL_SEL_IWII(int, int lbits, int, int, WDataInP lwp, IData lsb,
                                IData width) VL_MT_SAFE {
    int msb = lsb + width - 1;
    if (VL_UNLIKELY(msb > lbits)) {
        return ~0;  // Spec says you can go outside the range of a array.  Don't coredump if so.
    } else if (VL_BITWORD_E(msb) == VL_BITWORD_E(static_cast<int>(lsb))) {
        return VL_BITRSHIFT_W(lwp, lsb);
    } else {
        // 32 bit extraction may span two words
        int nbitsfromlow = VL_EDATASIZE - VL_BITBIT_E(lsb);  // bits that come from low word
        return ((lwp[VL_BITWORD_E(msb)] << nbitsfromlow) | VL_BITRSHIFT_W(lwp, lsb));
    }
}

static inline QData VL_SEL_QWII(int, int lbits, int, int, WDataInP lwp, IData lsb,
                                IData width) VL_MT_SAFE {
    int msb = lsb + width - 1;
    if (VL_UNLIKELY(msb > lbits)) {
        return ~0;  // Spec says you can go outside the range of a array.  Don't coredump if so.
    } else if (VL_BITWORD_E(msb) == VL_BITWORD_E(static_cast<int>(lsb))) {
        return VL_BITRSHIFT_W(lwp, lsb);
    } else if (VL_BITWORD_E(msb) == 1 + VL_BITWORD_E(static_cast<int>(lsb))) {
        int nbitsfromlow = VL_EDATASIZE - VL_BITBIT_E(lsb);
        QData hi = (lwp[VL_BITWORD_E(msb)]);
        QData lo = VL_BITRSHIFT_W(lwp, lsb);
        return (hi << nbitsfromlow) | lo;
    } else {
        // 64 bit extraction may span three words
        int nbitsfromlow = VL_EDATASIZE - VL_BITBIT_E(lsb);
        QData hi = (lwp[VL_BITWORD_E(msb)]);
        QData mid = (lwp[VL_BITWORD_E(lsb) + 1]);
        QData lo = VL_BITRSHIFT_W(lwp, lsb);
        return (hi << (nbitsfromlow + VL_EDATASIZE)) | (mid << nbitsfromlow) | lo;
    }
}

static inline WDataOutP VL_SEL_WWII(int obits, int lbits, int, int, WDataOutP owp, WDataInP lwp,
                                    IData lsb, IData width) VL_MT_SAFE {
    int msb = lsb + width - 1;
    int word_shift = VL_BITWORD_E(lsb);
    if (VL_UNLIKELY(msb > lbits)) {  // Outside bounds,
        for (int i = 0; i < VL_WORDS_I(obits) - 1; ++i) owp[i] = ~0;
        owp[VL_WORDS_I(obits) - 1] = VL_MASK_E(obits);
    } else if (VL_BITBIT_E(lsb) == 0) {
        // Just a word extract
        for (int i = 0; i < VL_WORDS_I(obits); ++i) owp[i] = lwp[i + word_shift];
    } else {
        // Not a _vl_insert because the bits come from any bit number and goto bit 0
        int loffset = lsb & VL_SIZEBITS_E;
        int nbitsfromlow = VL_EDATASIZE - loffset;  // bits that end up in lword (know loffset!=0)
        // Middle words
        int words = VL_WORDS_I(msb - lsb + 1);
        for (int i = 0; i < words; ++i) {
            owp[i] = lwp[i + word_shift] >> loffset;
            int upperword = i + word_shift + 1;
            if (upperword <= static_cast<int>(VL_BITWORD_E(msb))) {
                owp[i] |= lwp[upperword] << nbitsfromlow;
            }
        }
        for (int i = words; i < VL_WORDS_I(obits); ++i) owp[i] = 0;
    }
    return owp;
}

//======================================================================
// Math needing insert/select

/// Return QData from double (numeric)
// EMIT_RULE: VL_RTOIROUND_Q_D:  oclean=dirty; lclean==clean/real
static inline QData VL_RTOIROUND_Q_D(int, double lhs) VL_PURE {
    // IEEE format: [63]=sign [62:52]=exp+1023 [51:0]=mantissa
    // This does not need to support subnormals as they are sub-integral
    lhs = VL_ROUND(lhs);
    if (lhs == 0.0) return 0;
    QData q = VL_CVT_Q_D(lhs);
    int lsb = static_cast<int>((q >> 52ULL) & VL_MASK_Q(11)) - 1023 - 52;
    vluint64_t mantissa = (q & VL_MASK_Q(52)) | (1ULL << 52);
    vluint64_t out = 0;
    if (lsb < 0) {
        out = mantissa >> -lsb;
    } else if (lsb < 64) {
        out = mantissa << lsb;
    }
    if (lhs < 0) out = -out;
    return out;
}
static inline IData VL_RTOIROUND_I_D(int bits, double lhs) VL_PURE {
    return static_cast<IData>(VL_RTOIROUND_Q_D(bits, lhs));
}
static inline WDataOutP VL_RTOIROUND_W_D(int obits, WDataOutP owp, double lhs) VL_PURE {
    // IEEE format: [63]=sign [62:52]=exp+1023 [51:0]=mantissa
    // This does not need to support subnormals as they are sub-integral
    lhs = VL_ROUND(lhs);
    VL_ZERO_W(obits, owp);
    if (lhs == 0.0) return owp;
    QData q = VL_CVT_Q_D(lhs);
    int lsb = static_cast<int>((q >> 52ULL) & VL_MASK_Q(11)) - 1023 - 52;
    vluint64_t mantissa = (q & VL_MASK_Q(52)) | (1ULL << 52);
    if (lsb < 0) {
        VL_SET_WQ(owp, mantissa >> -lsb);
    } else if (lsb < obits) {
        _vl_insert_WQ(obits, owp, mantissa, lsb + 52, lsb);
    }
    if (lhs < 0) VL_NEGATE_INPLACE_W(VL_WORDS_I(obits), owp);
    return owp;
}

//======================================================================
// Range assignments

// EMIT_RULE: VL_ASSIGNRANGE:  rclean=dirty;
static inline void VL_ASSIGNSEL_IIII(int rbits, int obits, int lsb, CData& lhsr,
                                     IData rhs) VL_PURE {
    _vl_insert_II(obits, lhsr, rhs, lsb + obits - 1, lsb, rbits);
}
static inline void VL_ASSIGNSEL_IIII(int rbits, int obits, int lsb, SData& lhsr,
                                     IData rhs) VL_PURE {
    _vl_insert_II(obits, lhsr, rhs, lsb + obits - 1, lsb, rbits);
}
static inline void VL_ASSIGNSEL_IIII(int rbits, int obits, int lsb, IData& lhsr,
                                     IData rhs) VL_PURE {
    _vl_insert_II(obits, lhsr, rhs, lsb + obits - 1, lsb, rbits);
}
static inline void VL_ASSIGNSEL_QIII(int rbits, int obits, int lsb, QData& lhsr,
                                     IData rhs) VL_PURE {
    _vl_insert_QQ(obits, lhsr, rhs, lsb + obits - 1, lsb, rbits);
}
static inline void VL_ASSIGNSEL_QQII(int rbits, int obits, int lsb, QData& lhsr,
                                     QData rhs) VL_PURE {
    _vl_insert_QQ(obits, lhsr, rhs, lsb + obits - 1, lsb, rbits);
}
static inline void VL_ASSIGNSEL_QIIQ(int rbits, int obits, int lsb, QData& lhsr,
                                     QData rhs) VL_PURE {
    _vl_insert_QQ(obits, lhsr, rhs, lsb + obits - 1, lsb, rbits);
}
// static inline void VL_ASSIGNSEL_IIIW(int obits, int lsb, IData& lhsr, WDataInP rwp) VL_MT_SAFE {
// Illegal, as lhs width >= rhs width
static inline void VL_ASSIGNSEL_WIII(int rbits, int obits, int lsb, WDataOutP owp,
                                     IData rhs) VL_MT_SAFE {
    _vl_insert_WI(obits, owp, rhs, lsb + obits - 1, lsb, rbits);
}
static inline void VL_ASSIGNSEL_WIIQ(int rbits, int obits, int lsb, WDataOutP owp,
                                     QData rhs) VL_MT_SAFE {
    _vl_insert_WQ(obits, owp, rhs, lsb + obits - 1, lsb, rbits);
}
static inline void VL_ASSIGNSEL_WIIW(int rbits, int obits, int lsb, WDataOutP owp,
                                     WDataInP rwp) VL_MT_SAFE {
    _vl_insert_WW(obits, owp, rwp, lsb + obits - 1, lsb, rbits);
}

//======================================================================
// Triops

static inline WDataOutP VL_COND_WIWW(int obits, int, int, int, WDataOutP owp, int cond,
                                     WDataInP w1p, WDataInP w2p) VL_MT_SAFE {
    int words = VL_WORDS_I(obits);
    for (int i = 0; i < words; ++i) owp[i] = cond ? w1p[i] : w2p[i];
    return owp;
}

//======================================================================
// Constification

// VL_CONST_W_#X(int obits, WDataOutP owp, IData data0, .... IData data(#-1))
// Sets wide vector words to specified constant words.
// These macros are used when o might represent more words then are given as constants,
// hence all upper words must be zeroed.
// If changing the number of functions here, also change EMITCINLINES_NUM_CONSTW

#define VL_C_END_(obits, wordsSet) \
    for (int i = (wordsSet); i < VL_WORDS_I(obits); ++i) o[i] = 0; \
    return o

// clang-format off
static inline WDataOutP VL_CONST_W_1X(int obits, WDataOutP o, EData d0) VL_MT_SAFE {
    o[0] = d0;
    VL_C_END_(obits, 1);
}
static inline WDataOutP VL_CONST_W_2X(int obits, WDataOutP o, EData d1, EData d0) VL_MT_SAFE {
    o[0] = d0;  o[1] = d1;
    VL_C_END_(obits, 2);
}
static inline WDataOutP VL_CONST_W_3X(int obits, WDataOutP o, EData d2, EData d1,
                                      EData d0) VL_MT_SAFE {
    o[0] = d0;  o[1] = d1;  o[2] = d2;
    VL_C_END_(obits,3);
}
static inline WDataOutP VL_CONST_W_4X(int obits, WDataOutP o,
                                      EData d3, EData d2, EData d1, EData d0) VL_MT_SAFE {
    o[0] = d0;  o[1] = d1;  o[2] = d2;  o[3] = d3;
    VL_C_END_(obits,4);
}
static inline WDataOutP VL_CONST_W_5X(int obits, WDataOutP o,
                                      EData d4,
                                      EData d3, EData d2, EData d1, EData d0) VL_MT_SAFE {
    o[0] = d0;  o[1] = d1;  o[2] = d2;  o[3] = d3;
    o[4] = d4;
    VL_C_END_(obits,5);
}
static inline WDataOutP VL_CONST_W_6X(int obits, WDataOutP o,
                                      EData d5, EData d4,
                                      EData d3, EData d2, EData d1, EData d0) VL_MT_SAFE {
    o[0] = d0;  o[1] = d1;  o[2] = d2;  o[3] = d3;
    o[4] = d4;  o[5] = d5;
    VL_C_END_(obits,6);
}
static inline WDataOutP VL_CONST_W_7X(int obits, WDataOutP o,
                                      EData d6, EData d5, EData d4,
                                      EData d3, EData d2, EData d1, EData d0) VL_MT_SAFE {
    o[0] = d0;  o[1] = d1;  o[2] = d2;  o[3] = d3;
    o[4] = d4;  o[5] = d5;  o[6] = d6;
    VL_C_END_(obits,7);
}
static inline WDataOutP VL_CONST_W_8X(int obits, WDataOutP o,
                                      EData d7, EData d6, EData d5, EData d4,
                                      EData d3, EData d2, EData d1, EData d0) VL_MT_SAFE {
    o[0] = d0;  o[1] = d1;  o[2] = d2;  o[3] = d3;
    o[4] = d4;  o[5] = d5;  o[6] = d6;  o[7] = d7;
    VL_C_END_(obits,8);
}
//
static inline WDataOutP VL_CONSTHI_W_1X(int obits, int lsb, WDataOutP obase,
                                        EData d0) VL_MT_SAFE {
    WDataOutP o = obase + VL_WORDS_I(lsb);
    o[0] = d0;
    VL_C_END_(obits, VL_WORDS_I(lsb) + 1);
}
static inline WDataOutP VL_CONSTHI_W_2X(int obits, int lsb, WDataOutP obase,
                                        EData d1, EData d0) VL_MT_SAFE {
    WDataOutP o = obase + VL_WORDS_I(lsb);
    o[0] = d0;  o[1] = d1;
    VL_C_END_(obits, VL_WORDS_I(lsb) + 2);
}
static inline WDataOutP VL_CONSTHI_W_3X(int obits, int lsb, WDataOutP obase,
                                        EData d2, EData d1, EData d0) VL_MT_SAFE {
    WDataOutP o = obase + VL_WORDS_I(lsb);
    o[0] = d0;  o[1] = d1;  o[2] = d2;
    VL_C_END_(obits, VL_WORDS_I(lsb) + 3);
}
static inline WDataOutP VL_CONSTHI_W_4X(int obits, int lsb, WDataOutP obase,
                                        EData d3, EData d2, EData d1, EData d0) VL_MT_SAFE {
    WDataOutP o = obase + VL_WORDS_I(lsb);
    o[0] = d0;  o[1] = d1;  o[2] = d2;  o[3] = d3;
    VL_C_END_(obits, VL_WORDS_I(lsb) + 4);
}
static inline WDataOutP VL_CONSTHI_W_5X(int obits, int lsb, WDataOutP obase,
                                        EData d4,
                                        EData d3, EData d2, EData d1, EData d0) VL_MT_SAFE {
    WDataOutP o = obase + VL_WORDS_I(lsb);
    o[0] = d0;  o[1] = d1;  o[2] = d2;  o[3] = d3;
    o[4] = d4;
    VL_C_END_(obits, VL_WORDS_I(lsb) + 5);
}
static inline WDataOutP VL_CONSTHI_W_6X(int obits, int lsb, WDataOutP obase,
                                        EData d5, EData d4,
                                        EData d3, EData d2, EData d1, EData d0) VL_MT_SAFE {
    WDataOutP o = obase + VL_WORDS_I(lsb);
    o[0] = d0;  o[1] = d1;  o[2] = d2;  o[3] = d3;
    o[4] = d4;  o[5] = d5;
    VL_C_END_(obits, VL_WORDS_I(lsb) + 6);
}
static inline WDataOutP VL_CONSTHI_W_7X(int obits, int lsb, WDataOutP obase,
                                        EData d6, EData d5, EData d4,
                                        EData d3, EData d2, EData d1, EData d0) VL_MT_SAFE {
    WDataOutP o = obase + VL_WORDS_I(lsb);
    o[0] = d0;  o[1] = d1;  o[2] = d2;  o[3] = d3;
    o[4] = d4;  o[5] = d5;  o[6] = d6;
    VL_C_END_(obits, VL_WORDS_I(lsb) + 7);
}
static inline WDataOutP VL_CONSTHI_W_8X(int obits, int lsb, WDataOutP obase,
                                        EData d7, EData d6, EData d5, EData d4,
                                        EData d3, EData d2, EData d1, EData d0) VL_MT_SAFE {
    WDataOutP o = obase + VL_WORDS_I(lsb);
    o[0] = d0;  o[1] = d1;  o[2] = d2;  o[3] = d3;
    o[4] = d4;  o[5] = d5;  o[6] = d6;  o[7] = d7;
    VL_C_END_(obits, VL_WORDS_I(lsb) + 8);
}

#undef VL_C_END_

// Partial constant, lower words of vector wider than 8*32, starting at bit number lsb
static inline void VL_CONSTLO_W_8X(int lsb, WDataOutP obase,
                                   EData d7, EData d6, EData d5, EData d4,
                                   EData d3, EData d2, EData d1, EData d0) VL_MT_SAFE {
    WDataOutP o = obase + VL_WORDS_I(lsb);
    o[0] = d0; o[1] = d1; o[2] = d2; o[3] = d3; o[4] = d4; o[5] = d5; o[6] = d6; o[7] = d7;
}
// clang-format on

//======================================================================

#endif  // Guard<|MERGE_RESOLUTION|>--- conflicted
+++ resolved
@@ -90,16 +90,11 @@
 typedef const WData* WDataInP;  ///< Array input to a function
 typedef WData* WDataOutP;  ///< Array output from a function
 
-<<<<<<< HEAD
 typedef void (*VerilatedVoidCb)(void);
 
-class SpTraceVcd;
-class SpTraceVcdCFile;
-=======
 class VerilatedContextImp;
 class VerilatedContextImpData;
 class VerilatedCovContext;
->>>>>>> 2cad22a2
 class VerilatedEvalMsgQueue;
 class VerilatedScopeNameMap;
 class VerilatedTimedQueue;
@@ -567,14 +562,10 @@
 #ifdef VL_THREADED
     VerilatedEvalMsgQueue* __Vm_evalMsgQp;
 #endif
-<<<<<<< HEAD
 #ifdef VL_TIMING
-    VerilatedTimedQueue* __Vm_timedQp;
-#endif
-    VerilatedSyms();
-=======
+    VerilatedTimedQueue* _vm_timedQp;
+#endif
     explicit VerilatedSyms(VerilatedContext* contextp);  // Pass null for default context
->>>>>>> 2cad22a2
     ~VerilatedSyms();
 };
 
@@ -876,6 +867,8 @@
 
 #ifdef VL_TIMING
     // Internal: Time Queue
+    // FIXME perhaps should be in VerilatedContext instead of under Syms?
+    // FIXME perhaps accessors need not be under Verilated::
     static bool timedQEmpty(VerilatedSyms* symsp) VL_MT_SAFE;
     static vluint64_t timedQEarliestTime(VerilatedSyms* symsp) VL_MT_SAFE;
     static void timedQPush(VerilatedSyms* symsp, vluint64_t time, CData* eventp) VL_MT_SAFE;
