// -*- mode: C++; c-file-style: "cc-mode" -*-
//*************************************************************************
// DESCRIPTION: Verilator: Ast node structure
//
// Code available from: http://www.veripool.org/verilator
//
//*************************************************************************
//
// Copyright 2003-2018 by Wilson Snyder.  This program is free software; you can
// redistribute it and/or modify it under the terms of either the GNU
// Lesser General Public License Version 3 or the Perl Artistic License
// Version 2.0.
//
// Verilator is distributed in the hope that it will be useful,
// but WITHOUT ANY WARRANTY; without even the implied warranty of
// MERCHANTABILITY or FITNESS FOR A PARTICULAR PURPOSE.  See the
// GNU General Public License for more details.
//
//*************************************************************************

#ifndef _V3ASTNODES_H_
#define _V3ASTNODES_H_ 1

#ifndef _V3AST_H_
#error "Use V3Ast.h as the include"
#endif

//######################################################################
// Standard defines for all AstNode final classes

#define ASTNODE_NODE_FUNCS(name) \
    virtual ~Ast ##name() {} \
    virtual AstType type() const { return AstType::at ## name; } \
    virtual AstNode* clone() { return new Ast ##name (*this); } \
    virtual void accept(AstNVisitor& v) { v.visit(this); } \
    Ast ##name * cloneTree(bool cloneNext) { return static_cast<Ast ##name *>(AstNode::cloneTree(cloneNext)); } \
    Ast ##name * clonep() const { return static_cast<Ast ##name *>(AstNode::clonep()); }

//######################################################################
//=== Ast* : Specific types
// Netlist interconnect

class AstConst : public AstNodeMath {
    // A constant
private:
    V3Number	m_num;		// Constant value
public:
    AstConst(FileLine* fl, const V3Number& num)
	:AstNodeMath(fl)
	,m_num(num) {
	if (m_num.isDouble()) {
	    dtypeSetDouble();
	} else if (m_num.isString()) {
	    dtypeSetString();
	} else {
	    dtypeSetLogicSized(m_num.width(), m_num.sized()?0:m_num.widthMin(),
			       m_num.isSigned() ? AstNumeric::SIGNED
			       : AstNumeric::UNSIGNED);
	}
    }
    AstConst(FileLine* fl, uint32_t num)
	:AstNodeMath(fl)
	,m_num(V3Number(fl,32,num)) { dtypeSetLogicSized(m_num.width(),
							 m_num.sized()?0:m_num.widthMin(),
							 AstNumeric::UNSIGNED); }
    class Unsized32 {};		// for creator type-overload selection
    AstConst(FileLine* fl, Unsized32, uint32_t num)  // Unsized 32-bit integer of specified value
	:AstNodeMath(fl)
	,m_num(V3Number(fl,32,num)) { m_num.width(32,false); dtypeSetLogicSized(32,m_num.widthMin(),
										AstNumeric::UNSIGNED); }
    class Signed32 {};		// for creator type-overload selection
    AstConst(FileLine* fl, Signed32, int32_t num)  // Signed 32-bit integer of specified value
	:AstNodeMath(fl)
	,m_num(V3Number(fl,32,num)) { m_num.width(32,32); dtypeSetLogicSized(32,m_num.widthMin(),
									     AstNumeric::SIGNED); }
    class RealDouble {};		// for creator type-overload selection
    AstConst(FileLine* fl, RealDouble, double num)
	:AstNodeMath(fl)
	,m_num(V3Number(fl,64)) { m_num.setDouble(num); dtypeSetDouble(); }
    class String {};		// for creator type-overload selection
    AstConst(FileLine* fl, String, const string& num)
	:AstNodeMath(fl)
	,m_num(V3Number(V3Number::String(), fl, num)) { dtypeSetString(); }
    class LogicFalse {};
    AstConst(FileLine* fl, LogicFalse) // Shorthand const 0, know the dtype should be a logic of size 1
	:AstNodeMath(fl)
	,m_num(V3Number(fl,1,0)) { dtypeSetLogicBool(); }
    class LogicTrue {};
    AstConst(FileLine* fl, LogicTrue) // Shorthand const 1, know the dtype should be a logic of size 1
	:AstNodeMath(fl)
	,m_num(V3Number(fl,1,1)) { dtypeSetLogicBool(); }

    ASTNODE_NODE_FUNCS(Const)
    virtual string name()	const { return num().ascii(); }		// * = Value
    virtual const V3Number& num()	const { return m_num; }		// * = Value
    uint32_t toUInt()  const { return num().toUInt(); }
    vlsint32_t toSInt()  const { return num().toSInt(); }
    vluint64_t toUQuad() const { return num().toUQuad(); }
    virtual string emitVerilog() { V3ERROR_NA; return ""; }  // Implemented specially
    virtual string emitC() { V3ERROR_NA; return ""; }
    virtual bool cleanOut() { return true; }
    virtual V3Hash sameHash() const { return V3Hash(num().toHash()); }
    virtual bool same(const AstNode* samep) const {
	const AstConst* sp = static_cast<const AstConst*>(samep);
	return num().isCaseEq(sp->num()); }
    virtual int instrCount() const { return widthInstrs(); }
    bool isEqAllOnes() const { return num().isEqAllOnes(width()); }
    bool isEqAllOnesV() const { return num().isEqAllOnes(widthMinV()); }
};

class AstRange : public AstNodeRange {
    // Range specification, for use under variables and cells
private:
    bool	m_littleEndian:1;	// Bit vector is little endian
public:
    AstRange(FileLine* fl, AstNode* msbp, AstNode* lsbp)
        : AstNodeRange(fl) {
	m_littleEndian = false;
	setOp2p(msbp); setOp3p(lsbp); }
    AstRange(FileLine* fl, int msb, int lsb)
        : AstNodeRange(fl) {
	m_littleEndian = false;
	setOp2p(new AstConst(fl,msb)); setOp3p(new AstConst(fl,lsb));
    }
    AstRange(FileLine* fl, const VNumRange& range)
        : AstNodeRange(fl) {
	m_littleEndian = range.littleEndian();
	setOp2p(new AstConst(fl,range.hi())); setOp3p(new AstConst(fl,range.lo()));
    }
    ASTNODE_NODE_FUNCS(Range)
    AstNode* msbp() const { return op2p(); }  // op2 = Msb expression
    AstNode* lsbp() const { return op3p(); }  // op3 = Lsb expression
    AstNode* leftp() const { return littleEndian()?lsbp():msbp(); }  // How to show a declaration
    AstNode* rightp() const { return littleEndian()?msbp():lsbp(); }
    int msbConst() const { AstConst* constp=VN_CAST(msbp(), Const); return (constp?constp->toSInt():0); }
    int lsbConst() const { AstConst* constp=VN_CAST(lsbp(), Const); return (constp?constp->toSInt():0); }
    int elementsConst() const { return (msbConst()>lsbConst()) ? msbConst()-lsbConst()+1 : lsbConst()-msbConst()+1; }
    int leftConst() const { AstConst* constp=VN_CAST(leftp(), Const); return (constp?constp->toSInt():0); }
    int rightConst() const { AstConst* constp=VN_CAST(rightp(), Const); return (constp?constp->toSInt():0); }
    int leftToRightInc() const { return littleEndian()?1:-1; }
    bool littleEndian() const { return m_littleEndian; }
    void littleEndian(bool flag) { m_littleEndian=flag; }
    virtual void dump(std::ostream& str);
    virtual string emitC() { V3ERROR_NA; return ""; }
    virtual V3Hash sameHash() const { return V3Hash(); }
    virtual bool same(const AstNode* samep) const { return true; }
};

class AstUnsizedRange : public AstNodeRange {
    // Unsized range specification, for open arrays
public:
    AstUnsizedRange(FileLine* fl) : AstNodeRange(fl) { }
    ASTNODE_NODE_FUNCS(UnsizedRange)
    virtual string emitC() { V3ERROR_NA; return ""; }
    virtual string emitVerilog() { return "[]"; }
    virtual V3Hash sameHash() const { return V3Hash(); }
    virtual bool same(const AstNode* samep) const { return true; }
};

class AstGatePin : public AstNodeMath {
    // Possibly expand a gate primitive input pin value to match the range of the gate primitive
public:
    AstGatePin(FileLine* fl, AstNode* lhsp, AstRange* rangep) : AstNodeMath(fl) {
	setOp1p(lhsp); setOp2p(rangep);
    }
    ASTNODE_NODE_FUNCS(GatePin)
    virtual string emitVerilog() { return "%l"; }
    virtual string emitC() { V3ERROR_NA; return ""; }
    virtual bool cleanOut() { return true; }
    AstNode* exprp() const { return op1p(); }			// op1 = Pin expression
    AstRange* rangep() const { return VN_CAST(op2p(), Range); }  // op2 = Range of pin
};

//######################################################################
//==== Data Types

class AstParamTypeDType : public AstNodeDType {
    // Parents: MODULE
    // A parameter type statement; much like a var or typedef
private:
    AstVarType	m_varType;	// Type of variable (for localparam vs. param)
    string	m_name;		// Name of variable
public:
    AstParamTypeDType(FileLine* fl, AstVarType type, const string& name, VFlagChildDType, AstNodeDType* dtp)
	: AstNodeDType(fl), m_varType(type), m_name(name) {
	childDTypep(dtp);  // Only for parser
	dtypep(NULL);  // V3Width will resolve
    }
    ASTNODE_NODE_FUNCS(ParamTypeDType)
    AstNodeDType* getChildDTypep() const { return childDTypep(); }
    AstNodeDType* childDTypep() const { return VN_CAST(op1p(), NodeDType); }  // op1 = Type assigning to
    void	childDTypep(AstNodeDType* nodep) { setOp1p(nodep); }
    virtual AstNodeDType* subDTypep() const { return dtypep() ? dtypep() : childDTypep(); }
    virtual AstBasicDType* basicp() const { return subDTypep()->basicp(); }  // (Slow) recurse down to find basic data type
    virtual AstNodeDType* skipRefp() const { return subDTypep()->skipRefp(); }
    virtual AstNodeDType* skipRefToConstp() const { return subDTypep()->skipRefToConstp(); }
    virtual AstNodeDType* skipRefToEnump() const { return subDTypep()->skipRefToEnump(); }
    virtual bool similarDType(AstNodeDType* samep) const {
        const AstParamTypeDType* sp = static_cast<const AstParamTypeDType*>(samep);
	return (sp && this->subDTypep()->skipRefp()->similarDType(sp->subDTypep()->skipRefp()));
    }
    virtual int widthAlignBytes() const { return dtypep()->widthAlignBytes(); }
    virtual int widthTotalBytes() const { return dtypep()->widthTotalBytes(); }
    // METHODS
    virtual string name() const { return m_name; }
    virtual bool maybePointedTo() const { return true; }
    virtual bool hasDType() const { return true; }
    void name(const string& flag) { m_name = flag; }
    AstVarType varType() const { return m_varType; }  // * = Type of variable
    bool isParam() const { return true; }
    bool isGParam() const { return (varType()==AstVarType::GPARAM); }
};

class AstTypedef : public AstNode {
private:
    string	m_name;
    bool	m_attrPublic;
    string	m_tag;  // Holds the string of the verilator tag -- used in XML output.
public:
    AstTypedef(FileLine* fl, const string& name, AstNode* attrsp, VFlagChildDType, AstNodeDType* dtp)
	: AstNode(fl), m_name(name) {
	childDTypep(dtp);  // Only for parser
	addAttrsp(attrsp);
	dtypep(NULL);  // V3Width will resolve
	m_attrPublic = false;
    }
    ASTNODE_NODE_FUNCS(Typedef)
    virtual void dump(std::ostream& str);
    AstNodeDType* getChildDTypep() const { return childDTypep(); }
    AstNodeDType* childDTypep() const { return VN_CAST(op1p(), NodeDType); }  // op1 = Type assigning to
    void	childDTypep(AstNodeDType* nodep) { setOp1p(nodep); }
    virtual AstNodeDType* subDTypep() const { return dtypep() ? dtypep() : childDTypep(); }
    void	addAttrsp(AstNode* nodep) { addNOp4p(nodep); }
    AstNode*	attrsp() const { return op4p(); }	// op4 = Attributes during early parse
    // METHODS
    virtual string name() const { return m_name; }
    virtual bool maybePointedTo() const { return true; }
    virtual bool hasDType() const { return true; }
    void name(const string& flag) { m_name = flag; }
    bool attrPublic() const { return m_attrPublic; }
    void attrPublic(bool flag) { m_attrPublic = flag; }
    virtual void tag(const string& text) { m_tag = text;}
    virtual string tag() const { return m_tag; }
};

class AstTypedefFwd : public AstNode {
    // Forward declaration of a type; stripped after netlist parsing is complete
private:
    string	m_name;
public:
    AstTypedefFwd(FileLine* fl, const string& name)
	: AstNode(fl), m_name(name) {}
    ASTNODE_NODE_FUNCS(TypedefFwd)
    // METHODS
    virtual string name() const { return m_name; }
};

class AstDefImplicitDType : public AstNodeDType {
    // For parsing enum/struct/unions that are declared with a variable rather than typedef
    // This allows "var enum {...} a,b" to share the enum definition for both variables
    // After link, these become typedefs
private:
    string	m_name;
    void*	m_containerp;	// In what scope is the name unique, so we can know what are duplicate definitions (arbitrary value)
    int		m_uniqueNum;
public:
    AstDefImplicitDType(FileLine* fl, const string& name, void* containerp,
			VFlagChildDType, AstNodeDType* dtp)
	: AstNodeDType(fl), m_name(name), m_containerp(containerp) {
	childDTypep(dtp);  // Only for parser
	dtypep(NULL);  // V3Width will resolve
	m_uniqueNum = uniqueNumInc();
    }
    ASTNODE_NODE_FUNCS(DefImplicitDType)
    virtual bool same(const AstNode* samep) const {
	const AstDefImplicitDType* sp = static_cast<const AstDefImplicitDType*>(samep);
	return m_uniqueNum == sp->m_uniqueNum; }
    virtual bool similarDType(AstNodeDType* samep) const {
	return type()==samep->type() && same(samep); }
    virtual V3Hash sameHash() const { return V3Hash(m_uniqueNum); }
    AstNodeDType* getChildDTypep() const { return childDTypep(); }
    AstNodeDType* childDTypep() const { return VN_CAST(op1p(), NodeDType); }  // op1 = Range of variable
    void	childDTypep(AstNodeDType* nodep) { setOp1p(nodep); }
    virtual AstNodeDType* subDTypep() const { return dtypep() ? dtypep() : childDTypep(); }
    void*	containerp() const { return m_containerp; }
    // METHODS
    AstNodeDType* dtypeSkipRefp() const { return dtypep()->skipRefp(); }	// op1 = Range of variable
    virtual AstBasicDType* basicp() const { return subDTypep()->basicp(); }  // (Slow) recurse down to find basic data type
    virtual AstNodeDType* skipRefp() const { return (AstNodeDType*)this; }
    virtual AstNodeDType* skipRefToConstp() const { return (AstNodeDType*)this; }
    virtual AstNodeDType* skipRefToEnump() const { return (AstNodeDType*)this; }
    virtual int widthAlignBytes() const { return dtypep()->widthAlignBytes(); }
    virtual int widthTotalBytes() const { return dtypep()->widthTotalBytes(); }
    virtual string name() const { return m_name; }
    void name(const string& flag) { m_name = flag; }
};

class AstPackArrayDType : public AstNodeArrayDType {
    // Array data type, ie "some_dtype var_name [2:0]"
    // Children: DTYPE (moved to refDTypep() in V3Width)
    // Children: RANGE (array bounds)
public:
    AstPackArrayDType(FileLine* fl, VFlagChildDType, AstNodeDType* dtp, AstRange* rangep)
	: AstNodeArrayDType(fl) {
	childDTypep(dtp);  // Only for parser
	refDTypep(NULL);
	setOp2p(rangep);
	dtypep(NULL);  // V3Width will resolve
	int width = subDTypep()->width() * rangep->elementsConst();
	widthForce(width,width);
    }
    AstPackArrayDType(FileLine* fl, AstNodeDType* dtp, AstRange* rangep)
	: AstNodeArrayDType(fl) {
	refDTypep(dtp);
	setOp2p(rangep);
	dtypep(this);
	int width = subDTypep()->width() * rangep->elementsConst();
	widthForce(width,width);
    }
    ASTNODE_NODE_FUNCS(PackArrayDType)
};

class AstUnpackArrayDType : public AstNodeArrayDType {
    // Array data type, ie "some_dtype var_name [2:0]"
    // Children: DTYPE (moved to refDTypep() in V3Width)
    // Children: RANGE (array bounds)
public:
    AstUnpackArrayDType(FileLine* fl, VFlagChildDType, AstNodeDType* dtp, AstRange* rangep)
	: AstNodeArrayDType(fl) {
	childDTypep(dtp);  // Only for parser
	refDTypep(NULL);
	setOp2p(rangep);
	dtypep(NULL);  // V3Width will resolve
	// For backward compatibility AstNodeArrayDType and others inherit width and signing from the subDType/base type
	widthFromSub(subDTypep());
    }
    AstUnpackArrayDType(FileLine* fl, AstNodeDType* dtp, AstRange* rangep)
	: AstNodeArrayDType(fl) {
	refDTypep(dtp);
	setOp2p(rangep);
	dtypep(this);
	// For backward compatibility AstNodeArrayDType and others inherit width and signing from the subDType/base type
	widthFromSub(subDTypep());
    }
    ASTNODE_NODE_FUNCS(UnpackArrayDType)
};

class AstUnsizedArrayDType : public AstNodeDType {
    // Unsized/open-range Array data type, ie "some_dtype var_name []"
    // Children: DTYPE (moved to refDTypep() in V3Width)
private:
    AstNodeDType* m_refDTypep;  // Elements of this type (after widthing)
public:
    AstUnsizedArrayDType(FileLine* fl, VFlagChildDType, AstNodeDType* dtp)
        : AstNodeDType(fl) {
        childDTypep(dtp);  // Only for parser
        refDTypep(NULL);
        dtypep(NULL);  // V3Width will resolve
    }
    ASTNODE_NODE_FUNCS(UnsizedArrayDType)
    virtual const char* broken() const { BROKEN_RTN(!((m_refDTypep && !childDTypep() && m_refDTypep->brokeExists())
                                                      || (!m_refDTypep && childDTypep()))); return NULL; }
    virtual void cloneRelink() { if (m_refDTypep && m_refDTypep->clonep()) {
        m_refDTypep = m_refDTypep->clonep();
    }}
    virtual bool same(const AstNode* samep) const {
        const AstNodeArrayDType* asamep = static_cast<const AstNodeArrayDType*>(samep);
        return (subDTypep()==asamep->subDTypep()); }
    virtual bool similarDType(AstNodeDType* samep) const {
        const AstNodeArrayDType* asamep = static_cast<const AstNodeArrayDType*>(samep);
        return (subDTypep()->skipRefp()->similarDType(asamep->subDTypep()->skipRefp()));
    }
    virtual void dumpSmall(std::ostream& str);
    virtual V3Hash sameHash() const { return V3Hash(m_refDTypep); }
    AstNodeDType* getChildDTypep() const { return childDTypep(); }
    AstNodeDType* childDTypep() const { return VN_CAST(op1p(), NodeDType); }  // op1 = Range of variable
    void childDTypep(AstNodeDType* nodep) { setOp1p(nodep); }
    virtual AstNodeDType* subDTypep() const { return m_refDTypep ? m_refDTypep : childDTypep(); }
    void refDTypep(AstNodeDType* nodep) { m_refDTypep = nodep; }
    virtual AstNodeDType* virtRefDTypep() const { return m_refDTypep; }
    virtual void virtRefDTypep(AstNodeDType* nodep) { refDTypep(nodep); }
    // METHODS
    virtual AstBasicDType* basicp() const { return subDTypep()->basicp(); }  // (Slow) recurse down to find basic data type
    virtual AstNodeDType* skipRefp() const { return (AstNodeDType*)this; }
    virtual AstNodeDType* skipRefToConstp() const { return (AstNodeDType*)this; }
    virtual AstNodeDType* skipRefToEnump() const { return (AstNodeDType*)this; }
    virtual int widthAlignBytes() const { return subDTypep()->widthAlignBytes(); }
    virtual int widthTotalBytes() const { return subDTypep()->widthTotalBytes(); }
};

class AstBasicDType : public AstNodeDType {
    // Builtin atomic/vectored data type
    // Children: RANGE (converted to constant in V3Width)
private:
    struct Members {
	AstBasicDTypeKwd m_keyword;	// (also in VBasicTypeKey) What keyword created basic type
	VNumRange	m_nrange;	// (also in VBasicTypeKey) Numeric msb/lsb (if non-opaque keyword)
	bool operator== (const Members& rhs) const {
	    return rhs.m_keyword == m_keyword
		&& rhs.m_nrange == m_nrange; }
    } m;
    // See also in AstNodeDtype: m_width, m_widthMin, m_numeric(issigned)
public:
    AstBasicDType(FileLine* fl, AstBasicDTypeKwd kwd, VSignedState signst=signedst_NOSIGN)
	: AstNodeDType(fl) {
	init(kwd, AstNumeric(signst), 0, -1, NULL);
    }
    AstBasicDType(FileLine* fl, VFlagLogicPacked, int wantwidth)
	: AstNodeDType(fl) {
	init(AstBasicDTypeKwd::LOGIC, AstNumeric::NOSIGN, wantwidth, -1, NULL);
    }
    AstBasicDType(FileLine* fl, VFlagBitPacked, int wantwidth)
	: AstNodeDType(fl) {
	init(AstBasicDTypeKwd::BIT, AstNumeric::NOSIGN, wantwidth, -1, NULL);
    }
    AstBasicDType(FileLine* fl, AstBasicDTypeKwd kwd, AstNumeric numer, int wantwidth, int widthmin)
	: AstNodeDType(fl) {
	init(kwd, numer, wantwidth, widthmin, NULL);
    }
    AstBasicDType(FileLine* fl, AstBasicDTypeKwd kwd, AstNumeric numer, VNumRange range, int widthmin)
	: AstNodeDType(fl) {
	init(kwd, numer, range.elements(), widthmin, NULL);
	m.m_nrange = range; // as init() presumes lsb==0, but range.lsb() might not be
    }
    // See also addRange in verilog.y
private:
    void init(AstBasicDTypeKwd kwd, AstNumeric numer,
	      int wantwidth, int wantwidthmin, AstRange* rangep) {
	// wantwidth=0 means figure it out, but if a widthmin is >=0
	//    we allow width 0 so that {{0{x}},y} works properly
	// wantwidthmin=-1:  default, use wantwidth if it is non zero
	m.m_keyword = kwd;
	// Implicitness: // "parameter X" is implicit and sized from initial value, "parameter reg x" not
	if (keyword()==AstBasicDTypeKwd::LOGIC_IMPLICIT) {
	    if (rangep || wantwidth) m.m_keyword = AstBasicDTypeKwd::LOGIC;
	}
        if (numer == AstNumeric::NOSIGN) {
	    if (keyword().isSigned()) numer = AstNumeric::SIGNED;
	    else if (keyword().isUnsigned()) numer = AstNumeric::UNSIGNED;
	}
	numeric(numer);
	if (!rangep && (wantwidth || wantwidthmin>=0)) { // Constant width
	    if (wantwidth>1) m.m_nrange.init(wantwidth-1, 0, false);
	    int wmin = wantwidthmin>=0 ? wantwidthmin : wantwidth;
	    widthForce(wantwidth, wmin);
	} else if (!rangep) {  // Set based on keyword properties
	    // V3Width will pull from this width
	    if (keyword().width() > 1 && !isOpaque()) {
		m.m_nrange.init(keyword().width()-1, 0, false);
	    }
	    widthForce(keyword().width(), keyword().width());
	} else {
	    widthForce(rangep->elementsConst(), rangep->elementsConst());  // Maybe unknown if parameters underneath it
	}
	setNOp1p(rangep);
	dtypep(this);
    }
public:
    ASTNODE_NODE_FUNCS(BasicDType)
    virtual void dump(std::ostream& str);
    virtual V3Hash sameHash() const { return V3Hash(V3Hash(m.m_keyword), V3Hash(m.m_nrange.hi())); }
    virtual bool same(const AstNode* samep) const {  // width/widthMin/numeric compared elsewhere
	const AstBasicDType* sp = static_cast<const AstBasicDType*>(samep);
	return m == sp->m; }
    virtual bool similarDType(AstNodeDType* samep) const {
	return type()==samep->type() && same(samep); }
    virtual string name()	const { return m.m_keyword.ascii(); }
    virtual const char* broken() const { BROKEN_RTN(dtypep()!=this); return NULL; }
    AstRange* rangep() const { return VN_CAST(op1p(), Range); }  // op1 = Range of variable
    void	rangep(AstRange* nodep) { setNOp1p(nodep); }
    void setSignedState(VSignedState signst) {
	// Note NOSIGN does NOT change the state; this is required by the parser
	if (signst==signedst_UNSIGNED) numeric(signst);
	else if (signst==signedst_SIGNED) numeric(signst);
    }
    // METHODS
    virtual AstBasicDType* basicp() const { return (AstBasicDType*)this; }  // (Slow) recurse down to find basic data type
    virtual AstNodeDType* skipRefp() const { return (AstNodeDType*)this; }
    virtual AstNodeDType* skipRefToConstp() const { return (AstNodeDType*)this; }
    virtual AstNodeDType* skipRefToEnump() const { return (AstNodeDType*)this; }
    virtual int widthAlignBytes() const; // (Slow) recurses - Structure alignment 1,2,4 or 8 bytes (arrays affect this)
    virtual int widthTotalBytes() const; // (Slow) recurses - Width in bytes rounding up 1,2,4,8,12,...
    virtual bool isFourstate() const { return keyword().isFourstate(); }
    AstBasicDTypeKwd keyword() const { return m.m_keyword; }  // Avoid using - use isSomething accessors instead
    bool	isBitLogic() const { return keyword().isBitLogic(); }
    bool	isDouble() const { return keyword().isDouble(); }
    bool	isOpaque() const { return keyword().isOpaque(); }
    bool	isString() const { return keyword().isString(); }
    bool	isSloppy() const { return keyword().isSloppy(); }
    bool	isZeroInit() const { return keyword().isZeroInit(); }
    bool	isRanged() const { return rangep() || m.m_nrange.ranged(); }
    const VNumRange& nrange() const { return m.m_nrange; } // Generally the msb/lsb/etc funcs should be used instead
    int		msb() const { return (rangep() ? rangep()->msbConst() : m.m_nrange.hi()); }
    int		lsb() const { return (rangep() ? rangep()->lsbConst() : m.m_nrange.lo()); }
    int		left() const { return littleEndian()?lsb():msb(); }  // How to show a declaration
    int		right() const { return littleEndian()?msb():lsb(); }
    bool	littleEndian() const { return (rangep() ? rangep()->littleEndian() : m.m_nrange.littleEndian()); }
    bool	implicit() const { return keyword() == AstBasicDTypeKwd::LOGIC_IMPLICIT; }
    VNumRange declRange() const { return isRanged() ? VNumRange(msb(), lsb(), littleEndian()) : VNumRange(); }
    void	cvtRangeConst() {  // Convert to smaller represenation
        if (rangep() && VN_IS(rangep()->msbp(), Const) && VN_IS(rangep()->lsbp(), Const)) {
	    m.m_nrange.init(rangep()->msbConst(), rangep()->lsbConst(),
			    rangep()->littleEndian());
	    rangep()->unlinkFrBackWithNext()->deleteTree();
	    rangep(NULL);
	}
    }
};

class AstConstDType : public AstNodeDType {
    // const data type, ie "const some_dtype var_name [2:0]"
    // ConstDType are removed in V3LinkLValue and become AstVar::isConst.
    // When more generic types are supported AstConstDType will be propagated further.
private:
    AstNodeDType*	m_refDTypep;	// Inherit from this base data type
public:
    AstConstDType(FileLine* fl, VFlagChildDType, AstNodeDType* dtp)
	: AstNodeDType(fl) {
	childDTypep(dtp);  // Only for parser
	refDTypep(NULL);  // V3Width will resolve
	dtypep(NULL);  // V3Width will resolve
	widthFromSub(subDTypep());
    }
    ASTNODE_NODE_FUNCS(ConstDType)
    virtual const char* broken() const { BROKEN_RTN(!((m_refDTypep && !childDTypep() && m_refDTypep->brokeExists())
						     || (!m_refDTypep && childDTypep()))); return NULL; }
    virtual void cloneRelink() { if (m_refDTypep && m_refDTypep->clonep()) {
	m_refDTypep = m_refDTypep->clonep();
    }}
    virtual bool same(const AstNode* samep) const {
	const AstConstDType* sp = static_cast<const AstConstDType*>(samep);
	return (m_refDTypep == sp->m_refDTypep); }
    virtual bool similarDType(AstNodeDType* samep) const {
	return skipRefp()->similarDType(samep->skipRefp()); }
    virtual V3Hash sameHash() const { return V3Hash(m_refDTypep); }  // node's type() included elsewhere
    AstNodeDType* getChildDTypep() const { return childDTypep(); }
    AstNodeDType* childDTypep() const { return VN_CAST(op1p(), NodeDType); }  // op1 = Range of variable
    void childDTypep(AstNodeDType* nodep) { setOp1p(nodep); }
    virtual AstNodeDType* subDTypep() const { return m_refDTypep ? m_refDTypep : childDTypep(); } // op1 = Range of variable
    void refDTypep(AstNodeDType* nodep) { m_refDTypep = nodep; }
    virtual AstNodeDType* virtRefDTypep() const { return m_refDTypep; }
    virtual void virtRefDTypep(AstNodeDType* nodep) { refDTypep(nodep); }
    // METHODS
    virtual AstBasicDType* basicp() const { return subDTypep()->basicp(); }  // (Slow) recurse down to find basic data type
    virtual AstNodeDType* skipRefp() const { return subDTypep()->skipRefp(); }
    virtual AstNodeDType* skipRefToConstp() const { return (AstNodeDType*)this; }
    virtual AstNodeDType* skipRefToEnump() const { return subDTypep()->skipRefToEnump(); }
    virtual int widthAlignBytes() const { return subDTypep()->widthAlignBytes(); }
    virtual int widthTotalBytes() const { return subDTypep()->widthTotalBytes(); }
};

class AstIfaceRefDType : public AstNodeDType {
    // Reference to an interface, either for a port, or inside parent cell
private:
    string		m_cellName;	// "" = no cell, such as when connects to 'input' iface
    string		m_ifaceName;	// Interface name
    string		m_modportName;	// "" = no modport
    AstIface*		m_ifacep;	// Pointer to interface; note cellp() should override
    AstCell*		m_cellp;	// When exact parent cell known; not a guess
    AstModport*		m_modportp;	// NULL = unlinked or no modport
public:
    AstIfaceRefDType(FileLine* fl, const string& cellName, const string& ifaceName)
	: AstNodeDType(fl), m_cellName(cellName), m_ifaceName(ifaceName), m_modportName(""),
	  m_ifacep(NULL), m_cellp(NULL), m_modportp(NULL) { }
    AstIfaceRefDType(FileLine* fl, const string& cellName, const string& ifaceName, const string& modport)
	: AstNodeDType(fl), m_cellName(cellName), m_ifaceName(ifaceName), m_modportName(modport),
	  m_ifacep(NULL), m_cellp(NULL), m_modportp(NULL) { }
    ASTNODE_NODE_FUNCS(IfaceRefDType)
    // METHODS
    virtual const char* broken() const;
    virtual void dump(std::ostream& str=std::cout);
    virtual void dumpSmall(std::ostream& str);
    virtual void cloneRelink();
    virtual AstBasicDType* basicp() const { return NULL; }
    virtual AstNodeDType* skipRefp() const { return (AstNodeDType*)this; }
    virtual AstNodeDType* skipRefToConstp() const { return (AstNodeDType*)this; }
    virtual AstNodeDType* skipRefToEnump() const { return (AstNodeDType*)this; }
    virtual bool similarDType(AstNodeDType* samep) const { return this==samep; }
    virtual int widthAlignBytes() const { return 1; }
    virtual int widthTotalBytes() const { return 1; }
    string cellName() const { return m_cellName; }
    void cellName(const string& name) { m_cellName=name; }
    string ifaceName() const { return m_ifaceName; }
    void ifaceName(const string& name) { m_ifaceName=name; }
    string modportName() const { return m_modportName; }
    void modportName(const string& name) { m_modportName=name; }
    AstIface* ifaceViaCellp() const;  // Use cellp or ifacep
    AstIface* ifacep() const { return m_ifacep; }
    void ifacep(AstIface* nodep) { m_ifacep=nodep; }
    AstCell* cellp() const { return m_cellp; }
    void cellp(AstCell* nodep) { m_cellp=nodep; }
    AstModport* modportp() const { return m_modportp; }
    void modportp(AstModport* modportp) { m_modportp=modportp; }
    bool isModport() { return !m_modportName.empty(); }
};

class AstRefDType : public AstNodeDType {
private:
    AstNodeDType* m_refDTypep;	// data type pointed to, BELOW the AstTypedef
    string	m_name;		// Name of an AstTypedef
    AstPackage*	m_packagep;	// Package hierarchy
public:
    AstRefDType(FileLine* fl, const string& name)
	: AstNodeDType(fl), m_refDTypep(NULL), m_name(name), m_packagep(NULL) {}
    AstRefDType(FileLine* fl, AstNodeDType* defp)
	: AstNodeDType(fl), m_refDTypep(defp), m_packagep(NULL) {
	dtypeFrom(defp->dtypep());
	widthFromSub(subDTypep());
    }
    ASTNODE_NODE_FUNCS(RefDType)
    // METHODS
    virtual const char* broken() const { BROKEN_RTN(m_refDTypep && !m_refDTypep->brokeExists()); return NULL; }
    virtual void cloneRelink() { if (m_refDTypep && m_refDTypep->clonep()) {
        m_refDTypep = m_refDTypep->clonep();
    }}
    virtual bool same(const AstNode* samep) const {
	const AstRefDType* asamep = static_cast<const AstRefDType*>(samep);
	return (m_refDTypep == asamep->m_refDTypep
		&& m_name == asamep->m_name
		&& m_packagep == asamep->m_packagep); }
    virtual bool similarDType(AstNodeDType* samep) const {
	return skipRefp()->similarDType(samep->skipRefp()); }
    virtual V3Hash sameHash() const { return V3Hash(V3Hash(m_refDTypep),V3Hash(m_packagep)); }
    virtual void dump(std::ostream& str=std::cout);
    virtual string name() const { return m_name; }
    virtual AstBasicDType* basicp() const { return subDTypep() ? subDTypep()->basicp() : NULL; }
    virtual AstNodeDType* skipRefp() const {
	// Skip past both the Ref and the Typedef
	if (defp()) return defp()->skipRefp();
	else { v3fatalSrc("Typedef not linked"); return NULL; }
    }
    virtual AstNodeDType* skipRefToConstp() const {
	if (defp()) return defp()->skipRefToConstp();
	else { v3fatalSrc("Typedef not linked"); return NULL; }
    }
    virtual AstNodeDType* skipRefToEnump() const {
	if (defp()) return defp()->skipRefToEnump();
	else { v3fatalSrc("Typedef not linked"); return NULL; }
    }
    virtual int widthAlignBytes() const { return dtypeSkipRefp()->widthAlignBytes(); }
    virtual int widthTotalBytes() const { return dtypeSkipRefp()->widthTotalBytes(); }
    void name(const string& flag) { m_name = flag; }
    AstNodeDType* dtypeSkipRefp() const { return defp()->skipRefp(); }	// op1 = Range of variable
    AstNodeDType* defp() const { return m_refDTypep; } // Code backward compatibility name for refDTypep
    AstNodeDType* refDTypep() const { return m_refDTypep; }
    void refDTypep(AstNodeDType* nodep) { m_refDTypep=nodep; }
    virtual AstNodeDType* virtRefDTypep() const { return refDTypep(); }
    virtual void virtRefDTypep(AstNodeDType* nodep) { refDTypep(nodep); }
    virtual AstNodeDType* subDTypep() const { return m_refDTypep; }
    AstPackage* packagep() const { return m_packagep; }
    void packagep(AstPackage* nodep) { m_packagep=nodep; }
};

class AstStructDType : public AstNodeClassDType {
public:
    AstStructDType(FileLine* fl, AstNumeric numericUnpack)
	: AstNodeClassDType(fl,numericUnpack) {}
    ASTNODE_NODE_FUNCS(StructDType)
    virtual string verilogKwd() const { return "struct"; };
};

class AstUnionDType : public AstNodeClassDType {
public:
    //UNSUP: bool isTagged;
    AstUnionDType(FileLine* fl, AstNumeric numericUnpack)
	: AstNodeClassDType(fl,numericUnpack) {}
    ASTNODE_NODE_FUNCS(UnionDType)
    virtual string verilogKwd() const { return "union"; };
};

class AstMemberDType : public AstNodeDType {
    // A member of a struct/union
    // PARENT: AstClassDType
private:
    AstNodeDType*	m_refDTypep;	// Elements of this type (after widthing)
    string	m_name;		// Name of variable
    string	m_tag;		// Holds the string of the verilator tag -- used in XML output.
    int		m_lsb;		// Within this level's packed struct, the LSB of the first bit of the member
    //UNSUP: int m_randType;	// Randomization type (IEEE)
public:
    AstMemberDType(FileLine* fl, const string& name, VFlagChildDType, AstNodeDType* dtp)
	: AstNodeDType(fl)
	, m_name(name), m_lsb(-1) {
	childDTypep(dtp);  // Only for parser
	dtypep(NULL);  // V3Width will resolve
	refDTypep(NULL);
    }
    AstMemberDType(FileLine* fl, const string& name, AstNodeDType* dtp)
	: AstNodeDType(fl)
	, m_name(name), m_lsb(-1) {
	UASSERT(dtp,"AstMember created with no dtype");
	refDTypep(dtp);
	dtypep(this);
	widthFromSub(subDTypep());
    }
    ASTNODE_NODE_FUNCS(MemberDType)
    virtual string name()	const { return m_name; }		// * = Var name
    virtual bool hasDType() const { return true; }
    virtual bool maybePointedTo() const { return true; }
    AstNodeDType* getChildDTypep() const { return childDTypep(); }
    AstNodeDType* childDTypep() const { return VN_CAST(op1p(), NodeDType); }  // op1 = Range of variable
    void	childDTypep(AstNodeDType* nodep) { setOp1p(nodep); }
    virtual AstNodeDType* subDTypep() const { return m_refDTypep ? m_refDTypep : childDTypep(); }
    void refDTypep(AstNodeDType* nodep) { m_refDTypep = nodep; }
    virtual AstNodeDType* virtRefDTypep() const { return m_refDTypep; }
    virtual void virtRefDTypep(AstNodeDType* nodep) { refDTypep(nodep); }
    virtual bool similarDType(AstNodeDType* samep) const { return this==samep; }
    //
    // (Slow) recurse down to find basic data type (Note don't need virtual - AstVar isn't a NodeDType)
    virtual AstBasicDType* basicp() const { return subDTypep()->basicp(); }
    // op1 = Range of variable (Note don't need virtual - AstVar isn't a NodeDType)
    AstNodeDType* dtypeSkipRefp() const { return subDTypep()->skipRefp(); }
    virtual AstNodeDType* skipRefp() const { return subDTypep()->skipRefp(); }
    virtual AstNodeDType* skipRefToConstp() const { return subDTypep()->skipRefToConstp(); }
    virtual AstNodeDType* skipRefToEnump() const { return subDTypep()->skipRefToEnump(); }
    // (Slow) recurses - Structure alignment 1,2,4 or 8 bytes (arrays affect this)
    virtual int widthAlignBytes() const { return subDTypep()->widthAlignBytes(); }
    // (Slow) recurses - Width in bytes rounding up 1,2,4,8,12,...
    virtual int widthTotalBytes() const { return subDTypep()->widthTotalBytes(); }
    // METHODS
    virtual void name(const string& name) { m_name = name; }
    virtual void tag(const string& text) { m_tag = text;}
    virtual string tag() const { return m_tag; }
    int lsb() const { return m_lsb; }
    void lsb(int lsb) { m_lsb=lsb; }
};

class AstEnumItem : public AstNode {
private:
    string	m_name;
public:
    // Parents: ENUM
    AstEnumItem(FileLine* fl, const string& name, AstNode* rangep, AstNode* initp)
	: AstNode(fl), m_name(name)
	{ addNOp1p(rangep); addNOp2p(initp); }
    ASTNODE_NODE_FUNCS(EnumItem)
    virtual string name() const { return m_name; }
    virtual bool maybePointedTo() const { return true; }
    virtual bool hasDType() const { return true; }
    void name(const string& flag) { m_name = flag; }
    AstRange* rangep() const { return VN_CAST(op1p(), Range); }  // op1 = Range for name appending
    void rangep(AstNode* nodep) { addOp1p(nodep); }
    AstNode* valuep() const { return op2p(); } // op2 = Value
    void valuep(AstNode* nodep) { addOp2p(nodep); }
};

class AstEnumItemRef : public AstNodeMath {
private:
    AstEnumItem* m_itemp;	// [AfterLink] Pointer to item
    AstPackage*	m_packagep;	// Package hierarchy
public:
    AstEnumItemRef(FileLine* fl, AstEnumItem* itemp, AstPackage* packagep)
	: AstNodeMath(fl), m_itemp(itemp), m_packagep(packagep) {
	dtypeFrom(m_itemp);
    }
    ASTNODE_NODE_FUNCS(EnumItemRef)
    virtual void dump(std::ostream& str);
    virtual string name() const { return itemp()->name(); }
    virtual const char* broken() const { BROKEN_RTN(!itemp()); return NULL; }
    virtual int instrCount() const { return 0; }
    virtual void cloneRelink() { if (m_itemp->clonep()) m_itemp = VN_CAST(m_itemp->clonep(), EnumItem); }
    virtual bool same(const AstNode* samep) const {
	const AstEnumItemRef* sp = static_cast<const AstEnumItemRef*>(samep);
	return itemp() == sp->itemp(); }
    AstEnumItem* itemp() const { return m_itemp; }
    virtual string emitVerilog() { V3ERROR_NA; return ""; }  // Implemented specially
    virtual string emitC() { V3ERROR_NA; return ""; }
    virtual bool cleanOut() { return true; }
    AstPackage* packagep() const { return m_packagep; }
    void packagep(AstPackage* nodep) { m_packagep=nodep; }
};

class AstEnumDType : public AstNodeDType {
    // Parents: TYPEDEF/MODULE
    // Children: ENUMVALUEs
private:
    AstNodeDType*	m_refDTypep;	// Elements are of this type after V3Width
    int		m_uniqueNum;
public:
    AstEnumDType(FileLine* fl, VFlagChildDType, AstNodeDType* dtp, AstNode* itemsp)
	: AstNodeDType(fl) {
	childDTypep(dtp);  // Only for parser
	refDTypep(NULL);
	addNOp2p(itemsp);
	dtypep(NULL);  // V3Width will resolve
	widthFromSub(subDTypep());
	m_uniqueNum = uniqueNumInc();
    }
    ASTNODE_NODE_FUNCS(EnumDType)
    virtual const char* broken() const { BROKEN_RTN(!((m_refDTypep && !childDTypep() && m_refDTypep->brokeExists())
						     || (!m_refDTypep && childDTypep()))); return NULL; }
    virtual void cloneRelink() { if (m_refDTypep && m_refDTypep->clonep()) {
	m_refDTypep = m_refDTypep->clonep();
    }}
    virtual bool same(const AstNode* samep) const {
	const AstEnumDType* sp = static_cast<const AstEnumDType*>(samep);
	return m_uniqueNum == sp->m_uniqueNum; }
    virtual bool similarDType(AstNodeDType* samep) const { return this==samep; }
    virtual V3Hash sameHash() const { return V3Hash(m_uniqueNum); }
    AstNodeDType* getChildDTypep() const { return childDTypep(); }
    AstNodeDType* childDTypep() const { return VN_CAST(op1p(), NodeDType); }  // op1 = Data type
    void childDTypep(AstNodeDType* nodep) { setOp1p(nodep); }
    virtual AstNodeDType* subDTypep() const { return m_refDTypep ? m_refDTypep : childDTypep(); } // op1 = Range of variable
    void refDTypep(AstNodeDType* nodep) { m_refDTypep = nodep; }
    virtual AstNodeDType* virtRefDTypep() const { return m_refDTypep; }
    virtual void virtRefDTypep(AstNodeDType* nodep) { refDTypep(nodep); }
    AstEnumItem* itemsp() const { return VN_CAST(op2p(), EnumItem); }  // op2 = AstEnumItem's
    void addValuesp(AstNode* nodep) { addOp2p(nodep); }
    // METHODS
    virtual AstBasicDType* basicp() const { return subDTypep()->basicp(); }  // (Slow) recurse down to find basic data type
    virtual AstNodeDType* skipRefp() const { return subDTypep()->skipRefp(); }
    virtual AstNodeDType* skipRefToConstp() const { return subDTypep()->skipRefToConstp(); }
    virtual AstNodeDType* skipRefToEnump() const { return (AstNodeDType*)this; }
    virtual int widthAlignBytes() const { return subDTypep()->widthAlignBytes(); }
    virtual int widthTotalBytes() const { return subDTypep()->widthTotalBytes(); }
};

class AstParseTypeDType : public AstNodeDType {
    // Parents: VAR
    // During parsing, this indicates the type of a parameter is a "parameter type"
    // e.g. the data type is a container of any data type
public:
    explicit AstParseTypeDType(FileLine* fl)
	: AstNodeDType(fl) {}
    ASTNODE_NODE_FUNCS(ParseTypeDType)
    AstNodeDType* dtypep() const { return NULL; }
    // METHODS
    virtual bool similarDType(AstNodeDType* samep) const { return this==samep; }
    virtual AstBasicDType* basicp() const { return NULL; }
    virtual AstNodeDType* skipRefp() const { return NULL; }
    virtual AstNodeDType* skipRefToConstp() const { return (AstNodeDType*)this; }
    virtual AstNodeDType* skipRefToEnump() const { return (AstNodeDType*)this; }
    virtual int widthAlignBytes() const { return 0; }
    virtual int widthTotalBytes() const { return 0; }
};

//######################################################################

class AstArraySel : public AstNodeSel {
    // Parents: math|stmt
    // Children: varref|arraysel, math
private:
    void init(AstNode* fromp) {
        if (fromp && VN_IS(fromp->dtypep()->skipRefp(), NodeArrayDType)) {
	    // Strip off array to find what array references
            dtypeFrom(VN_CAST(fromp->dtypep()->skipRefp(), NodeArrayDType)->subDTypep());
	}
    }
public:
    AstArraySel(FileLine* fl, AstNode* fromp, AstNode* bitp)
	:AstNodeSel(fl, fromp, bitp) {
	init(fromp);
    }
    AstArraySel(FileLine* fl, AstNode* fromp, int bit)
	:AstNodeSel(fl, fromp, new AstConst(fl,bit)) {
	init(fromp);
    }
    ASTNODE_NODE_FUNCS(ArraySel)
    virtual AstNode* cloneType(AstNode* lhsp, AstNode* rhsp) { return new AstArraySel(this->fileline(), lhsp, rhsp); }
    virtual void numberOperate(V3Number& out, const V3Number& lhs, const V3Number& rhs) {
	V3ERROR_NA; /* How can from be a const? */ }
    virtual string emitVerilog() { return "%k(%l%f[%r])"; }
    virtual string emitC() { return "%li%k[%ri]"; }
    virtual bool cleanOut() { return true; }
    virtual bool cleanLhs() {return false;} virtual bool cleanRhs() {return true;}
    virtual bool sizeMattersLhs() {return false;} virtual bool sizeMattersRhs() {return false;}
    virtual bool isGateOptimizable() const { return true; }  // esp for V3Const::ifSameAssign
    virtual bool isPredictOptimizable() const { return false; }
    virtual V3Hash sameHash() const { return V3Hash(); }
    virtual bool same(const AstNode* samep) const { return true; }
    virtual int instrCount() const { return widthInstrs(); }
    // Special operators
    static AstNode* baseFromp(AstNode* nodep);	///< What is the base variable (or const) this dereferences?
};

class AstWordSel : public AstNodeSel {
    // Select a single word from a multi-word wide value
public:
    AstWordSel(FileLine* fl, AstNode* fromp, AstNode* bitp)
	:AstNodeSel(fl, fromp, bitp) {
	dtypeSetUInt32(); // Always used on IData arrays so returns word entities
    }
    ASTNODE_NODE_FUNCS(WordSel)
    virtual AstNode* cloneType(AstNode* lhsp, AstNode* rhsp) { return new AstWordSel(this->fileline(), lhsp, rhsp); }
    virtual void numberOperate(V3Number& out, const V3Number& from, const V3Number& bit) { V3ERROR_NA; }
    virtual string emitVerilog() { return "%k(%l%f[%r])"; }
    virtual string emitC() { return "%li[%ri]"; } // Not %k, as usually it's a small constant rhsp
    virtual bool cleanOut() { return true; }
    virtual bool cleanLhs() { return true; } virtual bool cleanRhs() { return true; }
    virtual bool sizeMattersLhs() {return false;} virtual bool sizeMattersRhs() {return false;}
    virtual V3Hash sameHash() const { return V3Hash(); }
    virtual bool same(const AstNode* samep) const { return true; }
};

class AstSelExtract : public AstNodePreSel {
    // Range extraction, gets replaced with AstSel
public:
    AstSelExtract(FileLine* fl, AstNode* fromp, AstNode* msbp, AstNode* lsbp)
	: AstNodePreSel(fl, fromp, msbp, lsbp) {}
    ASTNODE_NODE_FUNCS(SelExtract)
    AstNode*	msbp() const { return rhsp(); }
    AstNode*	lsbp() const { return thsp(); }
};

class AstSelBit : public AstNodePreSel {
    // Single bit range extraction, perhaps with non-constant selection or array selection
    // Gets replaced during link with AstArraySel or AstSel
public:
    AstSelBit(FileLine* fl, AstNode* fromp, AstNode* bitp)
	:AstNodePreSel(fl, fromp, bitp, NULL) {
	if (v3Global.assertDTypesResolved()) { v3fatalSrc("not coded to create after dtypes resolved"); }
    }
    ASTNODE_NODE_FUNCS(SelBit)
    AstNode*	bitp() const { return rhsp(); }
};

class AstSelPlus : public AstNodePreSel {
    // +: range extraction, perhaps with non-constant selection
    // Gets replaced during link with AstSel
public:
    AstSelPlus(FileLine* fl, AstNode* fromp, AstNode* bitp, AstNode* widthp)
	:AstNodePreSel(fl, fromp, bitp, widthp) {}
    ASTNODE_NODE_FUNCS(SelPlus)
    AstNode*	bitp() const { return rhsp(); }
    AstNode*	widthp() const { return thsp(); }
};

class AstSelMinus : public AstNodePreSel {
    // -: range extraction, perhaps with non-constant selection
    // Gets replaced during link with AstSel
public:
    AstSelMinus(FileLine* fl, AstNode* fromp, AstNode* bitp, AstNode* widthp)
	:AstNodePreSel(fl, fromp, bitp, widthp) {}
    ASTNODE_NODE_FUNCS(SelMinus)
    AstNode*	bitp() const { return rhsp(); }
    AstNode*	widthp() const { return thsp(); }
};

class AstSel : public AstNodeTriop {
    // Multiple bit range extraction
    // Parents: math|stmt
    // Children: varref|arraysel, math, constant math
    // Tempting to have an lvalue() style method here as LHS selects are quite
    // different, but that doesn't play well with V3Inst and bidirects which don't know direction
private:
    VNumRange	m_declRange;	// Range of the 'from' array if isRanged() is set, else invalid
    int		m_declElWidth;	// If a packed array, the number of bits per element
public:
    AstSel(FileLine* fl, AstNode* fromp, AstNode* lsbp, AstNode* widthp)
	:AstNodeTriop(fl, fromp, lsbp, widthp) {
	m_declElWidth = 1;
        if (VN_IS(widthp, Const)) {
            dtypeSetLogicSized(VN_CAST(widthp, Const)->toUInt(),
                               VN_CAST(widthp, Const)->toUInt(),
			       AstNumeric::UNSIGNED);
	}
    }
    AstSel(FileLine* fl, AstNode* fromp, int lsb, int bitwidth)
	:AstNodeTriop(fl, fromp,
		      new AstConst(fl,lsb), new AstConst(fl,bitwidth)) {
	m_declElWidth = 1;
	dtypeSetLogicSized(bitwidth,bitwidth,AstNumeric::UNSIGNED);
    }
    ASTNODE_NODE_FUNCS(Sel)
    virtual void dump(std::ostream& str);
    virtual void numberOperate(V3Number& out, const V3Number& from, const V3Number& bit, const V3Number& width) {
	out.opSel(from, bit.toUInt()+width.toUInt()-1, bit.toUInt()); }
    virtual string emitVerilog() { V3ERROR_NA; return ""; }  // Implemented specially
    virtual string emitC() {
	return this->widthp()->isOne()
	    ? "VL_BITSEL_%nq%lq%rq%tq(%nw,%lw,%rw,%tw, %P, %li, %ri)"
	    : "VL_SEL_%nq%lq%rq%tq(%nw,%lw,%rw,%tw, %P, %li, %ri, %ti)"; }
    virtual bool cleanOut() { return false; }
    virtual bool cleanLhs() { return true;} virtual bool cleanRhs() {return true;}
    virtual bool cleanThs() {return true;}
    virtual bool sizeMattersLhs() {return false;} virtual bool sizeMattersRhs() {return false;}
    virtual bool sizeMattersThs() {return false;}
    virtual V3Hash sameHash() const { return V3Hash(); }
    virtual bool same(const AstNode*) const { return true; }
    virtual int instrCount() const { return widthInstrs()*(VN_CAST(lsbp(), Const)?3:10); }
    AstNode* fromp()		const { return op1p(); }	// op1 = Extracting what (NULL=TBD during parsing)
    AstNode* lsbp()		const { return op2p(); }	// op2 = Msb selection expression
    AstNode* widthp()		const { return op3p(); }	// op3 = Width
    int widthConst() const { return VN_CAST(widthp(), Const)->toSInt(); }
    int lsbConst() const { return VN_CAST(lsbp(), Const)->toSInt(); }
    int msbConst() const { return lsbConst()+widthConst()-1; }
    VNumRange& declRange() { return m_declRange; }
    void declRange(const VNumRange& flag) { m_declRange = flag; }
    int declElWidth() const { return m_declElWidth; }
    void declElWidth(int flag) { m_declElWidth = flag; }
};

class AstSliceSel : public AstNodeTriop {
    // Multiple array element extraction
    // Parents: math|stmt
    // Children: varref|arraysel, math, constant math
private:
    VNumRange m_declRange;  // Range of the 'from' array if isRanged() is set, else invalid
public:
    AstSliceSel(FileLine* fl, AstNode* fromp, const VNumRange& declRange)
        : AstNodeTriop(fl, fromp,
                       new AstConst(fl, declRange.lo()),
                       new AstConst(fl, declRange.elements()))
        , m_declRange(declRange) { }
    ASTNODE_NODE_FUNCS(SliceSel)
    virtual void dump(std::ostream& str);
    virtual void numberOperate(V3Number& out, const V3Number& from, const V3Number& lo, const V3Number& width) {
        V3ERROR_NA; }
    virtual string emitVerilog() { V3ERROR_NA; return ""; }  // Implemented specially
    virtual string emitC() { V3ERROR_NA; return ""; }  // Removed before EmitC
    virtual bool cleanOut() { return false; }
    virtual bool cleanLhs() { return false; }
    virtual bool cleanRhs() { return true; }
    virtual bool cleanThs() { return true; }
    virtual bool sizeMattersLhs() { return false; }
    virtual bool sizeMattersRhs() { return false; }
    virtual bool sizeMattersThs() { return false; }
    virtual V3Hash sameHash() const { return V3Hash(); }
    virtual bool same(const AstNode*) const { return true; }
    virtual int instrCount() const { return 10; }  // Removed before matters
    AstNode* fromp() const { return op1p(); }  // op1 = Extracting what (NULL=TBD during parsing)
    // For widthConst()/loConst etc, see declRange().elements() and other VNumRange methods
    VNumRange& declRange() { return m_declRange; }
    void declRange(const VNumRange& flag) { m_declRange = flag; }
};

class AstMemberSel : public AstNodeMath {
    // Parents: math|stmt
    // Children: varref|arraysel, math
private:
    // Don't need the class we are extracting from, as the "fromp()"'s datatype can get us to it
    string m_name;
public:
    AstMemberSel(FileLine* fl, AstNode* fromp, VFlagChildDType, const string& name)
	: AstNodeMath(fl), m_name(name) {
	setOp1p(fromp);
	dtypep(NULL);  // V3Width will resolve
    }
    AstMemberSel(FileLine* fl, AstNode* fromp, AstMemberDType* dtp)
	: AstNodeMath(fl) {
	setOp1p(fromp);
	dtypep(dtp);
	m_name = dtp->name();
    }
    ASTNODE_NODE_FUNCS(MemberSel)
    virtual string name() const { return m_name; }
    virtual void numberOperate(V3Number& out, const V3Number& lhs, const V3Number& rhs) {
	V3ERROR_NA; /* How can from be a const? */ }
    virtual string emitVerilog() { V3ERROR_NA; return ""; }  // Implemented specially
    virtual string emitC() { V3ERROR_NA; return ""; }
    virtual bool cleanOut() { return false; }
    virtual bool same(const AstNode* samep) const { return true; } // dtype comparison does it all for us
    virtual int instrCount() const { return widthInstrs(); }
    AstNode* fromp() const { return op1p(); }	// op1 = Extracting what (NULL=TBD during parsing)
    void fromp(AstNode* nodep) { setOp1p(nodep); }
};

class AstMethodSel : public AstNode {
    // A reference to a member task (or function)
    // We do not support generic member calls yet, so this is only enough to make built-in methods work
private:
    string		m_name;		// Name of variable
public:
    AstMethodSel(FileLine* fl, AstNode* fromp, VFlagChildDType, const string& name, AstNode* pinsp)
	: AstNode(fl), m_name(name) {
	setOp1p(fromp);
	dtypep(NULL);  // V3Width will resolve
	addNOp2p(pinsp);
    }
    AstMethodSel(FileLine* fl, AstNode* fromp, const string& name, AstNode* pinsp)
	:AstNode(fl), m_name(name) {
	setOp1p(fromp);
	addNOp2p(pinsp);
    }
    ASTNODE_NODE_FUNCS(MethodSel)
    virtual string name() const { return m_name; }		// * = Var name
    virtual void name(const string& name) { m_name = name; }
    AstNode* fromp() const { return op1p(); }	// op1 = Extracting what (NULL=TBD during parsing)
    void fromp(AstNode* nodep) { setOp1p(nodep); }
    AstNode* pinsp() const { return op2p(); }	// op2 = Pin interconnection list
    void addPinsp(AstNode* nodep) { addOp2p(nodep); }
};

class AstVar : public AstNode {
    // A variable (in/out/wire/reg/param) inside a module
private:
    string	m_name;		// Name of variable
    string	m_origName;	// Original name before dot addition
    string      m_tag;          // Holds the string of the verilator tag -- used in XML output.
    AstVarType	m_varType;	// Type of variable
    bool	m_input:1;	// Input or inout
    bool	m_output:1;	// Output or inout
    bool	m_tristate:1;	// Inout or triwire or trireg
    bool	m_declOutput:1; // Inout or output before tristate resolution
    bool	m_primaryIO:1;	// In/out to top level (or directly assigned from same)
    bool	m_sc:1;		// SystemC variable
    bool	m_scClocked:1;	// SystemC sc_clk<> needed
    bool	m_scSensitive:1;// SystemC sensitive() needed
    bool	m_sigPublic:1;	// User C code accesses this signal or is top signal
    bool	m_sigModPublic:1;// User C code accesses this signal and module
    bool	m_sigUserRdPublic:1; // User C code accesses this signal, read only
    bool	m_sigUserRWPublic:1; // User C code accesses this signal, read-write
    bool	m_usedClock:1;	// Signal used as a clock
    bool	m_usedParam:1;	// Parameter is referenced (on link; later signals not setup)
    bool	m_usedLoopIdx:1; // Variable subject of for unrolling
    bool	m_funcLocal:1;	// Local variable for a function
    bool	m_funcReturn:1;	// Return variable for a function
    bool	m_attrClockEn:1;// User clock enable attribute
    bool	m_attrScBv:1; // User force bit vector attribute
    bool	m_attrIsolateAssign:1;// User isolate_assignments attribute
    bool	m_attrSFormat:1;// User sformat attribute
    bool	m_fileDescr:1;	// File descriptor
    bool	m_isConst:1;	// Table contains constant data
    bool	m_isStatic:1;	// Static variable
    bool	m_isPulldown:1;	// Tri0
    bool	m_isPullup:1;	// Tri1
    bool	m_isIfaceParent:1;	// dtype is reference to interface present in this module
    bool        m_isDpiOpenArray:1;     // DPI import open array
    bool	m_noSubst:1;	// Do not substitute out references
    bool	m_trace:1;	// Trace this variable
    AstVarAttrClocker m_attrClocker;

    void	init() {
	m_input=false; m_output=false; m_tristate=false; m_declOutput=false;
	m_primaryIO=false;
	m_sc=false; m_scClocked=false; m_scSensitive=false;
	m_usedClock=false; m_usedParam=false; m_usedLoopIdx=false;
	m_sigPublic=false; m_sigModPublic=false; m_sigUserRdPublic=false; m_sigUserRWPublic=false;
	m_funcLocal=false; m_funcReturn=false;
	m_attrClockEn=false; m_attrScBv=false; m_attrIsolateAssign=false; m_attrSFormat=false;
	m_fileDescr=false; m_isConst=false; m_isStatic=false; m_isPulldown=false; m_isPullup=false;
        m_isIfaceParent=false; m_isDpiOpenArray=false; m_noSubst=false; m_trace=false;
        m_attrClocker=AstVarAttrClocker::CLOCKER_UNKNOWN;
    }
public:
    AstVar(FileLine* fl, AstVarType type, const string& name, VFlagChildDType, AstNodeDType* dtp)
	:AstNode(fl)
	, m_name(name), m_origName(name) {
	init();
	combineType(type);
	childDTypep(dtp);  // Only for parser
	dtypep(NULL);  // V3Width will resolve
    }
    AstVar(FileLine* fl, AstVarType type, const string& name, AstNodeDType* dtp)
	:AstNode(fl)
	, m_name(name), m_origName(name) {
	init();
	combineType(type);
	UASSERT(dtp,"AstVar created with no dtype");
	dtypep(dtp);
    }
    AstVar(FileLine* fl, AstVarType type, const string& name, VFlagLogicPacked, int wantwidth)
	:AstNode(fl)
	, m_name(name), m_origName(name) {
	init();
	combineType(type);
	dtypeSetLogicSized(wantwidth,wantwidth,AstNumeric::UNSIGNED);
    }
    AstVar(FileLine* fl, AstVarType type, const string& name, VFlagBitPacked, int wantwidth)
	:AstNode(fl)
	, m_name(name), m_origName(name) {
	init();
	combineType(type);
	dtypeSetLogicSized(wantwidth,wantwidth,AstNumeric::UNSIGNED);
    }
    AstVar(FileLine* fl, AstVarType type, const string& name, AstVar* examplep)
	:AstNode(fl)
	, m_name(name), m_origName(name) {
	init();
	combineType(type);
	if (examplep->childDTypep()) {
	    childDTypep(examplep->childDTypep()->cloneTree(true));
	}
	dtypeFrom(examplep);
    }
    ASTNODE_NODE_FUNCS(Var)
    virtual void dump(std::ostream& str);
    virtual string name() const { return m_name; }		// * = Var name
    virtual bool hasDType() const { return true; }
    virtual bool maybePointedTo() const { return true; }
    string origName() const { return m_origName; }		// * = Original name
    void origName(const string& name) { m_origName = name; }
    AstVarType varType() const { return m_varType; }  // * = Type of variable
    void varType(AstVarType type) { m_varType = type; }
    void varType2Out() { m_tristate=0; m_input=0; m_output=1; }
    void varType2In() {  m_tristate=0; m_input=1; m_output=0; }
    string	scType() const;	  // Return SysC type: bool, uint32_t, uint64_t, sc_bv
    string	cPubArgType(bool named, bool forReturn) const;  // Return C /*public*/ type for argument: bool, uint32_t, uint64_t, etc.
    string	dpiArgType(bool named, bool forReturn) const;  // Return DPI-C type for argument
    // Return Verilator internal type for argument: CData, SData, IData, WData
    string vlArgType(bool named, bool forReturn, bool forFunc) const;
    string	vlEnumType() const;  // Return VerilatorVarType: VLVT_UINT32, etc
    string	vlEnumDir() const;  // Return VerilatorVarDir: VLVD_INOUT, etc
    string vlPropInit() const;  // Return VerilatorVarProps initializer
    void	combineType(AstVarType type);
    AstNodeDType* getChildDTypep() const { return childDTypep(); }
    AstNodeDType* childDTypep() const { return VN_CAST(op1p(), NodeDType); }  // op1 = Range of variable
    AstNodeDType* dtypeSkipRefp() const { return subDTypep()->skipRefp(); }
    // (Slow) recurse down to find basic data type (Note don't need virtual - AstVar isn't a NodeDType)
    AstBasicDType* basicp() const { return subDTypep()->basicp(); }
    AstNode* 	valuep() const { return op3p(); } // op3 = Initial value that never changes (static const)
    void	valuep(AstNode* nodep) { setOp3p(nodep); }    // It's valuep, not constp, as may be more complicated than an AstConst
    void	addAttrsp(AstNode* nodep) { addNOp4p(nodep); }
    AstNode*	attrsp() const { return op4p(); }	// op4 = Attributes during early parse
    void	childDTypep(AstNodeDType* nodep) { setOp1p(nodep); }
    virtual AstNodeDType* subDTypep() const { return dtypep() ? dtypep() : childDTypep(); }
    void	attrClockEn(bool flag) { m_attrClockEn = flag; }
    void	attrClocker(AstVarAttrClocker flag) { m_attrClocker = flag; }
    void	attrFileDescr(bool flag) { m_fileDescr = flag; }
    void	attrScClocked(bool flag) { m_scClocked = flag; }
    void	attrScBv(bool flag) { m_attrScBv = flag; }
    void	attrIsolateAssign(bool flag) { m_attrIsolateAssign = flag; }
    void	attrSFormat(bool flag) { m_attrSFormat = flag; }
    void	usedClock(bool flag) { m_usedClock = flag; }
    void	usedParam(bool flag) { m_usedParam = flag; }
    void	usedLoopIdx(bool flag) { m_usedLoopIdx = flag; }
    void	sigPublic(bool flag) { m_sigPublic = flag; }
    void	sigModPublic(bool flag) { m_sigModPublic = flag; }
    void	sigUserRdPublic(bool flag) { m_sigUserRdPublic = flag; if (flag) sigPublic(true); }
    void	sigUserRWPublic(bool flag) { m_sigUserRWPublic = flag; if (flag) sigUserRdPublic(true); }
    void	sc(bool flag) { m_sc = flag; }
    void	scSensitive(bool flag) { m_scSensitive = flag; }
    void	primaryIO(bool flag) { m_primaryIO = flag; }
    void	isConst(bool flag) { m_isConst = flag; }
    void	isStatic(bool flag) { m_isStatic = flag; }
    void	isIfaceParent(bool flag) { m_isIfaceParent = flag; }
    void	funcLocal(bool flag) { m_funcLocal = flag; }
    void	funcReturn(bool flag) { m_funcReturn = flag; }
    void isDpiOpenArray(bool flag) { m_isDpiOpenArray=flag; }
    bool isDpiOpenArray() const { return m_isDpiOpenArray; }
    void noSubst(bool flag) { m_noSubst=flag; }
    bool noSubst() const { return m_noSubst; }
    void trace(bool flag) { m_trace=flag; }
    // METHODS
    virtual void name(const string& name) { m_name = name; }
    virtual void tag(const string& text) { m_tag = text;}
    virtual string tag() const { return m_tag; }
    virtual string directionName() const { return (isInout() ? "inout" : isInput() ? "input"
						   : isOutput() ? "output" : varType().ascii()); }
    bool	isInput() const { return m_input; }
    bool	isOutput() const { return m_output; }
    bool	isInOnly() const { return m_input && !m_output; }
    bool	isOutOnly() const { return m_output && !m_input; }
    bool	isInout() const { return m_input && m_output; }
    bool	isTristate() const  { return m_tristate; }
    bool	isDeclOutput() const  { return m_declOutput; }
    bool	isPrimaryIO() const { return m_primaryIO; }
    bool	isPrimaryIn() const { return isPrimaryIO() && isInput(); }
    bool	isIO() const  { return (m_input||m_output); }
    bool	isIfaceRef() const { return (varType()==AstVarType::IFACEREF); }
    bool	isIfaceParent() const { return m_isIfaceParent; }
    bool	isSignal() const  { return varType().isSignal(); }
    bool	isTemp() const { return (varType()==AstVarType::BLOCKTEMP || varType()==AstVarType::MODULETEMP
					 || varType()==AstVarType::STMTTEMP || varType()==AstVarType::XTEMP); }
    bool	isToggleCoverable() const  { return ((isIO() || isSignal())
						     && (isIO() || isBitLogic())
						     // Wrapper would otherwise duplicate wrapped module's coverage
						     && !isSc() && !isPrimaryIO() && !isConst()); }
    bool	isStatementTemp() const { return (varType()==AstVarType::STMTTEMP); }
    bool	isMovableToBlock() const { return (varType()==AstVarType::BLOCKTEMP || isFuncLocal()); }
    bool	isXTemp() const { return (varType()==AstVarType::XTEMP); }
    bool	isParam() const { return (varType()==AstVarType::LPARAM || varType()==AstVarType::GPARAM); }
    bool	isGParam() const { return (varType()==AstVarType::GPARAM); }
    bool	isGenVar() const { return (varType()==AstVarType::GENVAR); }
    bool	isBitLogic() const { AstBasicDType* bdtypep = basicp(); return bdtypep && bdtypep->isBitLogic(); }
    bool	isUsedClock() const { return m_usedClock; }
    bool	isUsedParam() const { return m_usedParam; }
    bool	isUsedLoopIdx() const { return m_usedLoopIdx; }
    bool	isSc() const { return m_sc; }
    bool	isScQuad() const;
    bool	isScBv() const;
    bool	isScUint() const;
    bool	isScBigUint() const;
    bool	isScSensitive() const { return m_scSensitive; }
    bool	isSigPublic()  const;
    bool	isSigModPublic() const { return m_sigModPublic; }
    bool	isSigUserRdPublic() const { return m_sigUserRdPublic; }
    bool	isSigUserRWPublic() const { return m_sigUserRWPublic; }
    bool	isTrace() const { return m_trace; }
    bool	isConst() const { return m_isConst; }
    bool	isStatic() const { return m_isStatic; }
    bool	isFuncLocal() const { return m_funcLocal; }
    bool	isFuncReturn() const { return m_funcReturn; }
    bool	isPullup() const { return m_isPullup; }
    bool	isPulldown() const { return m_isPulldown; }
    bool	attrClockEn() const { return m_attrClockEn; }
    bool	attrScBv() const { return m_attrScBv; }
    bool	attrFileDescr() const { return m_fileDescr; }
    bool	attrScClocked() const { return m_scClocked; }
    bool	attrSFormat() const { return m_attrSFormat; }
    bool	attrIsolateAssign() const { return m_attrIsolateAssign; }
    AstVarAttrClocker attrClocker() const { return m_attrClocker; }
    virtual string verilogKwd() const;
    void	propagateAttrFrom(AstVar* fromp) {
	// This is getting connected to fromp; keep attributes
	// Note the method below too
	if (fromp->attrClockEn()) attrClockEn(true);
	if (fromp->attrFileDescr()) attrFileDescr(true);
	if (fromp->attrIsolateAssign()) attrIsolateAssign(true);
    }
    bool	gateMultiInputOptimizable() const {
	// Ok to gate optimize; must return false if propagateAttrFrom would do anything
	return (!attrClockEn() && !isUsedClock());
    }
    void	combineType(AstVar* typevarp) {
	// This is same as typevarp (for combining input & reg decls)
	propagateAttrFrom(typevarp);
	combineType(typevarp->varType());
	if (typevarp->isSigPublic()) sigPublic(true);
	if (typevarp->isSigModPublic()) sigModPublic(true);
	if (typevarp->isSigUserRdPublic()) sigUserRdPublic(true);
	if (typevarp->isSigUserRWPublic()) sigUserRWPublic(true);
	if (typevarp->attrScClocked()) attrScClocked(true);
    }
    void	inlineAttrReset(const string& name) {
	m_input=m_output=false; m_name = name;
	if (varType()==AstVarType::INOUT) m_varType = AstVarType::TRIWIRE;
	if (varType()==AstVarType::INPUT || varType()==AstVarType::OUTPUT) m_varType = AstVarType::WIRE;
    }
    static AstVar* scVarRecurse(AstNode* nodep);
};

class AstDefParam : public AstNode {
    // A defparam assignment
    // Parents: MODULE
    // Children: math
private:
    string	m_name;		// Name of variable getting set
    string	m_path;		// Dotted cellname to set parameter of
public:
    AstDefParam(FileLine* fl, const string& path, const string& name, AstNode* rhsp)
	: AstNode(fl) {
	setOp1p(rhsp);
	m_name = name;
	m_path = path;
    }
    virtual string name()	const { return m_name; }		// * = Scope name
    ASTNODE_NODE_FUNCS(DefParam)
    virtual bool cleanRhs() { return true; }
    virtual V3Hash sameHash() const { return V3Hash(); }
    virtual bool same(const AstNode*) const { return true; }
    AstNode* rhsp()		const { return op1p(); }	// op1 = Assign from
    string   path()		const { return m_path; }
};

class AstImplicit : public AstNode {
    // Create implicit wires and do nothing else, for gates that are ignored
    // Parents: MODULE
public:
    AstImplicit(FileLine* fl, AstNode* exprsp)
	: AstNode(fl) {
	addNOp1p(exprsp);
    }
    ASTNODE_NODE_FUNCS(Implicit)
    AstNode* exprsp() const { return op1p(); }	// op1 = Assign from
};

class AstScope : public AstNode {
    // A particular usage of a cell
    // Parents: MODULE
    // Children: NODEBLOCK
private:
    // An AstScope->name() is special: . indicates an uninlined scope, __DOT__ an inlined scope
    string	m_name;		// Name
    AstScope*	m_aboveScopep;	// Scope above this one in the hierarchy (NULL if top)
    AstCell*	m_aboveCellp;	// Cell above this in the hierarchy (NULL if top)
    AstNodeModule*	m_modp;		// Module scope corresponds to
public:
    AstScope(FileLine* fl, AstNodeModule* modp, const string& name,
	     AstScope* aboveScopep, AstCell* aboveCellp)
	:AstNode(fl)
	,m_name(name) ,m_aboveScopep(aboveScopep) ,m_aboveCellp(aboveCellp), m_modp(modp) {}
    ASTNODE_NODE_FUNCS(Scope)
    virtual void cloneRelink();
    virtual const char* broken() const;
    virtual bool maybePointedTo() const { return true; }
    virtual string name()	const { return m_name; }		// * = Scope name
    virtual void name(const string& name) { m_name = name; }
    string nameDotless() const;
    string nameVlSym() const { return (((string)"vlSymsp->") + nameDotless()); }
    AstNodeModule* modp()		const { return m_modp; }
    void addVarp(AstNode* nodep) { addOp1p(nodep); }
    AstNode* varsp()		const { return op1p(); }	// op1 = AstVarScope's
    void addActivep(AstNode* nodep) { addOp2p(nodep); }
    AstNode* blocksp()		const { return op2p(); }	// op2 = Block names
    void addFinalClkp(AstNode* nodep) { addOp3p(nodep); }
    AstNode* finalClksp()		const { return op3p(); }	// op3 = Final assigns for clock correction
    AstScope* aboveScopep() const { return m_aboveScopep; }
    AstCell* aboveCellp() const { return m_aboveCellp; }
    bool isTop() const { return aboveScopep()==NULL; }  // At top of hierarchy
};

class AstTopScope : public AstNode {
    // In the top level netlist, a complete scope tree
    // There may be two of these, when we support "rare" and "usual" splitting
    // Parents: topMODULE
    // Children: SCOPEs
public:
    AstTopScope(FileLine* fl, AstScope* ascopep)
	:AstNode(fl)
	{addNOp2p(ascopep);}
    ASTNODE_NODE_FUNCS(TopScope)
    AstNode*	stmtsp() 	const { return op1p(); }
    void addStmtsp(AstNode* nodep) { addOp1p(nodep); }
    AstScope* scopep() const { return VN_CAST(op2p(), Scope); }  // op1 = AstVarScope's
};

class AstVarScope : public AstNode {
    // A particular scoped usage of a variable
    // That is, as a module is used under multiple cells, we get a different varscope for each var in the module
    // Parents: MODULE
    // Children: none
private:
    AstScope*	m_scopep;	// Scope variable is underneath
    AstVar*	m_varp;		// [AfterLink] Pointer to variable itself
    bool	m_circular:1;	// Used in circular ordering dependency, need change detect
    bool	m_trace:1;	// Tracing is turned on for this scope
public:
    AstVarScope(FileLine* fl, AstScope* scopep, AstVar* varp)
	:AstNode(fl)
	, m_scopep(scopep), m_varp(varp) {
	m_circular = false;
	m_trace = true;
	dtypeFrom(varp);
    }
    ASTNODE_NODE_FUNCS(VarScope)
    virtual void cloneRelink() { if (m_varp && m_varp->clonep()) {
	m_varp = m_varp->clonep();
	UASSERT(m_scopep->clonep(), "No clone cross link: "<<this);
	m_scopep = m_scopep->clonep();
    }}
    virtual const char* broken() const { BROKEN_RTN(m_varp && !m_varp->brokeExists());
	BROKEN_RTN(m_scopep && !m_scopep->brokeExists()); return NULL; }
    virtual bool maybePointedTo() const { return true; }
    virtual string name() const {return scopep()->name()+"->"+varp()->name();}	// * = Var name
    virtual void dump(std::ostream& str);
    virtual bool hasDType() const { return true; }
    AstVar*	varp() const { return m_varp; }			// [After Link] Pointer to variable
    AstScope*	scopep() const { return m_scopep; }		// Pointer to scope it's under
    AstNode*	valuep()	const { return op1p(); }	// op1 = Calculation of value of variable, NULL=complicated
    void	valuep(AstNode* valuep) { addOp1p(valuep); }
    bool	isCircular() const { return m_circular; }
    void	circular(bool flag) { m_circular = flag; }
    bool	isTrace() const { return m_trace; }
    void	trace(bool flag) { m_trace = flag; }
};

class AstVarRef : public AstNodeVarRef {
    // A reference to a variable (lvalue or rvalue)
public:
    AstVarRef(FileLine* fl, const string& name, bool lvalue)
        : AstNodeVarRef(fl, name, NULL, lvalue) {}
    // This form only allowed post-link because output/wire compression may
    // lead to deletion of AstVar's
    AstVarRef(FileLine* fl, AstVar* varp, bool lvalue)
        : AstNodeVarRef(fl, varp->name(), varp, lvalue) {}
    // This form only allowed post-link (see above)
    AstVarRef(FileLine* fl, AstVarScope* varscp, bool lvalue)
        : AstNodeVarRef(fl, varscp->varp()->name(), varscp->varp(), lvalue) {
	varScopep(varscp);
    }
    ASTNODE_NODE_FUNCS(VarRef)
    virtual void dump(std::ostream& str);
    virtual V3Hash sameHash() const { return V3Hash(V3Hash(varp()->name()),V3Hash(hiername())); }
    virtual bool same(const AstNode* samep) const {
	return same(static_cast<const AstVarRef*>(samep)); }
    inline bool same(const AstVarRef* samep) const {
	if (varScopep()) return (varScopep()==samep->varScopep()
				 && lvalue()==samep->lvalue());
	else return (hiername()==samep->hiername()
		     && varp()->name()==samep->varp()->name()
		     && lvalue()==samep->lvalue()); }
    inline bool sameNoLvalue(AstVarRef* samep) const {
	if (varScopep()) return (varScopep()==samep->varScopep());
	else return (hiername()==samep->hiername()
		     && varp()->name()==samep->varp()->name()); }
    virtual int instrCount() const { return widthInstrs()*(lvalue()?1:instrCountLd()); }
    virtual string emitVerilog() { V3ERROR_NA; return ""; }  // Implemented specially
    virtual string emitC() { V3ERROR_NA; return ""; }
    virtual bool cleanOut() { return true; }
};

class AstVarXRef : public AstNodeVarRef {
    // A VarRef to something in another module before AstScope.
    // Includes pin on a cell, as part of a ASSIGN statement to connect I/Os until AstScope
private:
    string	m_dotted;	// Scope name to connected to
    string	m_inlinedDots;	// Dotted hierarchy flattened out
public:
    AstVarXRef(FileLine* fl, const string& name, const string& dotted, bool lvalue)
	:AstNodeVarRef(fl, name, NULL, lvalue)
	, m_dotted(dotted) { }
    AstVarXRef(FileLine* fl, AstVar* varp, const string& dotted, bool lvalue)
	:AstNodeVarRef(fl, varp->name(), varp, lvalue)
	, m_dotted(dotted) {
	dtypeFrom(varp);
    }
    ASTNODE_NODE_FUNCS(VarXRef)
    virtual void dump(std::ostream& str);
    string	dotted() const { return m_dotted; }
    void	dotted(const string& dotted) { m_dotted = dotted; }
    string	prettyDotted() const { return prettyName(dotted()); }
    string	inlinedDots() const { return m_inlinedDots; }
    void	inlinedDots(const string& flag) { m_inlinedDots = flag; }
    virtual string emitVerilog() { V3ERROR_NA; return ""; }
    virtual string emitC() { V3ERROR_NA; return ""; }
    virtual bool cleanOut() { return true; }
    virtual int instrCount() const { return widthInstrs(); }
    virtual V3Hash sameHash() const { return V3Hash(V3Hash(varp()),V3Hash(dotted())); }
    virtual bool same(const AstNode* samep) const {
	const AstVarXRef* asamep = static_cast<const AstVarXRef*>(samep);
	return (hiername() == asamep->hiername()
		&& varp() == asamep->varp()
	        && name() == asamep->name()
		&& dotted() == asamep->dotted()); }
};

class AstPin : public AstNode {
    // A pin on a cell
private:
    int		m_pinNum;	// Pin number
    string	m_name;		// Pin name, or "" for number based interconnect
    AstVar*	m_modVarp;	// Input/output this pin connects to on submodule.
    AstParamTypeDType*	m_modPTypep;	// Param type this pin connects to on submodule.
    bool	m_param;	// Pin connects to parameter
    bool	m_svImplicit;	// Pin is SystemVerilog .name'ed
public:
    AstPin(FileLine* fl, int pinNum, const string& name, AstNode* exprp)
	:AstNode(fl)
	,m_name(name), m_param(false), m_svImplicit(false) {
	m_pinNum = pinNum;
	m_modVarp = NULL;
	m_modPTypep = NULL;
	setNOp1p(exprp);
    }
    AstPin(FileLine* fl, int pinNum, AstVarRef* varname, AstNode* exprp)
	:AstNode(fl), m_param(false), m_svImplicit(false) {
	m_name = varname->name();
	m_pinNum = pinNum;
	m_modVarp = NULL;
	m_modPTypep = NULL;
	setNOp1p(exprp);
    }
    ASTNODE_NODE_FUNCS(Pin)
    virtual void dump(std::ostream& str);
    virtual const char* broken() const {
	BROKEN_RTN(m_modVarp && !m_modVarp->brokeExists());
	BROKEN_RTN(m_modPTypep && !m_modPTypep->brokeExists());
	return NULL; }
    virtual string name()	const { return m_name; }		// * = Pin name, ""=go by number
    virtual void name(const string& name) { m_name = name; }
    virtual string prettyOperatorName() const { return modVarp()
	    ? (modVarp()->directionName()+" port connection '"+modVarp()->prettyName()+"'")
	    : "port connection"; }
    bool	dotStar()	const { return name() == ".*"; }	// Special fake name for .* connections until linked
    int		pinNum()	const { return m_pinNum; }
    void	exprp(AstNode* nodep) { addOp1p(nodep); }
    AstNode*	exprp()		const { return op1p(); }	// op1 = Expression connected to pin, NULL if unconnected
    AstVar*	modVarp()	const { return m_modVarp; }		// [After Link] Pointer to variable
    void  	modVarp(AstVar* nodep) { m_modVarp=nodep; }
    AstParamTypeDType*	modPTypep()	const { return m_modPTypep; }		// [After Link] Pointer to variable
    void  	modPTypep(AstParamTypeDType* nodep) { m_modPTypep=nodep; }
    bool	param()	const { return m_param; }
    void        param(bool flag) { m_param=flag; }
    bool	svImplicit() const { return m_svImplicit; }
    void        svImplicit(bool flag) { m_svImplicit=flag; }
};

class AstArg : public AstNode {
    // An argument to a function/task
private:
    string	m_name;		// Pin name, or "" for number based interconnect
public:
    AstArg(FileLine* fl, const string& name, AstNode* exprp)
	: AstNode(fl)
	,m_name(name) {
	setNOp1p(exprp);
    }
    ASTNODE_NODE_FUNCS(Arg)
    virtual string name()	const { return m_name; }		// * = Pin name, ""=go by number
    virtual void name(const string& name) { m_name = name; }
    virtual V3Hash sameHash() const { return V3Hash(); }
    void	exprp(AstNode* nodep) { addOp1p(nodep); }
    AstNode*	exprp()		const { return op1p(); }	// op1 = Expression connected to pin, NULL if unconnected
    bool	emptyConnectNoNext() const { return !exprp() && name()=="" && !nextp(); }
};

class AstModule : public AstNodeModule {
    // A module declaration
public:
    AstModule(FileLine* fl, const string& name)
	: AstNodeModule (fl,name) {}
    ASTNODE_NODE_FUNCS(Module)
    virtual string verilogKwd() const { return "module"; }
};

class AstNotFoundModule : public AstNodeModule {
    // A missing module declaration
public:
    AstNotFoundModule(FileLine* fl, const string& name)
	: AstNodeModule (fl,name) {}
    ASTNODE_NODE_FUNCS(NotFoundModule)
    virtual string verilogKwd() const { return "/*not-found-*/ module"; }
};

class AstPackage : public AstNodeModule {
    // A package declaration
public:
    AstPackage(FileLine* fl, const string& name)
	: AstNodeModule (fl,name) {}
    ASTNODE_NODE_FUNCS(Package)
    virtual string verilogKwd() const { return "package"; }
    static string dollarUnitName() { return AstNode::encodeName("$unit"); }
    bool isDollarUnit() const { return name() == dollarUnitName(); }
};

class AstPrimitive : public AstNodeModule {
    // A primitive declaration
public:
    AstPrimitive(FileLine* fl, const string& name)
	: AstNodeModule (fl,name) {}
    ASTNODE_NODE_FUNCS(Primitive)
    virtual string verilogKwd() const { return "primitive"; }
};

class AstPackageExportStarStar : public AstNode {
    // A package export *::* declaration
public:
    // cppcheck-suppress noExplicitConstructor
    AstPackageExportStarStar(FileLine* fl)
	: AstNode (fl) {}
    ASTNODE_NODE_FUNCS(PackageExportStarStar)
};

class AstPackageExport : public AstNode {
private:
    // A package export declaration
    string	m_name;
    AstPackage*	m_packagep;	// Package hierarchy
public:
    AstPackageExport(FileLine* fl, AstPackage* packagep, const string& name)
	: AstNode (fl), m_name(name), m_packagep(packagep) {}
    ASTNODE_NODE_FUNCS(PackageExport)
    virtual const char* broken() const { BROKEN_RTN(!m_packagep || !m_packagep->brokeExists()); return NULL; }
    virtual void cloneRelink() { if (m_packagep && m_packagep->clonep()) m_packagep = m_packagep->clonep(); }
    virtual void dump(std::ostream& str);
    virtual string name() const { return m_name; }
    AstPackage* packagep() const { return m_packagep; }
    void packagep(AstPackage* nodep) { m_packagep=nodep; }
};

class AstPackageImport : public AstNode {
private:
    // A package import declaration
    string	m_name;
    AstPackage*	m_packagep;	// Package hierarchy
public:
    AstPackageImport(FileLine* fl, AstPackage* packagep, const string& name)
	: AstNode (fl), m_name(name), m_packagep(packagep) {}
    ASTNODE_NODE_FUNCS(PackageImport)
    virtual const char* broken() const { BROKEN_RTN(!m_packagep || !m_packagep->brokeExists()); return NULL; }
    virtual void cloneRelink() { if (m_packagep && m_packagep->clonep()) m_packagep = m_packagep->clonep(); }
    virtual void dump(std::ostream& str);
    virtual string name() const { return m_name; }
    AstPackage* packagep() const { return m_packagep; }
    void packagep(AstPackage* nodep) { m_packagep=nodep; }
};

class AstIface : public AstNodeModule {
    // A module declaration
public:
    AstIface(FileLine* fl, const string& name)
	: AstNodeModule (fl,name) { }
    ASTNODE_NODE_FUNCS(Iface)
};

class AstModportFTaskRef : public AstNode {
    // An import/export referenced under a modport
    // The storage for the function itself is inside the interface/instantiator, thus this is a reference
    // PARENT: AstModport
private:
    string	m_name;		// Name of the variable referenced
    bool	m_export;	// Type of the function (import/export)
    AstNodeFTask* m_ftaskp;	// Link to the function
public:
    AstModportFTaskRef(FileLine* fl, const string& name, bool isExport)
	: AstNode(fl), m_name(name), m_export(isExport), m_ftaskp(NULL) { }
    ASTNODE_NODE_FUNCS(ModportFTaskRef)
    virtual const char* broken() const { BROKEN_RTN(m_ftaskp && !m_ftaskp->brokeExists()); return NULL; }
    virtual void dump(std::ostream& str);
    virtual string name() const { return m_name; }
    virtual void cloneRelink() { if (m_ftaskp && m_ftaskp->clonep()) m_ftaskp = m_ftaskp->clonep(); }
    bool isImport() const { return !m_export; }
    bool isExport() const { return m_export; }
    AstNodeFTask* ftaskp() const { return m_ftaskp; }		// [After Link] Pointer to variable
    void ftaskp(AstNodeFTask* ftaskp) { m_ftaskp=ftaskp; }
};

class AstModportVarRef : public AstNode {
    // A input/output/etc variable referenced under a modport
    // The storage for the variable itself is inside the interface, thus this is a reference
    // PARENT: AstModport
private:
    string	m_name;		// Name of the variable referenced
    AstVarType	m_type;		// Type of the variable (in/out)
    AstVar*	m_varp;		// Link to the actual Var
public:
    AstModportVarRef(FileLine* fl, const string& name, AstVarType::en type)
	: AstNode(fl), m_name(name), m_type(type), m_varp(NULL) { }
    ASTNODE_NODE_FUNCS(ModportVarRef)
    virtual const char* broken() const { BROKEN_RTN(m_varp && !m_varp->brokeExists()); return NULL; }
    virtual void dump(std::ostream& str);
    virtual void cloneRelink() { if (m_varp && m_varp->clonep()) m_varp = m_varp->clonep(); }
    virtual string name() const { return m_name; }
    AstVarType	varType() const { return m_type; }		// * = Type of variable
    bool isInput() const { return (varType()==AstVarType::INPUT || varType()==AstVarType::INOUT); }
    bool isOutput() const { return (varType()==AstVarType::OUTPUT || varType()==AstVarType::INOUT); }
    AstVar* varp() const { return m_varp; }		// [After Link] Pointer to variable
    void varp(AstVar* varp) { m_varp=varp; }
};

class AstModport : public AstNode {
    // A modport in an interface
private:
    string	m_name;		// Name of the modport
public:
    AstModport(FileLine* fl, const string& name, AstNode* varsp)
	: AstNode(fl), m_name(name) {
        addNOp1p(varsp); }
    virtual string name() const { return m_name; }
    virtual bool maybePointedTo() const { return true; }
    ASTNODE_NODE_FUNCS(Modport)
    AstNode* varsp() const { return op1p(); }	// op1 = List of Vars
};

class AstCell : public AstNode {
    // A instantiation cell or interface call (don't know which until link)
private:
    string	m_name;		// Cell name
    string	m_origName;	// Original name before dot addition
    string	m_modName;	// Module the cell instances
    AstNodeModule* m_modp;	// [AfterLink] Pointer to module instanced
    bool	m_hasIfaceVar:1; // True if a Var has been created for this cell
    bool	m_recursive:1;	// Self-recursive module
    bool	m_trace:1;	// Trace this cell
public:
    AstCell(FileLine* fl, const string& instName, const string& modName,
	    AstPin* pinsp, AstPin* paramsp, AstRange* rangep)
	: AstNode(fl)
	, m_name(instName), m_origName(instName), m_modName(modName)
	, m_modp(NULL), m_hasIfaceVar(false), m_recursive(false), m_trace(true) {
	addNOp1p(pinsp); addNOp2p(paramsp); setNOp3p(rangep); }
    ASTNODE_NODE_FUNCS(Cell)
    // No cloneRelink, we presume cloneee's want the same module linkages
    virtual void dump(std::ostream& str);
    virtual const char* broken() const { BROKEN_RTN(m_modp && !m_modp->brokeExists()); return NULL; }
    virtual bool maybePointedTo() const { return true; }
    // ACCESSORS
    virtual string name()	const { return m_name; }		// * = Cell name
    virtual void name(const string& name) { m_name = name; }
    string origName()		const { return m_origName; }		// * = Original name
    void origName(const string& name) 	{ m_origName = name; }
    string modName()		const { return m_modName; }		// * = Instance name
    void modName(const string& name)	{ m_modName = name; }
    AstPin* pinsp() const { return VN_CAST(op1p(), Pin); }  // op1 = List of cell ports
    AstPin* paramsp() const { return VN_CAST(op2p(), Pin); }  // op2 = List of parameter #(##) values
    AstRange* rangep() const { return VN_CAST(op3p(), Range); }  // op3 = Range of arrayed instants (NULL=not ranged)
    AstNodeModule* modp()		const { return m_modp; }		// [AfterLink] = Pointer to module instantiated
    void addPinsp(AstPin* nodep) { addOp1p(nodep); }
    void addParamsp(AstPin* nodep) { addOp2p(nodep); }
    void modp(AstNodeModule* nodep)	{ m_modp = nodep; }
    bool hasIfaceVar() const { return m_hasIfaceVar; }
    void hasIfaceVar(bool flag) { m_hasIfaceVar = flag; }
    void trace(bool flag) { m_trace=flag; }
    bool isTrace() const { return m_trace; }
    void recursive(bool flag) { m_recursive = flag; }
    bool recursive() const { return m_recursive; }
};

class AstCellInline : public AstNode {
    // A instantiation cell that was removed by inlining
    // For communication between V3Inline and V3LinkDot only
    // Children: When 2 levels inlined, other CellInline under this
private:
    string	m_name;		// Cell name, possibly {a}__DOT__{b}...
    string	m_origModName;	// Original name of the module, ignoring name() changes, for dot lookup
public:
    AstCellInline(FileLine* fl, const string& name, const string& origModName)
	: AstNode(fl)
	, m_name(name), m_origModName(origModName) {}
    ASTNODE_NODE_FUNCS(CellInline)
    virtual void dump(std::ostream& str);
    // ACCESSORS
    virtual string name()	const { return m_name; }		// * = Cell name
    string origModName()	const { return m_origModName; }		// * = modp()->origName() before inlining
    virtual void name(const string& name) { m_name = name; }
};

class AstCellRef : public AstNode {
    // As-of-yet unlinkable reference into a cell
private:
    string      m_name;    // Cell name
public:
    AstCellRef(FileLine* fl,
	       const string& name, AstNode* cellp, AstNode* exprp)
	: AstNode(fl)
	, m_name(name) {
	addNOp1p(cellp); addNOp2p(exprp); }
    ASTNODE_NODE_FUNCS(CellRef)
    // ACCESSORS
    virtual string name()	const { return m_name; }	// * = Array name
    AstNode* cellp()		const { return op1p(); }	// op1 = Cell
    AstNode* exprp()		const { return op2p(); }	// op2 = Expression
};

class AstCellArrayRef : public AstNode {
    // As-of-yet unlinkable reference into an array of cells
private:
    string      m_name;    // Array name
public:
    AstCellArrayRef(FileLine* fl,
		    const string& name, AstNode* selectExprp)
	: AstNode(fl)
	, m_name(name) {
	addNOp1p(selectExprp); }
    ASTNODE_NODE_FUNCS(CellArrayRef)
    // ACCESSORS
    virtual string name()	const { return m_name; }	// * = Array name
    AstNode* selp()		const { return op1p(); }	// op1 = Select expression
};

class AstUnlinkedRef : public AstNode {
    // As-of-yet unlinkable Ref
private:
    string      m_name;    // Var name
public:
    AstUnlinkedRef(FileLine* fl,
		   AstNode* refp, const string& name, AstNode* crp)
	: AstNode(fl)
	, m_name(name) {
	addNOp1p(refp); addNOp2p(crp); }
    ASTNODE_NODE_FUNCS(UnlinkedRef)
    // ACCESSORS
    virtual string name() const { return m_name; }	// * = Var name
    AstNode* refp() const { return op1p(); }		// op1 = VarXRef or AstNodeFTaskRef
    AstNode* cellrefp() const { return op2p(); }	// op2 = CellArrayRef or CellRef
};

class AstBind : public AstNode {
    // Parents: MODULE
    // Children: CELL
private:
    string	m_name;		// Binding to name
public:
    AstBind(FileLine* fl, const string& name, AstNode* cellsp)
	: AstNode(fl)
	, m_name(name) {
        if (!VN_IS(cellsp, Cell)) cellsp->v3fatalSrc("Only cells allowed to be bound");
	addNOp1p(cellsp);
    }
    ASTNODE_NODE_FUNCS(Bind)
    // ACCESSORS
    virtual string name() const { return m_name; }		// * = Bind Target name
    virtual void name(const string& name) { m_name = name; }
    AstNode* cellsp() const { return op1p(); }	// op1= cells
};

class AstPort : public AstNode {
    // A port (in/out/inout) on a module
private:
    int		m_pinNum;	// Pin number
    string	m_name;		// Name of pin
public:
    AstPort(FileLine* fl, int pinnum, const string& name)
	:AstNode(fl)
	,m_pinNum(pinnum) ,m_name(name) {}
    ASTNODE_NODE_FUNCS(Port)
    virtual string name()	const { return m_name; }		// * = Port name
    int pinNum()		const { return m_pinNum; }		// * = Pin number, for order based instantiation
    AstNode* exprp()		const { return op1p(); }	// op1 = Expression connected to port
};

//######################################################################

class AstGenerate : public AstNode {
    // A Generate/end block
    // Parents: MODULE
    // Children: modItems
public:
    AstGenerate(FileLine* fileline, AstNode* stmtsp)
	: AstNode(fileline) {
	addNOp1p(stmtsp);
    }
    ASTNODE_NODE_FUNCS(Generate)
    // op1 = Statements
    AstNode*	stmtsp() 	const { return op1p(); }	// op1 = List of statements
    void addStmtp(AstNode* nodep) { addOp1p(nodep); }
};

class AstParseRef : public AstNode {
    // A reference to a variable, function or task
    // We don't know which at parse time due to bison constraints
    // The link stages will replace this with AstVarRef, or AstTaskRef, etc.
    // Parents: math|stmt
    // Children: TEXT|DOT|SEL*|TASK|FUNC (or expression under sel)
private:
    AstParseRefExp	m_expect;		// Type we think it should resolve to
    string		m_name;
public:
    AstParseRef(FileLine* fl, AstParseRefExp expect, const string& name, AstNode* lhsp, AstNodeFTaskRef* ftaskrefp)
	:AstNode(fl), m_expect(expect), m_name(name) { setNOp1p(lhsp); setNOp2p(ftaskrefp); }
    ASTNODE_NODE_FUNCS(ParseRef)
    virtual void dump(std::ostream& str);
    virtual string name() const { return m_name; }		// * = Var name
    virtual V3Hash sameHash() const { return V3Hash(V3Hash(m_expect),V3Hash(m_name)); }
    virtual bool same(const AstNode* samep) const {
	const AstParseRef* asamep = static_cast<const AstParseRef*>(samep);
	return (expect() == asamep->expect()
		&& m_name == asamep->m_name); }
    virtual string emitVerilog() { V3ERROR_NA; return ""; }
    virtual string emitC() { V3ERROR_NA; return ""; }
    virtual void name(const string& name) 	{ m_name = name; }
    AstParseRefExp expect() const { return m_expect; }
    void expect(AstParseRefExp exp) { m_expect=exp; }
    // op1 = Components
    AstNode*	lhsp() 		const { return op1p(); }	// op1 = List of statements
    AstNode*	ftaskrefp()	const { return op2p(); }	// op2 = Function/task reference
    void ftaskrefp(AstNodeFTaskRef* nodep) { setNOp2p(nodep); }	// op2 = Function/task reference
};

class AstPackageRef : public AstNode {
private:
    AstPackage*	m_packagep;	// Package hierarchy
public:
    AstPackageRef(FileLine* fl, AstPackage* packagep)
	: AstNode(fl), m_packagep(packagep) {}
    ASTNODE_NODE_FUNCS(PackageRef)
    // METHODS
    virtual const char* broken() const { BROKEN_RTN(!m_packagep || !m_packagep->brokeExists()); return NULL; }
    virtual void cloneRelink() { if (m_packagep && m_packagep->clonep()) {
	m_packagep = m_packagep->clonep();
    }}
    virtual bool same(const AstNode* samep) const {
	return (m_packagep==static_cast<const AstPackageRef*>(samep)->m_packagep); }
    virtual V3Hash sameHash() const { return V3Hash(m_packagep); }
    virtual void dump(std::ostream& str=std::cout);
    AstPackage* packagep() const { return m_packagep; }
    void packagep(AstPackage* nodep) { m_packagep=nodep; }
};

class AstDot : public AstNode {
    // A dot separating paths in an AstXRef, AstFuncRef or AstTaskRef
    // These are eliminated in the link stage
public:
    AstDot(FileLine* fl, AstNode* lhsp, AstNode* rhsp)
	:AstNode(fl) { setOp1p(lhsp); setOp2p(rhsp); }
    ASTNODE_NODE_FUNCS(Dot)
    static AstNode* newIfPkg(FileLine*fl, AstPackage* packagep, AstNode* rhsp) {  // For parser, make only if non-null package
	if (!packagep) return rhsp;
	return new AstDot(fl, new AstPackageRef(fl, packagep), rhsp);
    }
    virtual void dump(std::ostream& str);
    virtual string emitVerilog() { V3ERROR_NA; return ""; }
    virtual string emitC() { V3ERROR_NA; return ""; }
    AstNode* lhsp() const { return op1p(); }
    AstNode* rhsp() const { return op2p(); }
};

//######################################################################

class AstTask : public AstNodeFTask {
    // A task inside a module
public:
    AstTask(FileLine* fl, const string& name, AstNode* stmtp)
	:AstNodeFTask(fl, name, stmtp) {}
    ASTNODE_NODE_FUNCS(Task)
};

class AstFunc : public AstNodeFTask {
    // A function inside a module
public:
    AstFunc(FileLine* fl, const string& name, AstNode* stmtp, AstNode* fvarsp)
	:AstNodeFTask(fl, name, stmtp) {
	addNOp1p(fvarsp);
    }
    ASTNODE_NODE_FUNCS(Func)
    virtual bool hasDType() const { return true; }
};

class AstTaskRef : public AstNodeFTaskRef {
    // A reference to a task
public:
    AstTaskRef(FileLine* fl, AstParseRef* namep, AstNode* pinsp)
	:AstNodeFTaskRef(fl, namep, pinsp) {}
    AstTaskRef(FileLine* fl, const string& name, AstNode* pinsp)
	:AstNodeFTaskRef(fl, name, pinsp) {}
    ASTNODE_NODE_FUNCS(TaskRef)
};

class AstFuncRef : public AstNodeFTaskRef {
    // A reference to a function
public:
    AstFuncRef(FileLine* fl, AstParseRef* namep, AstNode* pinsp)
	:AstNodeFTaskRef(fl, namep, pinsp) {}
    AstFuncRef(FileLine* fl, const string& name, AstNode* pinsp)
	:AstNodeFTaskRef(fl, name, pinsp) {}
    ASTNODE_NODE_FUNCS(FuncRef)
    virtual bool hasDType() const { return true; }
};

class AstDpiExport : public AstNode {
    // We could put an AstNodeFTaskRef instead of the verilog function name,
    // however we're not *calling* it, so that seems somehow wrong.
    // (Probably AstNodeFTaskRef should be renamed AstNodeFTaskCall and have-a AstNodeFTaskRef)
private:
    string	m_name;		// Name of function
    string	m_cname;	// Name of function on c side
public:
    AstDpiExport(FileLine* fl, const string& vname, const string& cname)
	:AstNode(fl), m_name(vname), m_cname(cname) { }
    ASTNODE_NODE_FUNCS(DpiExport)
    virtual string name() const { return m_name; }
    virtual void name(const string& name) { m_name = name; }
    string cname() const { return m_cname; }
    void cname(const string& cname) { m_cname = cname; }
};

//######################################################################

class AstSenItem : public AstNodeSenItem {
    // Parents:  SENTREE
    // Children: (optional) VARREF SENGATE
private:
    AstEdgeType	m_edgeType;		// Edge type
public:
    class Combo {};		// for creator type-overload selection
    class Illegal {};		// for creator type-overload selection
    class Initial {};		// for creator type-overload selection
    class Settle {};		// for creator type-overload selection
    class Never {};		// for creator type-overload selection
    AstSenItem(FileLine* fl, AstEdgeType edgeType, AstNode* varrefp)
	: AstNodeSenItem(fl), m_edgeType(edgeType) {
	setOp1p(varrefp);
    }
    AstSenItem(FileLine* fl, Combo)
	: AstNodeSenItem(fl) {
	m_edgeType = AstEdgeType::ET_COMBO;
    }
    AstSenItem(FileLine* fl, Illegal)
	: AstNodeSenItem(fl) {
	m_edgeType = AstEdgeType::ET_ILLEGAL;
    }
    AstSenItem(FileLine* fl, Initial)
	: AstNodeSenItem(fl) {
	m_edgeType = AstEdgeType::ET_INITIAL;
    }
    AstSenItem(FileLine* fl, Settle)
	: AstNodeSenItem(fl) {
	m_edgeType = AstEdgeType::ET_SETTLE;
    }
    AstSenItem(FileLine* fl, Never)
	: AstNodeSenItem(fl) {
	m_edgeType = AstEdgeType::ET_NEVER;
    }
    ASTNODE_NODE_FUNCS(SenItem)
    virtual void dump(std::ostream& str);
    virtual V3Hash sameHash() const { return V3Hash(edgeType()); }
    virtual bool same(const AstNode* samep) const {
	return edgeType()==static_cast<const AstSenItem*>(samep)->edgeType(); }
    AstEdgeType edgeType()	const { return m_edgeType; }		// * = Posedge/negedge
    void edgeType(AstEdgeType type)  { m_edgeType=type; editCountInc(); }// * = Posedge/negedge
    AstNode*	sensp()		const { return op1p(); }		// op1 = Signal sensitized
    AstNodeVarRef* varrefp() const { return VN_CAST(op1p(), NodeVarRef); }  // op1 = Signal sensitized
    //
    virtual bool isClocked() const { return edgeType().clockedStmt(); }
    virtual bool isCombo() const { return edgeType()==AstEdgeType::ET_COMBO; }
    virtual bool isInitial() const { return edgeType()==AstEdgeType::ET_INITIAL; }
    virtual bool isIllegal() const { return edgeType()==AstEdgeType::ET_ILLEGAL; }
    virtual bool isSettle() const { return edgeType()==AstEdgeType::ET_SETTLE; }
    virtual bool isNever() const { return edgeType()==AstEdgeType::ET_NEVER; }
    bool hasVar() const { return !(isCombo()||isInitial()||isSettle()||isNever()); }
};

class AstSenGate : public AstNodeSenItem {
    // Parents:  SENTREE
    // Children: SENITEM expr
    // AND as applied to a sensitivity list and a gating expression
    // Performing this gating is optional; it may be removed by later optimizations
public:
    AstSenGate(FileLine* fl, AstSenItem* sensesp, AstNode* rhsp) : AstNodeSenItem(fl) {
	dtypeSetLogicBool(); addOp1p(sensesp); setOp2p(rhsp);
    }
    ASTNODE_NODE_FUNCS(SenGate)
    virtual string emitVerilog() { return "(%l) %f&& (%r)"; }
    AstSenItem* sensesp() const { return VN_CAST(op1p(), SenItem); }
    AstNode*	rhsp() 	const { return op2p(); }
    void	sensesp(AstSenItem* nodep)  { addOp1p(nodep); }
    void	rhsp(AstNode* nodep)  { setOp2p(nodep); }
    //
    virtual bool isClocked() const { return true; }
    virtual bool isCombo() const { return false; }
    virtual bool isInitial() const { return false; }
    virtual bool isSettle() const { return false; }
    virtual bool isNever() const { return false; }
};

class AstSenTree : public AstNode {
    // A list of senitems
    // Parents:  MODULE | SBLOCK
    // Children: SENITEM list
private:
    bool	m_multi;	// Created from combo logic by ORing multiple clock domains
public:
    AstSenTree(FileLine* fl, AstNodeSenItem* sensesp)
	: AstNode(fl), m_multi(false) {
	addNOp1p(sensesp);
    }
    ASTNODE_NODE_FUNCS(SenTree)
    virtual void dump(std::ostream& str);
    virtual bool maybePointedTo() const { return true; }
    bool isMulti() const { return m_multi; }
    AstNodeSenItem* sensesp() const { return VN_CAST(op1p(), NodeSenItem); }  // op1 = Sensitivity list
    void addSensesp(AstNodeSenItem* nodep) { addOp1p(nodep); }
    void multi(bool flag) { m_multi = true; }
    // METHODS
    bool hasClocked() const;	// Includes a clocked statement
    bool hasSettle() const;	// Includes a SETTLE SenItem
    bool hasInitial() const;	// Includes a INITIAL SenItem
    bool hasCombo() const;	// Includes a COMBO SenItem
};

class AstAlways : public AstNode {
    VAlwaysKwd m_keyword;
public:
    AstAlways(FileLine* fl, VAlwaysKwd keyword, AstSenTree* sensesp, AstNode* bodysp)
	: AstNode(fl), m_keyword(keyword) {
	addNOp1p(sensesp); addNOp2p(bodysp);
    }
    ASTNODE_NODE_FUNCS(Always)
    //
    virtual void dump(std::ostream& str);
    AstSenTree* sensesp() const { return VN_CAST(op1p(), SenTree); }  // op1 = Sensitivity list
    AstNode*	bodysp() 	const { return op2p(); }	// op2 = Statements to evaluate
    void addStmtp(AstNode* nodep) { addOp2p(nodep); }
    VAlwaysKwd keyword() const { return m_keyword; }
    // Special accessors
    bool isJustOneBodyStmt() const { return bodysp() && !bodysp()->nextp(); }
};

class AstAlwaysPublic : public AstNodeStmt {
    // "Fake" sensitivity created by /*verilator public_flat_rw @(edgelist)*/
    // Body statements are just AstVarRefs to the public signals
public:
    AstAlwaysPublic(FileLine* fl, AstSenTree* sensesp, AstNode* bodysp)
	: AstNodeStmt(fl) {
	addNOp1p(sensesp); addNOp2p(bodysp);
    }
    ASTNODE_NODE_FUNCS(AlwaysPublic)
    virtual V3Hash sameHash() const { return V3Hash(); }
    virtual bool same(const AstNode* samep) const { return true; }
    //
    AstSenTree* sensesp() const { return VN_CAST(op1p(), SenTree); }  // op1 = Sensitivity list
    AstNode*	bodysp() 	const { return op2p(); }	// op2 = Statements to evaluate
    void addStmtp(AstNode* nodep) { addOp2p(nodep); }
    // Special accessors
    bool isJustOneBodyStmt() const { return bodysp() && !bodysp()->nextp(); }
};

class AstAlwaysPost : public AstNode {
    // Like always but post assignments for memory assignment IFs
public:
    AstAlwaysPost(FileLine* fl, AstSenTree* sensesp, AstNode* bodysp)
	: AstNode(fl) {
	addNOp1p(sensesp); addNOp2p(bodysp);
    }
    ASTNODE_NODE_FUNCS(AlwaysPost)
    //
    AstNode*	bodysp() 	const { return op2p(); }	// op2 = Statements to evaluate
    void	addBodysp(AstNode* newp)	{ addOp2p(newp); }
};

class AstAssign : public AstNodeAssign {
public:
    AstAssign(FileLine* fileline, AstNode* lhsp, AstNode* rhsp)
	: AstNodeAssign(fileline, lhsp, rhsp) {
	dtypeFrom(lhsp);
    }
    ASTNODE_NODE_FUNCS(Assign)
    virtual AstNode* cloneType(AstNode* lhsp, AstNode* rhsp) { return new AstAssign(this->fileline(), lhsp, rhsp); }
    virtual bool brokeLhsMustBeLvalue() const { return true; }
};

class AstAssignAlias : public AstNodeAssign {
    // Like AstAssignW, but a true bidirect interconnection alias
    // If both sides are wires, there's no LHS vs RHS,
public:
    AstAssignAlias(FileLine* fileline, AstVarRef* lhsp, AstVarRef* rhsp)
	: AstNodeAssign(fileline, lhsp, rhsp) {}
    ASTNODE_NODE_FUNCS(AssignAlias)
    virtual AstNode* cloneType(AstNode* lhsp, AstNode* rhsp) { V3ERROR_NA; return NULL; }
    virtual bool brokeLhsMustBeLvalue() const { return false; }
};

class AstAssignDly : public AstNodeAssign {
public:
    AstAssignDly(FileLine* fileline, AstNode* lhsp, AstNode* rhsp)
	: AstNodeAssign(fileline, lhsp, rhsp) {}
    ASTNODE_NODE_FUNCS(AssignDly)
    virtual AstNode* cloneType(AstNode* lhsp, AstNode* rhsp) { return new AstAssignDly(this->fileline(), lhsp, rhsp); }
    virtual bool isGateOptimizable() const { return false; }
    virtual string verilogKwd() const { return "<="; }
    virtual bool brokeLhsMustBeLvalue() const { return true; }
};

class AstAssignW : public AstNodeAssign {
    // Like assign, but wire/assign's in verilog, the only setting of the specified variable
public:
    AstAssignW(FileLine* fileline, AstNode* lhsp, AstNode* rhsp)
	: AstNodeAssign(fileline, lhsp, rhsp) { }
    ASTNODE_NODE_FUNCS(AssignW)
    virtual AstNode* cloneType(AstNode* lhsp, AstNode* rhsp) { return new AstAssignW(this->fileline(), lhsp, rhsp); }
    virtual bool brokeLhsMustBeLvalue() const { return true; }
    AstAlways* convertToAlways() {
	AstNode* lhs1p = lhsp()->unlinkFrBack();
	AstNode* rhs1p = rhsp()->unlinkFrBack();
	AstAlways* newp = new AstAlways (fileline(), VAlwaysKwd::ALWAYS, NULL,
					 new AstAssign (fileline(), lhs1p, rhs1p));
	replaceWith(newp); // User expected to then deleteTree();
	return newp;
    }
};

class AstAssignVarScope : public AstNodeAssign {
    // Assign two VarScopes to each other
public:
    AstAssignVarScope(FileLine* fileline, AstNode* lhsp, AstNode* rhsp)
	: AstNodeAssign(fileline, lhsp, rhsp) {
	dtypeFrom(rhsp);
    }
    ASTNODE_NODE_FUNCS(AssignVarScope)
    virtual AstNode* cloneType(AstNode* lhsp, AstNode* rhsp) { return new AstAssignVarScope(this->fileline(), lhsp, rhsp); }
    virtual bool brokeLhsMustBeLvalue() const { return false; }
};

class AstPull : public AstNode {
private:
    bool m_direction;
public:
    AstPull(FileLine* fileline, AstNode* lhsp, bool direction)
	: AstNode(fileline) {
	setOp1p(lhsp);
	m_direction = direction;
    }
    ASTNODE_NODE_FUNCS(Pull)
    virtual bool same(const AstNode* samep) const {
	return direction()==static_cast<const AstPull*>(samep)->direction(); }
    void lhsp(AstNode* np) { setOp1p(np); }
    AstNode* lhsp() const { return op1p(); }	// op1 = Assign to
    uint32_t direction() const { return (uint32_t) m_direction; }
};

class AstAssignPre : public AstNodeAssign {
    // Like Assign, but predelayed assignment requiring special order handling
public:
    AstAssignPre(FileLine* fileline, AstNode* lhsp, AstNode* rhsp)
	: AstNodeAssign(fileline, lhsp, rhsp) {}
    ASTNODE_NODE_FUNCS(AssignPre)
    virtual AstNode* cloneType(AstNode* lhsp, AstNode* rhsp) { return new AstAssignPre(this->fileline(), lhsp, rhsp); }
    virtual bool brokeLhsMustBeLvalue() const { return true; }
};

class AstAssignPost : public AstNodeAssign {
    // Like Assign, but predelayed assignment requiring special order handling
public:
    AstAssignPost(FileLine* fileline, AstNode* lhsp, AstNode* rhsp)
	: AstNodeAssign(fileline, lhsp, rhsp) {}
    ASTNODE_NODE_FUNCS(AssignPost)
    virtual AstNode* cloneType(AstNode* lhsp, AstNode* rhsp) { return new AstAssignPost(this->fileline(), lhsp, rhsp); }
    virtual bool brokeLhsMustBeLvalue() const { return true; }
};

class AstComment : public AstNodeStmt {
    // Some comment to put into the output stream
    // Parents:  {statement list}
    // Children: none
private:
    string	m_name;		// Name of variable
public:
    AstComment(FileLine* fl, const string& name)
	: AstNodeStmt(fl)
	, m_name(name) {}
    ASTNODE_NODE_FUNCS(Comment)
    virtual string name()	const { return m_name; }		// * = Var name
    virtual V3Hash sameHash() const { return V3Hash(); }  // Ignore name in comments
    virtual bool same(const AstNode* samep) const { return true; }  // Ignore name in comments
};

class AstCond : public AstNodeCond {
    // Conditional ?: statement
    // Parents:  MATH
    // Children: MATH
public:
    AstCond(FileLine* fl, AstNode* condp, AstNode* expr1p, AstNode* expr2p)
	: AstNodeCond(fl, condp, expr1p, expr2p) {}
    ASTNODE_NODE_FUNCS(Cond)
    virtual AstNode* cloneType(AstNode* condp, AstNode* expr1p, AstNode* expr2p) {
	return new AstCond(this->fileline(), condp, expr1p, expr2p); }
};

class AstCondBound : public AstNodeCond {
    // Conditional ?: statement, specially made for saftey checking of array bounds
    // Parents:  MATH
    // Children: MATH
public:
    AstCondBound(FileLine* fl, AstNode* condp, AstNode* expr1p, AstNode* expr2p)
	: AstNodeCond(fl, condp, expr1p, expr2p) {}
    ASTNODE_NODE_FUNCS(CondBound)
    virtual AstNode* cloneType(AstNode* condp, AstNode* expr1p, AstNode* expr2p) {
	return new AstCondBound(this->fileline(), condp, expr1p, expr2p); }
};

class AstCoverDecl : public AstNodeStmt {
    // Coverage analysis point declaration
    // Parents:  {statement list}
    // Children: none
private:
    AstCoverDecl* m_dataDeclp;	// [After V3CoverageJoin] Pointer to duplicate declaration to get data from instead
    string	m_page;
    string	m_text;
    string	m_hier;
    int		m_column;
    int		m_binNum;	// Set by V3EmitCSyms to tell final V3Emit what to increment
public:
    AstCoverDecl(FileLine* fl, int column, const string& page, const string& comment)
	: AstNodeStmt(fl) {
	m_text = comment; m_page = page; m_column = column;
	m_binNum = 0;
	m_dataDeclp = NULL;
    }
    ASTNODE_NODE_FUNCS(CoverDecl)
    virtual const char* broken() const {
	BROKEN_RTN(m_dataDeclp && !m_dataDeclp->brokeExists());
        if (m_dataDeclp && m_dataDeclp->m_dataDeclp) {  // Avoid O(n^2) accessing
            v3fatalSrc("dataDeclp should point to real data, not be a list");
        }
        return NULL; }
    virtual void cloneRelink() { if (m_dataDeclp && m_dataDeclp->clonep()) m_dataDeclp = m_dataDeclp->clonep(); }
    virtual void dump(std::ostream& str);
    virtual int instrCount()	const { return 1+2*instrCountLd(); }
    virtual bool maybePointedTo() const { return true; }
    int		column() 	const { return m_column; }
    void	binNum(int flag) { m_binNum = flag; }
    int		binNum() 	const { return m_binNum; }
    const string& comment() const { return m_text; }			// text to insert in code
    const string& page() const { return m_page; }
    const string& hier() const { return m_hier; }
    void hier(const string& flag) { m_hier=flag; }
    void comment(const string& flag) { m_text=flag; }
    virtual V3Hash sameHash() const { return V3Hash(); }
    virtual bool same(const AstNode* samep) const {
	const AstCoverDecl* asamep = static_cast<const AstCoverDecl*>(samep);
	return (fileline() == asamep->fileline()
		&& hier() == asamep->hier()
		&& comment() == asamep->comment()
		&& column() == asamep->column()); }
    virtual bool isPredictOptimizable() const { return false; }
    void		dataDeclp(AstCoverDecl* nodep) { m_dataDeclp=nodep; }
    // dataDecl NULL means "use this one", but often you want "this" to indicate to get data from here
    AstCoverDecl*	dataDeclNullp() const { return m_dataDeclp; }
    AstCoverDecl*	dataDeclThisp() { return dataDeclNullp()?dataDeclNullp():this; }
};

class AstCoverInc : public AstNodeStmt {
    // Coverage analysis point; increment coverage count
    // Parents:  {statement list}
    // Children: none
private:
    AstCoverDecl*	m_declp;	// [After V3Coverage] Pointer to declaration
public:
    AstCoverInc(FileLine* fl, AstCoverDecl* declp)
	: AstNodeStmt(fl) {
	m_declp = declp;
    }
    ASTNODE_NODE_FUNCS(CoverInc)
    virtual const char* broken() const { BROKEN_RTN(!declp()->brokeExists()); return NULL; }
    virtual void cloneRelink() { if (m_declp->clonep()) m_declp = m_declp->clonep(); }
    virtual void dump(std::ostream& str);
    virtual int instrCount()	const { return 1+2*instrCountLd(); }
    virtual V3Hash sameHash() const { return V3Hash(declp()); }
    virtual bool same(const AstNode* samep) const {
	return declp() == static_cast<const AstCoverInc*>(samep)->declp(); }
    virtual bool isGateOptimizable() const { return false; }
    virtual bool isPredictOptimizable() const { return false; }
    virtual bool isOutputter() const { return true; }
    // but isPure()  true
    AstCoverDecl*	declp() const { return m_declp; }	// Where defined
};

class AstCoverToggle : public AstNodeStmt {
    // Toggle analysis of given signal
    // Parents:  MODULE
    // Children: AstCoverInc, orig var, change det var
public:
    AstCoverToggle(FileLine* fl, AstCoverInc* incp, AstNode* origp, AstNode* changep)
	: AstNodeStmt(fl) {
	setOp1p(incp);
	setOp2p(origp);
	setOp3p(changep);
    }
    ASTNODE_NODE_FUNCS(CoverToggle)
    virtual int instrCount()	const { return 3+instrCountBranch()+instrCountLd(); }
    virtual V3Hash sameHash() const { return V3Hash(); }
    virtual bool same(const AstNode* samep) const { return true; }
    virtual bool isGateOptimizable() const { return false; }
    virtual bool isPredictOptimizable() const { return true; }
    virtual bool isOutputter() const { return false; }   // Though the AstCoverInc under this is an outputter
    // but isPure()  true
    AstCoverInc* incp() const { return VN_CAST(op1p(), CoverInc); }
    void 	incp(AstCoverInc* nodep) { setOp1p(nodep); }
    AstNode* origp() const { return op2p(); }
    AstNode* changep() const { return op3p(); }
};

class AstGenCase : public AstNodeCase {
    // Generate Case statement
    // Parents:  {statement list}
    // exprp Children:  MATHs
    // casesp Children: CASEITEMs
public:
    AstGenCase(FileLine* fileline, AstNode* exprp, AstNode* casesp)
	: AstNodeCase(fileline, exprp, casesp) {
    }
    ASTNODE_NODE_FUNCS(GenCase)
};

class AstCase : public AstNodeCase {
    // Case statement
    // Parents:  {statement list}
    // exprp Children:  MATHs
    // casesp Children: CASEITEMs
private:
    VCaseType	m_casex;		// 0=case, 1=casex, 2=casez
    bool	m_fullPragma;		// Synthesis full_case
    bool	m_parallelPragma;	// Synthesis parallel_case
    bool	m_uniquePragma;		// unique case
    bool	m_unique0Pragma;	// unique0 case
    bool	m_priorityPragma;	// priority case
public:
    AstCase(FileLine* fileline, VCaseType casex, AstNode* exprp, AstNode* casesp)
	: AstNodeCase(fileline, exprp, casesp) {
	m_casex=casex;
	m_fullPragma=false; m_parallelPragma=false;
	m_uniquePragma=false; m_unique0Pragma=false; m_priorityPragma=false;
    }
    ASTNODE_NODE_FUNCS(Case)
    virtual string  verilogKwd() const { return casez()?"casez":casex()?"casex":"case"; }
    virtual bool same(const AstNode* samep) const {
	return m_casex==static_cast<const AstCase*>(samep)->m_casex; }
    bool	casex()	const { return m_casex==VCaseType::CT_CASEX; }
    bool	casez()	const { return m_casex==VCaseType::CT_CASEZ; }
    bool	caseInside() const { return m_casex==VCaseType::CT_CASEINSIDE; }
    bool	caseSimple() const { return m_casex==VCaseType::CT_CASE; }
    void	caseInsideSet()	{ m_casex=VCaseType::CT_CASEINSIDE; }
    bool	fullPragma()	const { return m_fullPragma; }
    void	fullPragma(bool flag)	{ m_fullPragma=flag; }
    bool	parallelPragma()	const { return m_parallelPragma; }
    void	parallelPragma(bool flag) { m_parallelPragma=flag; }
    bool	uniquePragma() const { return m_uniquePragma; }
    void	uniquePragma(bool flag) { m_uniquePragma=flag; }
    bool	unique0Pragma()	const { return m_unique0Pragma; }
    void	unique0Pragma(bool flag) { m_unique0Pragma=flag; }
    bool	priorityPragma() const { return m_priorityPragma; }
    void	priorityPragma(bool flag) { m_priorityPragma=flag; }
};

class AstCaseItem : public AstNode {
    // Single item of a case statement
    // Parents:  CASE
    // condsp Children: MATH  (Null condition used for default block)
    // bodysp Children: Statements
private:
    bool	m_ignoreOverlap;	// Default created by assertions; ignore overlaps
public:
    AstCaseItem(FileLine* fileline, AstNode* condsp, AstNode* bodysp)
	: AstNode(fileline) {
	addNOp1p(condsp); addNOp2p(bodysp);
	m_ignoreOverlap = false;
    }
    ASTNODE_NODE_FUNCS(CaseItem)
    virtual int instrCount()	const { return widthInstrs()+instrCountBranch(); }
    AstNode*	condsp()		const { return op1p(); }	// op1= list of possible matching expressions
    AstNode*	bodysp()	const { return op2p(); }	// op2= what to do
    void	condsp(AstNode* nodep) { setOp1p(nodep); }
    void	addBodysp(AstNode* newp)	{ addOp2p(newp); }
    bool	isDefault() const { return condsp()==NULL; }
    bool	ignoreOverlap() const { return m_ignoreOverlap; }
    void	ignoreOverlap(bool flag) { m_ignoreOverlap = flag; }
};

class AstSFormatF : public AstNode {
    // Convert format to string, generally under an AstDisplay or AstSFormat
    // Also used as "real" function for /*verilator sformat*/ functions
    string	m_text;
    bool	m_hidden;	// Under display, etc
    bool	m_hasFormat;	// Has format code
public:
    class NoFormat {};
    AstSFormatF(FileLine* fl, const string& text, bool hidden, AstNode* exprsp)
	: AstNode(fl), m_text(text), m_hidden(hidden), m_hasFormat(true) {
	dtypeSetString();
	addNOp1p(exprsp); addNOp2p(NULL); }
    AstSFormatF(FileLine* fl, NoFormat, AstNode* exprsp)
	: AstNode(fl), m_text(""), m_hidden(true), m_hasFormat(false) {
	dtypeSetString();
	addNOp1p(exprsp); addNOp2p(NULL); }
    ASTNODE_NODE_FUNCS(SFormatF)
    virtual string name() const { return m_text; }
    virtual int instrCount() const { return instrCountPli(); }
    virtual V3Hash sameHash() const { return V3Hash(text()); }
    virtual bool hasDType() const { return true; }
    virtual bool same(const AstNode* samep) const {
	return text()==static_cast<const AstSFormatF*>(samep)->text(); }
    virtual string verilogKwd() const { return "$sformatf"; }
    void addExprsp(AstNode* nodep) { addOp1p(nodep); }  // op1 = Expressions to output
    AstNode* exprsp() const { return op1p(); }	// op1 = Expressions to output
    string text() const { return m_text; }		// * = Text to display
    void text(const string& text) { m_text=text; }
    AstScopeName* scopeNamep() const { return VN_CAST(op2p(), ScopeName); }
    void scopeNamep(AstNode* nodep) { setNOp2p(nodep); }
    bool formatScopeTracking() const {  // Track scopeNamep();  Ok if false positive
	return (name().find("%m") != string::npos || name().find("%M") != string::npos); }
    bool hidden() const { return m_hidden; }
    void hasFormat(bool flag) { m_hasFormat=flag; }
    bool hasFormat() const { return m_hasFormat; }
};

class AstDisplay : public AstNodeStmt {
    // Parents: stmtlist
    // Children: file which must be a varref
    // Children: SFORMATF to generate print string
private:
    AstDisplayType	m_displayType;
public:
    AstDisplay(FileLine* fileline, AstDisplayType dispType, const string& text, AstNode* filep, AstNode* exprsp)
	: AstNodeStmt (fileline) {
	setOp1p(new AstSFormatF(fileline,text,true,exprsp));
	setNOp3p(filep);
	m_displayType = dispType;
    }
    AstDisplay(FileLine* fileline, AstDisplayType dispType, AstNode* filep, AstNode* exprsp)
	: AstNodeStmt (fileline) {
	setOp1p(new AstSFormatF(fileline, AstSFormatF::NoFormat(), exprsp));
	setNOp3p(filep);
	m_displayType = dispType;
    }
    ASTNODE_NODE_FUNCS(Display)
    virtual void dump(std::ostream& str);
    virtual const char* broken() const { BROKEN_RTN(!fmtp()); return NULL; }
    virtual string verilogKwd() const { return (filep() ? (string)"$f"+(string)displayType().ascii()
						: (string)"$"+(string)displayType().ascii()); }
    virtual bool isGateOptimizable() const { return false; }
    virtual bool isPredictOptimizable() const { return false; }
    virtual bool isPure() const { return false; }	// SPECIAL: $display has 'visual' ordering
    virtual bool isOutputter() const { return true; }	// SPECIAL: $display makes output
    virtual bool isUnlikely() const { return true; }
    virtual V3Hash sameHash() const { return V3Hash(displayType()); }
    virtual bool same(const AstNode* samep) const {
	return displayType()==static_cast<const AstDisplay*>(samep)->displayType(); }
    virtual int instrCount()	const { return instrCountPli(); }
    AstDisplayType	displayType()	const { return m_displayType; }
    void	displayType(AstDisplayType type) { m_displayType = type; }
    bool	addNewline() const { return displayType().addNewline(); }  // * = Add a newline for $display
    void	fmtp(AstSFormatF* nodep) { addOp1p(nodep); }	// op1 = To-String formatter
    AstSFormatF* fmtp() const { return VN_CAST(op1p(), SFormatF); }
    AstNode*	filep() const { return op3p(); }
    void 	filep(AstNodeVarRef* nodep) { setNOp3p(nodep); }
};

class AstSFormat : public AstNodeStmt {
    // Parents: statement container
    // Children: string to load
    // Children: SFORMATF to generate print string
public:
    AstSFormat(FileLine* fileline, AstNode* lhsp, const string& text, AstNode* exprsp)
	: AstNodeStmt (fileline) {
	setOp1p(new AstSFormatF(fileline,text,true,exprsp));
	setOp3p(lhsp);
    }
    ASTNODE_NODE_FUNCS(SFormat)
    virtual const char* broken() const { BROKEN_RTN(!fmtp()); return NULL; }
    virtual string verilogKwd() const { return "$sformat"; }
    virtual string emitVerilog() { V3ERROR_NA; return ""; }
    virtual string emitC() { V3ERROR_NA; return ""; }
    virtual bool isGateOptimizable() const { return false; }
    virtual bool isPredictOptimizable() const { return true; }
    virtual bool isPure() const { return true; }
    virtual bool isOutputter() const { return false; }
    virtual bool cleanOut() { return false; }
    virtual int instrCount()	const { return instrCountPli(); }
    virtual V3Hash sameHash() const { return V3Hash(); }
    virtual bool same(const AstNode* samep) const { return true; }
    void	fmtp(AstSFormatF* nodep) { addOp1p(nodep); }	// op1 = To-String formatter
    AstSFormatF* fmtp() const { return VN_CAST(op1p(), SFormatF); }
    AstNode*	lhsp() const { return op3p(); }
    void 	lhsp(AstNode* nodep) { setOp3p(nodep); }
};

class AstSysFuncAsTask : public AstNodeStmt {
    // Call what is normally a system function (with a return) in a non-return context
    // Parents: stmtlist
    // Children: a system function
public:
    AstSysFuncAsTask(FileLine* fileline, AstNode* exprsp)
        : AstNodeStmt (fileline) { addNOp1p(exprsp); }
    ASTNODE_NODE_FUNCS(SysFuncAsTask)
    virtual string verilogKwd() const { return ""; }
    virtual bool isGateOptimizable() const { return true; }
    virtual bool isPredictOptimizable() const { return true; }
    virtual bool isPure() const { return true; }
    virtual bool isOutputter() const { return false; }
    virtual int instrCount() const { return 0; }
    virtual V3Hash sameHash() const { return V3Hash(); }
    virtual bool same(const AstNode* samep) const { return true; }
    AstNode* lhsp() const { return op1p(); }  // op1 = Expressions to eval
    void lhsp(AstNode* nodep) { addOp1p(nodep); }  // op1 = Expressions to eval
};

class AstSysIgnore : public AstNodeStmt {
    // Parents: stmtlist
    // Children: varrefs or exprs
public:
    AstSysIgnore(FileLine* fileline, AstNode* exprsp)
	: AstNodeStmt (fileline) { addNOp1p(exprsp); }
    ASTNODE_NODE_FUNCS(SysIgnore)
    virtual string verilogKwd() const { return "$ignored"; }
    virtual bool isGateOptimizable() const { return false; }  // Though deleted before opt
    virtual bool isPredictOptimizable() const { return false; }  // Though deleted before opt
    virtual bool isPure() const { return false; }  // Though deleted before opt
    virtual bool isOutputter() const { return true; }  // Though deleted before opt
    virtual int instrCount()	const { return instrCountPli(); }
    AstNode*	exprsp()	const { return op1p(); }	// op1 = Expressions to output
    void 	exprsp(AstNode* nodep)	{ addOp1p(nodep); }	// op1 = Expressions to output
};

class AstFClose : public AstNodeStmt {
    // Parents: stmtlist
    // Children: file which must be a varref
public:
    AstFClose(FileLine* fileline, AstNode* filep)
	: AstNodeStmt (fileline) {
	setNOp2p(filep);
    }
    ASTNODE_NODE_FUNCS(FClose)
    virtual string verilogKwd() const { return "$fclose"; }
    virtual bool isGateOptimizable() const { return false; }
    virtual bool isPredictOptimizable() const { return false; }
    virtual bool isPure() const { return false; }
    virtual bool isOutputter() const { return true; }
    virtual bool isUnlikely() const { return true; }
    virtual V3Hash sameHash() const { return V3Hash(); }
    virtual bool same(const AstNode* samep) const { return true; }
    AstNode*	filep() const { return op2p(); }
    void filep(AstNodeVarRef* nodep) { setNOp2p(nodep); }
};

class AstFOpen : public AstNodeStmt {
    // Although a system function in IEEE, here a statement which sets the file pointer (MCD)
public:
    AstFOpen(FileLine* fileline, AstNode* filep, AstNode* filenamep, AstNode* modep)
	: AstNodeStmt (fileline) {
	setOp1p(filep);
	setOp2p(filenamep);
	setOp3p(modep);
    }
    ASTNODE_NODE_FUNCS(FOpen)
    virtual string verilogKwd() const { return "$fopen"; }
    virtual bool isGateOptimizable() const { return false; }
    virtual bool isPredictOptimizable() const { return false; }
    virtual bool isPure() const { return false; }
    virtual bool isOutputter() const { return true; }
    virtual bool isUnlikely() const { return true; }
    virtual V3Hash sameHash() const { return V3Hash(); }
    virtual bool same(const AstNode* samep) const { return true; }
    AstNode*	filep() const { return op1p(); }
    AstNode*	filenamep() const { return op2p(); }
    AstNode*	modep() const { return op3p(); }
};

class AstFFlush : public AstNodeStmt {
    // Parents: stmtlist
    // Children: file which must be a varref
public:
    AstFFlush(FileLine* fileline, AstNode* filep)
	: AstNodeStmt (fileline) {
	setNOp2p(filep);
    }
    ASTNODE_NODE_FUNCS(FFlush)
    virtual string verilogKwd() const { return "$fflush"; }
    virtual bool isGateOptimizable() const { return false; }
    virtual bool isPredictOptimizable() const { return false; }
    virtual bool isPure() const { return false; }
    virtual bool isOutputter() const { return true; }
    virtual bool isUnlikely() const { return true; }
    virtual V3Hash sameHash() const { return V3Hash(); }
    virtual bool same(const AstNode* samep) const { return true; }
    AstNode*	filep() const { return op2p(); }
    void filep(AstNodeVarRef* nodep) { setNOp2p(nodep); }
};

class AstFScanF : public AstNodeMath {
    // Parents: expr
    // Children: file which must be a varref
    // Children: varrefs to load
private:
    string	m_text;
public:
    AstFScanF(FileLine* fileline, const string& text, AstNode* filep, AstNode* exprsp)
	: AstNodeMath (fileline), m_text(text) {
	addNOp1p(exprsp);
	setNOp2p(filep);
    }
    ASTNODE_NODE_FUNCS(FScanF)
    virtual string name()	const { return m_text; }
    virtual string verilogKwd() const { return "$fscanf"; }
    virtual string emitVerilog() { V3ERROR_NA; return ""; }
    virtual string emitC() { V3ERROR_NA; return ""; }
    virtual bool isGateOptimizable() const { return false; }
    virtual bool isPredictOptimizable() const { return false; }
    virtual bool isPure() const { return false; }	// SPECIAL: has 'visual' ordering
    virtual bool isOutputter() const { return true; }	// SPECIAL: makes output
    virtual bool cleanOut() { return false; }
    virtual V3Hash sameHash() const { return V3Hash(text()); }
    virtual bool same(const AstNode* samep) const {
	return text()==static_cast<const AstFScanF*>(samep)->text(); }
    AstNode*	exprsp()	const { return op1p(); }	// op1 = Expressions to output
    void 	exprsp(AstNode* nodep)	{ addOp1p(nodep); }	// op1 = Expressions to output
    string 	text()		const { return m_text; }		// * = Text to display
    void 	text(const string& text) { m_text=text; }
    AstNode*	filep() const { return op2p(); }
    void 	filep(AstNodeVarRef* nodep) { setNOp2p(nodep); }
};

class AstSScanF : public AstNodeMath {
    // Parents: expr
    // Children: file which must be a varref
    // Children: varrefs to load
private:
    string	m_text;
public:
    AstSScanF(FileLine* fileline, const string& text, AstNode* fromp, AstNode* exprsp)
	: AstNodeMath (fileline), m_text(text) {
	addNOp1p(exprsp);
	setOp2p(fromp);
    }
    ASTNODE_NODE_FUNCS(SScanF)
    virtual string name()	const { return m_text; }
    virtual string verilogKwd() const { return "$sscanf"; }
    virtual string emitVerilog() { V3ERROR_NA; return ""; }
    virtual string emitC() { V3ERROR_NA; return ""; }
    virtual bool isGateOptimizable() const { return false; }
    virtual bool isPredictOptimizable() const { return false; }
    virtual bool isPure() const { return false; }	// SPECIAL: has 'visual' ordering
    virtual bool isOutputter() const { return true; }	// SPECIAL: makes output
    virtual bool cleanOut() { return false; }
    virtual V3Hash sameHash() const { return V3Hash(text()); }
    virtual bool same(const AstNode* samep) const {
	return text()==static_cast<const AstSScanF*>(samep)->text(); }
    AstNode*	exprsp()	const { return op1p(); }	// op1 = Expressions to output
    void	exprsp(AstNode* nodep)	{ addOp1p(nodep); }	// op1 = Expressions to output
    string 	text()		const { return m_text; }		// * = Text to display
    void 	text(const string& text) { m_text=text; }
    AstNode*	fromp() const { return op2p(); }
    void 	fromp(AstNode* nodep) { setOp2p(nodep); }
};

class AstReadMem : public AstNodeStmt {
private:
    bool	m_isHex;	// readmemh, not readmemb
public:
    AstReadMem(FileLine* fileline, bool hex,
	       AstNode* filenamep, AstNode* memp, AstNode* lsbp, AstNode* msbp)
	: AstNodeStmt (fileline), m_isHex(hex) {
	setOp1p(filenamep); setOp2p(memp); setNOp3p(lsbp); setNOp4p(msbp);
    }
    ASTNODE_NODE_FUNCS(ReadMem)
    virtual string verilogKwd() const { return (isHex()?"$readmemh":"$readmemb"); }
    virtual bool isGateOptimizable() const { return false; }
    virtual bool isPredictOptimizable() const { return false; }
    virtual bool isPure() const { return false; }
    virtual bool isOutputter() const { return true; }
    virtual bool isUnlikely() const { return true; }
    virtual V3Hash sameHash() const { return V3Hash(); }
    virtual bool same(const AstNode* samep) const {
	return isHex()==static_cast<const AstReadMem*>(samep)->isHex(); }
    bool	isHex() const { return m_isHex; }
    AstNode*	filenamep() const { return op1p(); }
    AstNode*	memp() const { return op2p(); }
    AstNode*	lsbp() const { return op3p(); }
    AstNode*	msbp() const { return op4p(); }
};

class AstSystemT : public AstNodeStmt {
    // $system used as task
public:
    AstSystemT(FileLine* fileline, AstNode* lhsp)
	: AstNodeStmt (fileline) {
	setOp1p(lhsp);
    }
    ASTNODE_NODE_FUNCS(SystemT)
    virtual string verilogKwd() const { return "$system"; }
    virtual bool isGateOptimizable() const { return false; }
    virtual bool isPredictOptimizable() const { return false; }
    virtual bool isPure() const { return false; }
    virtual bool isOutputter() const { return true; }
    virtual bool isUnlikely() const { return true; }
    virtual V3Hash sameHash() const { return V3Hash(); }
    virtual bool same(const AstNode* samep) const { return true; }
    AstNode*	lhsp() const { return op1p(); }
};

class AstSystemF : public AstNodeMath {
    // $system used as function
public:
    AstSystemF(FileLine* fileline, AstNode* lhsp)
	: AstNodeMath (fileline) {
	setOp1p(lhsp);
    }
    ASTNODE_NODE_FUNCS(SystemF)
    virtual string verilogKwd() const { return "$system"; }
    virtual string emitVerilog() { return verilogKwd(); }
    virtual string emitC() { return "VL_SYSTEM_%nq(%lw, %P)"; }
    virtual bool isGateOptimizable() const { return false; }
    virtual bool isPredictOptimizable() const { return false; }
    virtual bool isPure() const { return false; }
    virtual bool isOutputter() const { return true; }
    virtual bool isUnlikely() const { return true; }
    virtual bool cleanOut() { return true; }
    virtual V3Hash sameHash() const { return V3Hash(); }
    virtual bool same(const AstNode* samep) const { return true; }
    AstNode*	lhsp() const { return op1p(); }
};

class AstValuePlusArgs : public AstNodeMath {
    // Parents: expr
    // Child: variable to set.  If NULL then this is a $test$plusargs instead of $value$plusargs
public:
    AstValuePlusArgs(FileLine* fileline, AstNode* searchp, AstNode* outp)
	: AstNodeMath (fileline) {
	setOp1p(searchp); setOp2p(outp);
    }
    ASTNODE_NODE_FUNCS(ValuePlusArgs)
    virtual string verilogKwd() const { return "$value$plusargs"; }
    virtual string emitVerilog() { return "%f$value$plusargs(%l, %k%r)"; }
    virtual string emitC() { V3ERROR_NA; return ""; }
    virtual bool isGateOptimizable() const { return false; }
    virtual bool isPredictOptimizable() const { return false; }
    virtual bool cleanOut() { return true; }
    virtual V3Hash sameHash() const { return V3Hash(); }
    virtual bool same(const AstNode* samep) const { return true; }
    AstNode*	searchp() const { return op1p(); }	// op1 = Search expression
    void 	searchp(AstNode* nodep)	{ setOp1p(nodep); }
    AstNode*	outp() const { return op2p(); }		// op2 = Expressions to output
    void 	outp(AstNode* nodep) { setOp2p(nodep); }
};

class AstTestPlusArgs : public AstNodeMath {
    // Parents: expr
    // Child: variable to set.  If NULL then this is a $test$plusargs instead of $value$plusargs
private:
    string	m_text;
public:
    AstTestPlusArgs(FileLine* fileline, const string& text)
	: AstNodeMath (fileline), m_text(text) { }
    ASTNODE_NODE_FUNCS(TestPlusArgs)
    virtual string name()	const { return m_text; }
    virtual string verilogKwd() const { return "$test$plusargs"; }
    virtual string emitVerilog() { return verilogKwd(); }
    virtual string emitC() { return "VL_VALUEPLUSARGS_%nq(%lw, %P, NULL)"; }
    virtual bool isGateOptimizable() const { return false; }
    virtual bool isPredictOptimizable() const { return false; }
    virtual bool cleanOut() { return true; }
    virtual V3Hash sameHash() const { return V3Hash(text()); }
    virtual bool same(const AstNode* samep) const {
	return text() == static_cast<const AstTestPlusArgs*>(samep)->text(); }
    string 	text()		const { return m_text; }	// * = Text to display
    void 	text(const string& text) { m_text=text; }
};

class AstGenFor : public AstNodeFor {
public:
    AstGenFor(FileLine* fileline, AstNode* initsp, AstNode* condp,
	   AstNode* incsp, AstNode* bodysp)
	: AstNodeFor(fileline, initsp, condp, incsp, bodysp) {
    }
    ASTNODE_NODE_FUNCS(GenFor)
};

class AstForeach : public AstNodeStmt {
public:
    AstForeach(FileLine* fileline, AstNode* arrayp, AstNode* varsp,
	       AstNode* bodysp)
	: AstNodeStmt(fileline) {
	setOp1p(arrayp); addNOp2p(varsp); addNOp4p(bodysp);
    }
    ASTNODE_NODE_FUNCS(Foreach)
    AstNode* arrayp() const { return op1p(); }	// op1= array
    AstNode* varsp() const { return op2p(); }	// op2= variable index list
    AstNode* bodysp() const { return op4p(); }	// op4= body of loop
    virtual bool isGateOptimizable() const { return false; }
    virtual int  instrCount() const { return instrCountBranch(); }
    virtual V3Hash sameHash() const { return V3Hash(); }
    virtual bool same(const AstNode* samep) const { return true; }
};

class AstRepeat : public AstNodeStmt {
public:
    AstRepeat(FileLine* fileline, AstNode* countp, AstNode* bodysp)
	: AstNodeStmt(fileline) {
	setOp2p(countp); addNOp3p(bodysp);
    }
    ASTNODE_NODE_FUNCS(Repeat)
    AstNode*	countp()	const { return op2p(); }	// op2= condition to continue
    AstNode*	bodysp()	const { return op3p(); }	// op3= body of loop
    virtual bool isGateOptimizable() const { return false; }  // Not releavant - converted to FOR
    virtual int instrCount()	const { return instrCountBranch(); }
    virtual V3Hash sameHash() const { return V3Hash(); }
    virtual bool same(const AstNode* samep) const { return true; }
};

class AstWhile : public AstNodeStmt {
public:
    AstWhile(FileLine* fileline, AstNode* condp, AstNode* bodysp, AstNode* incsp=NULL)
	: AstNodeStmt(fileline) {
	setOp2p(condp); addNOp3p(bodysp); addNOp4p(incsp);
    }
    ASTNODE_NODE_FUNCS(While)
    AstNode*	precondsp()	const { return op1p(); }	// op1= prepare statements for condition (exec every loop)
    AstNode*	condp()		const { return op2p(); }	// op2= condition to continue
    AstNode*	bodysp()	const { return op3p(); }	// op3= body of loop
    AstNode*	incsp()		const { return op4p(); }	// op4= increment (if from a FOR loop)
    void	addPrecondsp(AstNode* newp)	{ addOp1p(newp); }
    void	addBodysp(AstNode* newp)	{ addOp3p(newp); }
    void	addIncsp(AstNode* newp)		{ addOp4p(newp); }
    virtual bool isGateOptimizable() const { return false; }
    virtual int instrCount()	const { return instrCountBranch(); }
    virtual V3Hash sameHash() const { return V3Hash(); }
    virtual bool same(const AstNode* samep) const { return true; }
    virtual void addBeforeStmt(AstNode* newp, AstNode* belowp);  // Stop statement searchback here
    virtual void addNextStmt(AstNode* newp, AstNode* belowp);  // Stop statement searchback here
};

class AstBreak : public AstNodeStmt {
public:
    explicit AstBreak(FileLine* fileline)
	: AstNodeStmt (fileline) {}
    ASTNODE_NODE_FUNCS(Break)
    virtual string verilogKwd() const { return "break"; };
    virtual V3Hash sameHash() const { return V3Hash(); }
    virtual bool isBrancher() const { return true; }	// SPECIAL: We don't process code after breaks
};

class AstContinue : public AstNodeStmt {
public:
    explicit AstContinue(FileLine* fileline)
	: AstNodeStmt (fileline) {}
    ASTNODE_NODE_FUNCS(Continue)
    virtual string verilogKwd() const { return "continue"; };
    virtual V3Hash sameHash() const { return V3Hash(); }
    virtual bool isBrancher() const { return true; }	// SPECIAL: We don't process code after breaks
};

class AstDisable : public AstNodeStmt {
private:
    string	m_name;		// Name of block
public:
    AstDisable(FileLine* fileline, const string& name)
	: AstNodeStmt(fileline), m_name(name) {}
    ASTNODE_NODE_FUNCS(Disable)
    virtual string name()	const { return m_name; }		// * = Block name
    void name(const string& flag) { m_name=flag; }
    virtual bool isBrancher() const { return true; }	// SPECIAL: We don't process code after breaks
};

class AstReturn : public AstNodeStmt {
public:
    AstReturn(FileLine* fileline, AstNode* lhsp=NULL)
	: AstNodeStmt (fileline) {
	setNOp1p(lhsp);
    }
    ASTNODE_NODE_FUNCS(Return)
    virtual string verilogKwd() const { return "return"; };
    virtual V3Hash sameHash() const { return V3Hash(); }
    AstNode*	lhsp() const { return op1p(); }
    virtual bool isBrancher() const { return true; }	// SPECIAL: We don't process code after breaks
};

class AstGenIf : public AstNodeIf {
public:
    AstGenIf(FileLine* fileline, AstNode* condp, AstNode* ifsp, AstNode* elsesp)
	: AstNodeIf(fileline, condp, ifsp, elsesp) {
    }
    ASTNODE_NODE_FUNCS(GenIf)
};

class AstIf : public AstNodeIf {
private:
    bool	m_uniquePragma;		// unique case
    bool	m_unique0Pragma;	// unique0 case
    bool	m_priorityPragma;	// priority case
public:
    AstIf(FileLine* fileline, AstNode* condp, AstNode* ifsp, AstNode* elsesp=NULL)
	: AstNodeIf(fileline, condp, ifsp, elsesp) {
	m_uniquePragma=false; m_unique0Pragma=false; m_priorityPragma=false;
    }
    ASTNODE_NODE_FUNCS(If)
    bool	uniquePragma() const { return m_uniquePragma; }
    void	uniquePragma(bool flag) { m_uniquePragma=flag; }
    bool	unique0Pragma()	const { return m_unique0Pragma; }
    void	unique0Pragma(bool flag) { m_unique0Pragma=flag; }
    bool	priorityPragma() const { return m_priorityPragma; }
    void	priorityPragma(bool flag) { m_priorityPragma=flag; }
};

class AstJumpLabel : public AstNodeStmt {
    // Jump point declaration
    // Separate from AstJumpGo; as a declaration can't be deleted
    // Parents:  {statement list}
    // Children: {statement list, with JumpGo below}
private:
    int		m_labelNum;	// Set by V3EmitCSyms to tell final V3Emit what to increment
public:
    AstJumpLabel(FileLine* fl, AstNode* stmtsp)
	: AstNodeStmt(fl) ,m_labelNum(0) {
	addNOp1p(stmtsp);
    }
    virtual int instrCount()	const { return 0; }
    ASTNODE_NODE_FUNCS(JumpLabel)
    virtual bool maybePointedTo() const { return true; }
    virtual V3Hash sameHash() const { return V3Hash(); }
    virtual bool same(const AstNode* samep) const { return true; }
    // op1 = Statements
    AstNode*	stmtsp() 	const { return op1p(); }	// op1 = List of statements
    void addStmtsp(AstNode* nodep) { addNOp1p(nodep); }
    int labelNum() const { return m_labelNum; }
    void labelNum(int flag) { m_labelNum=flag; }
};

class AstJumpGo : public AstNodeStmt {
    // Jump point; branch up to the JumpLabel
    // Parents:  {statement list}
private:
    AstJumpLabel*	m_labelp;	// [After V3Jump] Pointer to declaration
public:
    AstJumpGo(FileLine* fl, AstJumpLabel* labelp)
	: AstNodeStmt(fl) {
	m_labelp = labelp;
    }
    ASTNODE_NODE_FUNCS(JumpGo)
    virtual const char* broken() const { BROKEN_RTN(!labelp()->brokeExistsAbove()); return NULL; }
    virtual void cloneRelink() { if (m_labelp->clonep()) m_labelp = m_labelp->clonep(); }
    virtual void dump(std::ostream& str);
    virtual int instrCount()	const { return instrCountBranch(); }
    virtual V3Hash sameHash() const { return V3Hash(labelp()); }
    virtual bool same(const AstNode* samep) const {  // Also same if identical tree structure all the way down, but hard to detect
	return labelp() == static_cast<const AstJumpGo*>(samep)->labelp(); }
    virtual bool isGateOptimizable() const { return false; }
    virtual bool isBrancher() const { return true; }	// SPECIAL: We don't process code after breaks
    AstJumpLabel* labelp() const { return m_labelp; }
};

class AstUntilStable : public AstNodeStmt {
    // Quasi-while loop until given signals are stable
    // Parents: CFUNC (generally)
    // Children: VARREF, statements
public:
    AstUntilStable(FileLine* fileline, AstVarRef* stablesp, AstNode* bodysp)
	: AstNodeStmt(fileline) {
	addNOp2p(stablesp); addNOp3p(bodysp);
    }
    ASTNODE_NODE_FUNCS(UntilStable)
    AstVarRef* stablesp() const { return VN_CAST(op2p(), VarRef); }  // op2= list of variables that must become stable
    AstNode*	bodysp()	const { return op3p(); }	// op3= body of loop
    void	addStablesp(AstVarRef* newp)	{ addOp2p(newp); }
    void	addBodysp(AstNode* newp)	{ addOp3p(newp); }
    virtual bool isGateOptimizable() const { return false; }	// Not relevant
    virtual bool isPredictOptimizable() const { return false; }	// Not relevant
    virtual int instrCount()	const { return instrCountBranch(); }
    virtual V3Hash sameHash() const { return V3Hash(); }
    virtual bool same(const AstNode* samep) const { return true; }
};

class AstChangeXor : public AstNodeBiComAsv {
    // A comparison to determine change detection, common & must be fast.
    // Returns 32-bit or 64-bit value where 0 indicates no change.
    // Parents: OR or LOGOR
    // Children: VARREF
public:
    AstChangeXor(FileLine* fl, AstNode* lhsp, AstNode* rhsp)
	: AstNodeBiComAsv(fl, lhsp, rhsp) {
	dtypeSetUInt32(); // Always used on, and returns word entities
    }
    ASTNODE_NODE_FUNCS(ChangeXor)
    virtual AstNode* cloneType(AstNode* lhsp, AstNode* rhsp) { return new AstChangeXor(this->fileline(), lhsp, rhsp); }
    virtual void numberOperate(V3Number& out, const V3Number& lhs, const V3Number& rhs) { out.opChangeXor(lhs,rhs); }
    virtual string emitVerilog() { return "%k(%l %f^ %r)"; }
    virtual string emitC() { return "VL_CHANGEXOR_%li(%lw, %P, %li, %ri)"; }
    virtual string emitSimpleOperator() { return "^"; }
    virtual bool cleanOut() {return false;}  // Lclean && Rclean
    virtual bool cleanLhs() {return true;} virtual bool cleanRhs() {return true;}
    virtual bool sizeMattersLhs() {return false;} virtual bool sizeMattersRhs() {return false;}
    virtual int instrCount()	const { return widthInstrs(); }
};

class AstChangeDet : public AstNodeStmt {
    // A comparison to determine change detection, common & must be fast.
private:
    bool	m_clockReq;	// Type of detection
public:
    // Null lhs+rhs used to indicate change needed with no spec vars
    AstChangeDet(FileLine* fl, AstNode* lhsp, AstNode* rhsp, bool clockReq)
	: AstNodeStmt(fl) {
	setNOp1p(lhsp); setNOp2p(rhsp); m_clockReq=clockReq;
    }
    ASTNODE_NODE_FUNCS(ChangeDet)
    AstNode*	lhsp() 	const { return op1p(); }
    AstNode*	rhsp() 	const { return op2p(); }
    bool	isClockReq() const { return m_clockReq; }
    virtual bool isGateOptimizable() const { return false; }
    virtual bool isPredictOptimizable() const { return false; }
    virtual int instrCount()	const { return widthInstrs(); }
    virtual V3Hash sameHash() const { return V3Hash(); }
    virtual bool same(const AstNode* samep) const { return true; }
};

class AstBegin : public AstNode {
    // A Begin/end named block, only exists shortly after parsing until linking
    // Parents: statement
    // Children: statements
private:
    string	m_name;		// Name of block
    bool	m_unnamed;	// Originally unnamed
    bool	m_generate;	// Underneath a generate
public:
    // Node that simply puts name into the output stream
    AstBegin(FileLine* fileline, const string& name, AstNode* stmtsp, bool generate=false)
	: AstNode(fileline)
	, m_name(name) {
	addNOp1p(stmtsp);
	m_unnamed = (name=="");
	m_generate = generate;
    }
    ASTNODE_NODE_FUNCS(Begin)
    virtual void dump(std::ostream& str);
    virtual string name()	const { return m_name; }		// * = Block name
    virtual void name(const string& name) { m_name = name; }
    // op1 = Statements
    AstNode* stmtsp() const { return op1p(); }	// op1 = List of statements
    void addStmtsp(AstNode* nodep) { addNOp1p(nodep); }
    AstNode* genforp() const { return op2p(); } // op2 = GENFOR, if applicable,
    // might NOT be a GenFor, as loop unrolling replaces with Begin
    void addGenforp(AstGenFor* nodep) { addOp2p(nodep); }
    bool unnamed() const { return m_unnamed; }
    void generate(bool flag) { m_generate = flag; }
    bool generate() const { return m_generate; }
};

class AstInitial : public AstNode {
public:
    AstInitial(FileLine* fl, AstNode* bodysp)
	: AstNode(fl) {
	addNOp1p(bodysp);
    }
    ASTNODE_NODE_FUNCS(Initial)
    AstNode*	bodysp() 	const { return op1p(); }	// op1 = Expressions to evaluate
    // Special accessors
    bool isJustOneBodyStmt() const { return bodysp() && !bodysp()->nextp(); }
};

class AstFinal : public AstNode {
public:
    AstFinal(FileLine* fl, AstNode* bodysp)
	: AstNode(fl) {
	addNOp1p(bodysp);
    }
    ASTNODE_NODE_FUNCS(Final)
    AstNode*	bodysp() 	const { return op1p(); }	// op1 = Expressions to evaluate
};

class AstInside : public AstNodeMath {
public:
    AstInside(FileLine* fl, AstNode* exprp, AstNode* itemsp)
	: AstNodeMath(fl) {
	addOp1p(exprp); addOp2p(itemsp);
	dtypeSetLogicBool();
    }
    ASTNODE_NODE_FUNCS(Inside)
    AstNode* exprp() const { return op1p(); }	// op1 = LHS expression to compare with
    AstNode* itemsp() const { return op2p(); }	// op2 = RHS, possibly a list of expr or AstInsideRange
    virtual string emitVerilog() { return "%l inside { %r }"; }
    virtual string emitC() { V3ERROR_NA; return ""; }
    virtual bool cleanOut() { return false; }  // NA
};

class AstInsideRange : public AstNodeMath {
public:
    AstInsideRange(FileLine* fl, AstNode* lhsp, AstNode* rhsp)
	: AstNodeMath(fl) {
	addOp1p(lhsp); addOp2p(rhsp);
    }
    ASTNODE_NODE_FUNCS(InsideRange)
    AstNode* lhsp() const { return op1p(); }	// op1 = LHS
    AstNode* rhsp() const { return op2p(); }	// op2 = RHS
    virtual string emitVerilog() { return "[%l:%r]"; }
    virtual string emitC() { V3ERROR_NA; return ""; }
    virtual bool cleanOut() { return false; }  // NA
};

class AstInitArray : public AstNode {
    // Set a var to a large list of values
    // The values must be in sorted order, and not exceed the size of the var's array.
    // The first value on the initsp() list is for the lo() index of the array.
    // If default is specified, the vector may be sparse, and not provide each value.
    // Parents: ASTVAR::init()
    // Children: CONSTs...
    std::deque<uint32_t> m_indices;  // Which array index each entry in the list is for (if defaultp)
public:
    AstInitArray(FileLine* fl, AstNodeArrayDType* newDTypep, AstNode* defaultp)
	: AstNode(fl) {
	dtypep(newDTypep);
	addNOp1p(defaultp);
    }
    ASTNODE_NODE_FUNCS(InitArray)
    AstNode* defaultp() const { return op1p(); }	// op1 = Default if sparse
    void defaultp(AstNode* newp) { setOp1p(newp); }
    AstNode* initsp() const { return op2p(); }	// op2 = Initial value expressions
    void addValuep(AstNode* newp) { addIndexValuep(m_indices.size(), newp); }
    void addIndexValuep(uint32_t index, AstNode* newp) {
	// Must insert in sorted order
	if (!m_indices.empty()) UASSERT(index > m_indices.back(), "InitArray adding index <= previous index");
	m_indices.push_back(index);
	addOp2p(newp); }
    void addFrontValuep(AstNode* newp) {  // Add to front of list, e.g. index 0.
	// e.g. 0:100, 1:101  when addFront(200), get 0:200, 1:100, 2:101
	initsp()->addHereThisAsNext(newp);
	m_indices.push_back(m_indices.size());
    }
    int	posIndex(int listPos) {
	UASSERT (listPos < (int)m_indices.size(), "InitArray past end of indices list");
	return m_indices[listPos]; }
    virtual bool hasDType() const { return true; }
    virtual V3Hash sameHash() const { return V3Hash(); }
    virtual bool same(const AstNode* samep) const {
	return m_indices == static_cast<const AstInitArray*>(samep)->m_indices; }
};

class AstPragma : public AstNode {
private:
    AstPragmaType	m_pragType;	// Type of pragma
public:
    // Pragmas don't result in any output code, they're just flags that affect
    // other processing in verilator.
    AstPragma(FileLine* fl, AstPragmaType pragType)
	: AstNode(fl) {
	m_pragType = pragType;
    }
    ASTNODE_NODE_FUNCS(Pragma)
    AstPragmaType	pragType() 	const { return m_pragType; }	// *=type of the pragma
    virtual V3Hash sameHash() const { return V3Hash(pragType()); }
    virtual bool isPredictOptimizable() const { return false; }
    virtual bool same(const AstNode* samep) const {
	return pragType() == static_cast<const AstPragma*>(samep)->pragType(); }
};

class AstStop : public AstNodeStmt {
public:
    explicit AstStop(FileLine* fl)
	: AstNodeStmt(fl) {}
    ASTNODE_NODE_FUNCS(Stop)
    virtual bool isGateOptimizable() const { return false; }
    virtual bool isPredictOptimizable() const { return false; }
    virtual bool isPure() const { return false; }	// SPECIAL: $display has 'visual' ordering
    virtual bool isOutputter() const { return true; }	// SPECIAL: $display makes output
    virtual bool isUnlikely() const { return true; }
    virtual int instrCount()	const { return 0; }  // Rarely executes
    virtual V3Hash sameHash() const { return V3Hash(fileline()->lineno()); }
    virtual bool same(const AstNode* samep) const {
	return fileline() == samep->fileline(); }
};

class AstFinish : public AstNodeStmt {
public:
    explicit AstFinish(FileLine* fl)
	: AstNodeStmt(fl) {}
    ASTNODE_NODE_FUNCS(Finish)
    virtual bool isGateOptimizable() const { return false; }
    virtual bool isPredictOptimizable() const { return false; }
    virtual bool isPure() const { return false; }	// SPECIAL: $display has 'visual' ordering
    virtual bool isOutputter() const { return true; }	// SPECIAL: $display makes output
    virtual bool isUnlikely() const { return true; }
    virtual int instrCount()	const { return 0; }  // Rarely executes
    virtual V3Hash sameHash() const { return V3Hash(fileline()->lineno()); }
    virtual bool same(const AstNode* samep) const {
	return fileline() == samep->fileline(); }
};

class AstTraceDecl : public AstNodeStmt {
    // Trace point declaration
    // Separate from AstTraceInc; as a declaration can't be deleted
    // Parents:  {statement list}
    // Children: none
private:
    string	m_showname;	// Name of variable
    uint32_t	m_code;		// Trace identifier code; converted to ASCII by trace routines
    VNumRange	m_bitRange;	// Property of var the trace details
    VNumRange	m_arrayRange;	// Property of var the trace details
    uint32_t	m_codeInc;	// Code increment
public:
    AstTraceDecl(FileLine* fl, const string& showname, AstNode* valuep,
		 const VNumRange& bitRange, const VNumRange& arrayRange)
	: AstNodeStmt(fl)
	, m_showname(showname), m_bitRange(bitRange), m_arrayRange(arrayRange) {
	dtypeFrom(valuep);
	m_code = 0;
	m_codeInc = ((arrayRange.ranged() ? arrayRange.elements() : 1)
		     * valuep->dtypep()->widthWords());
    }
    virtual int instrCount()	const { return 100; }  // Large...
    ASTNODE_NODE_FUNCS(TraceDecl)
    virtual string name()	const { return m_showname; }
    virtual bool maybePointedTo() const { return true; }
    virtual bool hasDType() const { return true; }
    virtual bool same(const AstNode* samep) const { return false; }
    string showname()	const { return m_showname; }		// * = Var name
    // Details on what we're tracing
    uint32_t	code() const { return m_code; }
    void	code(uint32_t code) { m_code=code; }
    uint32_t	codeInc() const { return m_codeInc; }
    const VNumRange& bitRange() const { return m_bitRange; }
    const VNumRange& arrayRange() const { return m_arrayRange; }
};

class AstTraceInc : public AstNodeStmt {
    // Trace point; incremental change detect and dump
    // Parents:  {statement list}
    // Children: incremental value
private:
    AstTraceDecl*	m_declp;	// [After V3Trace] Pointer to declaration
public:
    AstTraceInc(FileLine* fl, AstTraceDecl* declp, AstNode* valuep)
	: AstNodeStmt(fl) {
	dtypeFrom(declp);
	m_declp = declp;
	addNOp2p(valuep);
    }
    ASTNODE_NODE_FUNCS(TraceInc)
    virtual const char* broken() const { BROKEN_RTN(!declp()->brokeExists()); return NULL; }
    virtual void cloneRelink() { if (m_declp->clonep()) m_declp = m_declp->clonep(); }
    virtual void dump(std::ostream& str);
    virtual int instrCount()	const { return 10+2*instrCountLd(); }
    virtual bool hasDType() const { return true; }
    virtual V3Hash sameHash() const { return V3Hash(declp()); }
    virtual bool same(const AstNode* samep) const {
	return declp() == static_cast<const AstTraceInc*>(samep)->declp(); }
    virtual bool isGateOptimizable() const { return false; }
    virtual bool isPredictOptimizable() const { return false; }
    virtual bool isOutputter() const { return true; }
    // but isPure()  true
    // op1 = Statements before the value
    AstNode*	precondsp()	const { return op1p(); }	// op1= prepare statements for condition (exec every loop)
    void	addPrecondsp(AstNode* newp) { addOp1p(newp); }
    // op2 = Value to trace
    AstTraceDecl*	declp() const { return m_declp; }	// Where defined
    AstNode*	valuep() 	const { return op2p(); }
};

class AstActive : public AstNode {
    // Block of code with sensitivity activation
    // Parents:  MODULE | CFUNC
    // Children: SENTREE, statements
private:
    string	m_name;
    AstSenTree*	m_sensesp;
public:
    AstActive(FileLine* fileline, const string& name, AstSenTree* sensesp)
	: AstNode(fileline) {
	m_name = name;	// Copy it
	UASSERT(sensesp, "Sensesp required arg");
	m_sensesp = sensesp;
    }
    ASTNODE_NODE_FUNCS(Active)
    virtual void dump(std::ostream& str=std::cout);
    virtual string name()	const { return m_name; }
    virtual const char* broken() const { BROKEN_RTN(m_sensesp && !m_sensesp->brokeExists()); return NULL; }
    virtual void cloneRelink() {
	if (m_sensesp->clonep()) {
	    m_sensesp = m_sensesp->clonep();
	    UASSERT(m_sensesp, "Bad clone cross link: "<<this);
	}
    }
    // Statements are broken into pieces, as some must come before others.
    void	sensesp(AstSenTree* nodep) { m_sensesp=nodep; }
    AstSenTree*	sensesp() 	const { return m_sensesp; }
    // op1 = Sensitivity tree, if a clocked block in early stages
    void	sensesStorep(AstSenTree* nodep) { addOp1p(nodep); }
    AstSenTree* sensesStorep() const { return VN_CAST(op1p(), SenTree); }
    // op2 = Combo logic
    AstNode*	stmtsp() 	const { return op2p(); }
    void addStmtsp(AstNode* nodep) { addOp2p(nodep); }
    // METHODS
    bool hasInitial() const { return m_sensesp->hasInitial(); }
    bool hasSettle() const { return m_sensesp->hasSettle(); }
    bool hasClocked() const { return m_sensesp->hasClocked(); }
};

class AstAttrOf : public AstNode {
private:
    // Return a value of a attribute, for example a LSB or array LSB of a signal
    AstAttrType	m_attrType;	// What sort of extraction
public:
    AstAttrOf(FileLine* fl, AstAttrType attrtype, AstNode* fromp=NULL, AstNode* dimp=NULL)
	: AstNode(fl) {
	setNOp1p(fromp);
	setNOp2p(dimp);
	m_attrType = attrtype; }
    ASTNODE_NODE_FUNCS(AttrOf)
    AstNode*	fromp() const { return op1p(); }
    AstNode*	dimp() const { return op2p(); }
    AstAttrType	attrType() const { return m_attrType; }
    virtual void dump(std::ostream& str=std::cout);
};

class AstScopeName : public AstNodeMath {
    // For display %m and DPI context imports
    // Parents:  DISPLAY
    // Children: TEXT
private:
    bool	m_dpiExport;	// Is for dpiExport
    string scopeNameFormatter(AstText* textp) const;
    string scopePrettyNameFormatter(AstText* textp) const;
public:
    explicit AstScopeName(FileLine* fl) : AstNodeMath(fl), m_dpiExport(false) {
	dtypeSetUInt64(); }
    ASTNODE_NODE_FUNCS(ScopeName)
    virtual V3Hash sameHash() const { return V3Hash(); }
    virtual bool same(const AstNode* samep) const {
	return m_dpiExport == static_cast<const AstScopeName*>(samep)->m_dpiExport; }
    virtual string emitVerilog() { return ""; }
    virtual string emitC() { V3ERROR_NA; return ""; }
    virtual bool cleanOut() { return true; }
<<<<<<< HEAD
    AstText* scopeAttrp() const { return VN_CAST(op1p(), Text); }
    void scopeAttrp(AstNode* nodep) { addOp1p(nodep); }
    AstText* scopeEntrp() const { return VN_CAST(op2p(), Text); }
    void scopeEntrp(AstNode* nodep) { addOp2p(nodep); }
    string scopeSymName() const { return scopeNameFormatter(scopeAttrp()); }  // Name for __Vscope variable including children
    string scopeDpiName() const { return scopeNameFormatter(scopeEntrp()); }  // Name for DPI import scope
    string scopePrettySymName() const { return scopePrettyNameFormatter(scopeAttrp()); }  // Name for __Vscope variable including children
    string scopePrettyDpiName() const { return scopePrettyNameFormatter(scopeEntrp()); }  // Name for __Vscope variable including children
=======
    AstText*	scopeAttrp() const { return op1p()->castText(); }
    void 	scopeAttrp(AstNode* nodep) { addOp1p(nodep); }
    AstText*	scopeEntrp() const { return op2p()->castText(); }
    void 	scopeEntrp(AstNode* nodep) { addOp2p(nodep); }
    string scopeSymName() const {  // Name for __Vscope variable including children
        return scopeNameFormatter(scopeAttrp()); }
    string scopeDpiName() const {  // Name for DPI import scope
        return scopeNameFormatter(scopeEntrp()); }
    string scopePrettySymName() const {  // Name for __Vscope variable including children
        return scopePrettyNameFormatter(scopeAttrp()); }
    string scopePrettyDpiName() const {  // Name for __Vscope variable including children
        return scopePrettyNameFormatter(scopeEntrp()); }
>>>>>>> 77004567
    bool dpiExport() const { return m_dpiExport; }
    void dpiExport(bool flag) { m_dpiExport=flag; }
};

class AstUdpTable : public AstNode {
public:
    AstUdpTable(FileLine* fl, AstNode* bodysp)
	: AstNode(fl) {
	addNOp1p(bodysp);
    }
    ASTNODE_NODE_FUNCS(UdpTable)
    AstUdpTableLine* bodysp() const { return VN_CAST(op1p(), UdpTableLine); }  // op1 = List of UdpTableLines
};

class AstUdpTableLine : public AstNode {
    string	m_text;
public:
    AstUdpTableLine(FileLine* fl, const string& text)
	: AstNode(fl), m_text(text) {}
    ASTNODE_NODE_FUNCS(UdpTableLine)
    virtual string name()	const { return m_text; }
    string text() const { return m_text; }
};

//======================================================================
// non-ary ops

class AstRand : public AstNodeTermop {
    // Return a random number, based upon width()
private:
    bool	m_reset;	// Random reset, versus always random
public:
    AstRand(FileLine* fl, AstNodeDType* dtp, bool reset) : AstNodeTermop(fl) {
	dtypep(dtp); m_reset=reset; }
    explicit AstRand(FileLine* fl) : AstNodeTermop(fl), m_reset(false) { }
    ASTNODE_NODE_FUNCS(Rand)
    virtual string emitVerilog() { return "%f$random"; }
    virtual string emitC() {
	return (m_reset ?
		"VL_RAND_RESET_%nq(%nw, %P)"
		:"VL_RANDOM_%nq(%nw, %P)"); }
    virtual bool cleanOut() { return true; }
    virtual bool isGateOptimizable() const { return false; }
    virtual bool isPredictOptimizable() const { return false; }
    virtual int instrCount()	const { return instrCountPli(); }
    virtual V3Hash sameHash() const { return V3Hash(); }
    virtual bool same(const AstNode* samep) const { return true; }
};

class AstTime : public AstNodeTermop {
public:
    explicit AstTime(FileLine* fl) : AstNodeTermop(fl) {
	dtypeSetUInt64(); }
    ASTNODE_NODE_FUNCS(Time)
    virtual string emitVerilog() { return "%f$time"; }
    virtual string emitC() { return "VL_TIME_%nq()"; }
    virtual bool cleanOut() { return true; }
    virtual bool isGateOptimizable() const { return false; }
    virtual bool isPredictOptimizable() const { return false; }
    virtual int instrCount()	const { return instrCountTime(); }
    virtual V3Hash sameHash() const { return V3Hash(); }
    virtual bool same(const AstNode* samep) const { return true; }
};

class AstTimeD : public AstNodeTermop {
public:
    explicit AstTimeD(FileLine* fl) : AstNodeTermop(fl) {
	dtypeSetDouble(); }
    ASTNODE_NODE_FUNCS(TimeD)
    virtual string emitVerilog() { return "%f$realtime"; }
    virtual string emitC() { return "VL_TIME_D()"; }
    virtual bool cleanOut() { return true; }
    virtual bool isGateOptimizable() const { return false; }
    virtual bool isPredictOptimizable() const { return false; }
    virtual int instrCount()	const { return instrCountTime(); }
    virtual V3Hash sameHash() const { return V3Hash(); }
    virtual bool same(const AstNode* samep) const { return true; }
};

class AstUCFunc : public AstNodeMath {
    // User's $c function
    // Perhaps this should be an AstNodeListop; but there's only one list math right now
public:
    AstUCFunc(FileLine* fl, AstNode* exprsp)
	: AstNodeMath(fl) {
	addNOp1p(exprsp);
    }
    ASTNODE_NODE_FUNCS(UCFunc)
    virtual bool cleanOut() { return false; }
    virtual string emitVerilog() { V3ERROR_NA; return ""; }  // Implemented specially
    virtual string emitC() { V3ERROR_NA; return ""; }
    AstNode*	bodysp()	const { return op1p(); }	// op1= expressions to print
    virtual bool isPure() const { return false; }	// SPECIAL: User may order w/other sigs
    virtual bool isOutputter() const { return true; }
    virtual bool isGateOptimizable() const { return false; }
    virtual bool isSubstOptimizable() const { return false; }
    virtual bool isPredictOptimizable() const { return false; }
    virtual int instrCount()	const { return instrCountPli(); }
    virtual V3Hash sameHash() const { return V3Hash(); }
    virtual bool same(const AstNode* samep) const { return true; }
};

//======================================================================
// Unary ops

class AstNegate : public AstNodeUniop {
public:
    AstNegate(FileLine* fl, AstNode* lhsp) : AstNodeUniop(fl, lhsp) {
	dtypeFrom(lhsp); }
    ASTNODE_NODE_FUNCS(Negate)
    virtual void numberOperate(V3Number& out, const V3Number& lhs) { out.opNegate(lhs); }
    virtual string emitVerilog() { return "%f(- %l)"; }
    virtual string emitC() { return "VL_NEGATE_%lq(%lW, %P, %li)"; }
    virtual bool cleanOut() {return false;} virtual bool cleanLhs() {return false;}
    virtual bool sizeMattersLhs() {return true;}
};
class AstNegateD : public AstNodeUniop {
public:
    AstNegateD(FileLine* fl, AstNode* lhsp) : AstNodeUniop(fl, lhsp) {
	dtypeSetDouble(); }
    ASTNODE_NODE_FUNCS(NegateD)
    virtual void numberOperate(V3Number& out, const V3Number& lhs) { out.opNegateD(lhs); }
    virtual string emitVerilog() { return "%f(- %l)"; }
    virtual string emitC() { V3ERROR_NA; return ""; }
    virtual string emitSimpleOperator() { return "-"; }
    virtual bool cleanOut() {return true;} virtual bool cleanLhs() {return false;}
    virtual bool sizeMattersLhs() {return false;}
    virtual int instrCount()	const { return instrCountDouble(); }
    virtual bool doubleFlavor() const { return true; }
};
class AstRedAnd : public AstNodeUniop {
public:
    AstRedAnd(FileLine* fl, AstNode* lhsp) : AstNodeUniop(fl, lhsp) {
	dtypeSetLogicBool(); }
    ASTNODE_NODE_FUNCS(RedAnd)
    virtual void numberOperate(V3Number& out, const V3Number& lhs) { out.opRedAnd(lhs); }
    virtual string emitVerilog() { return "%f(& %l)"; }
    virtual string emitC() { return "VL_REDAND_%nq%lq(%nw,%lw, %P, %li)"; }
    virtual bool cleanOut() {return true;} virtual bool cleanLhs() {return true;}
    virtual bool sizeMattersLhs() {return false;}
};
class AstRedOr : public AstNodeUniop {
public:
    AstRedOr(FileLine* fl, AstNode* lhsp) : AstNodeUniop(fl, lhsp) {
	dtypeSetLogicBool(); }
    ASTNODE_NODE_FUNCS(RedOr)
    virtual void numberOperate(V3Number& out, const V3Number& lhs) { out.opRedOr(lhs); }
    virtual string emitVerilog() { return "%f(| %l)"; }
    virtual string emitC() { return "VL_REDOR_%lq(%lW, %P, %li)"; }
    virtual bool cleanOut() {return true;} virtual bool cleanLhs() {return true;}
    virtual bool sizeMattersLhs() {return false;}
};
class AstRedXor : public AstNodeUniop {
public:
    AstRedXor(FileLine* fl, AstNode* lhsp) : AstNodeUniop(fl, lhsp) {
	dtypeSetLogicBool(); }
    ASTNODE_NODE_FUNCS(RedXor)
    virtual void numberOperate(V3Number& out, const V3Number& lhs) { out.opRedXor(lhs); }
    virtual string emitVerilog() { return "%f(^ %l)"; }
    virtual string emitC() { return "VL_REDXOR_%lq(%lW, %P, %li)"; }
    virtual bool cleanOut() {return false;}
    virtual bool cleanLhs() {int w = lhsp()->width();
	return (w!=1 && w!=2 && w!=4 && w!=8 && w!=16); }
    virtual bool sizeMattersLhs() {return false;}
    virtual int instrCount()	const { return 1+V3Number::log2b(width()); }
};
class AstRedXnor : public AstNodeUniop {
    // AstRedXnors are replaced with AstRedXors in V3Const.
public:
    AstRedXnor(FileLine* fl, AstNode* lhsp) : AstNodeUniop(fl, lhsp) {
	dtypeSetLogicBool(); }
    ASTNODE_NODE_FUNCS(RedXnor)
    virtual void numberOperate(V3Number& out, const V3Number& lhs) { out.opRedXnor(lhs); }
    virtual string emitVerilog() { return "%f(~^ %l)"; }
    virtual string emitC() { v3fatalSrc("REDXNOR should have became REDXOR"); return ""; }
    virtual bool cleanOut() {return false;} virtual bool cleanLhs() {return true;}
    virtual bool sizeMattersLhs() {return false;}
    virtual int instrCount()	const { return 1+V3Number::log2b(width()); }
};

class AstLenN : public AstNodeUniop {
    // Length of a string
public:
    AstLenN(FileLine* fl, AstNode* lhsp) : AstNodeUniop(fl, lhsp) {
        dtypeSetSigned32(); }
    ASTNODE_NODE_FUNCS(LenN)
    virtual void numberOperate(V3Number& out, const V3Number& lhs) { out.opLenN(lhs); }
    virtual string emitVerilog() { return "%f(%l)"; }
    virtual string emitC() { return "VL_LEN_IN(%li)"; }
    virtual bool cleanOut() {return true;} virtual bool cleanLhs() {return true;}
    virtual bool sizeMattersLhs() {return false;}
};
class AstLogNot : public AstNodeUniop {
public:
    AstLogNot(FileLine* fl, AstNode* lhsp) : AstNodeUniop(fl, lhsp) {
	dtypeSetLogicBool(); }
    ASTNODE_NODE_FUNCS(LogNot)
    virtual void numberOperate(V3Number& out, const V3Number& lhs) { out.opLogNot(lhs); }
    virtual string emitVerilog() { return "%f(! %l)"; }
    virtual string emitC() { return "VL_LOGNOT_%nq%lq(%nw,%lw, %P, %li)"; }
    virtual string emitSimpleOperator() { return "!"; }
    virtual bool cleanOut() {return true;} virtual bool cleanLhs() {return true;}
    virtual bool sizeMattersLhs() {return false;}
};
class AstNot : public AstNodeUniop {
public:
    AstNot(FileLine* fl, AstNode* lhsp) : AstNodeUniop(fl, lhsp) {
	dtypeFrom(lhsp); }
    ASTNODE_NODE_FUNCS(Not)
    virtual void numberOperate(V3Number& out, const V3Number& lhs) { out.opNot(lhs); }
    virtual string emitVerilog() { return "%f(~ %l)"; }
    virtual string emitC() { return "VL_NOT_%lq(%lW, %P, %li)"; }
    virtual string emitSimpleOperator() { return "~"; }
    virtual bool cleanOut() {return false;} virtual bool cleanLhs() {return false;}
    virtual bool sizeMattersLhs() {return true;}
};
class AstExtend : public AstNodeUniop {
    // Expand a value into a wider entity by 0 extension.  Width is implied from nodep->width()
public:
    AstExtend(FileLine* fl, AstNode* lhsp) : AstNodeUniop(fl, lhsp) {}
    AstExtend(FileLine* fl, AstNode* lhsp, int width) : AstNodeUniop(fl, lhsp) {
	dtypeSetLogicSized(width,width,AstNumeric::UNSIGNED); }
    ASTNODE_NODE_FUNCS(Extend)
    virtual void numberOperate(V3Number& out, const V3Number& lhs) { out.opAssign(lhs); }
    virtual string emitVerilog() { return "%l"; }
    virtual string emitC() { return "VL_EXTEND_%nq%lq(%nw,%lw, %P, %li)"; }
    virtual bool cleanOut() {return true;} virtual bool cleanLhs() {return true;}
    virtual bool sizeMattersLhs() {return false;}  // Because the EXTEND operator self-casts
    virtual int instrCount()	const { return 0; }
};
class AstExtendS : public AstNodeUniop {
    // Expand a value into a wider entity by sign extension.  Width is implied from nodep->width()
public:
    AstExtendS(FileLine* fl, AstNode* lhsp) : AstNodeUniop(fl, lhsp) {}
    AstExtendS(FileLine* fl, AstNode* lhsp, int width) : AstNodeUniop(fl, lhsp) {
	// Important that widthMin be correct, as opExtend requires it after V3Expand
	dtypeSetLogicSized(width,width,AstNumeric::UNSIGNED); }
    ASTNODE_NODE_FUNCS(ExtendS)
    virtual void numberOperate(V3Number& out, const V3Number& lhs) {
	out.opExtendS(lhs, lhsp()->widthMinV());
    }
    virtual string emitVerilog() { return "%l"; }
    virtual string emitC() { return "VL_EXTENDS_%nq%lq(%nw,%lw, %P, %li)"; }
    virtual bool cleanOut() {return false;} virtual bool cleanLhs() {return true;}
    virtual bool sizeMattersLhs() {return false;}  // Because the EXTEND operator self-casts
    virtual int instrCount()	const { return 0; }
    virtual bool signedFlavor() const { return true; }
};
class AstSigned : public AstNodeUniop {
    // $signed(lhs)
public:
    AstSigned(FileLine* fl, AstNode* lhsp) : AstNodeUniop(fl, lhsp) {
	if (v3Global.assertDTypesResolved()) { v3fatalSrc("not coded to create after dtypes resolved"); }
    }
    ASTNODE_NODE_FUNCS(Signed)
    virtual void numberOperate(V3Number& out, const V3Number& lhs) { out.opAssign(lhs); out.isSigned(false); }
    virtual string emitVerilog() { return "%f$signed(%l)"; }
    virtual string emitC() { V3ERROR_NA; return ""; }
    virtual bool cleanOut() {return false;} virtual bool cleanLhs() {return false;}  // Eliminated before matters
    virtual bool sizeMattersLhs() {return true;}  // Eliminated before matters
    virtual int instrCount()	const { return 0; }
};
class AstUnsigned : public AstNodeUniop {
    // $unsigned(lhs)
public:
    AstUnsigned(FileLine* fl, AstNode* lhsp) : AstNodeUniop(fl, lhsp) {
	if (v3Global.assertDTypesResolved()) { v3fatalSrc("not coded to create after dtypes resolved"); }
    }
    ASTNODE_NODE_FUNCS(Unsigned)
    virtual void numberOperate(V3Number& out, const V3Number& lhs) { out.opAssign(lhs); out.isSigned(false); }
    virtual string emitVerilog() { return "%f$unsigned(%l)"; }
    virtual string emitC() { V3ERROR_NA; return ""; }
    virtual bool cleanOut() {return false;} virtual bool cleanLhs() {return false;}  // Eliminated before matters
    virtual bool sizeMattersLhs() {return true;}  // Eliminated before matters
    virtual int instrCount()	const { return 0; }
};
class AstRToIS : public AstNodeUniop {
    // $rtoi(lhs)
public:
    AstRToIS(FileLine* fl, AstNode* lhsp) : AstNodeUniop(fl, lhsp) {
	dtypeSetSigned32(); }
    ASTNODE_NODE_FUNCS(RToIS)
    virtual void numberOperate(V3Number& out, const V3Number& lhs) { out.opRToIS(lhs); }
    virtual string emitVerilog() { return "%f$rtoi(%l)"; }
    virtual string emitC() { return "VL_RTOI_I_D(%li)"; }
    virtual bool cleanOut() {return false;} virtual bool cleanLhs() {return false;}  // Eliminated before matters
    virtual bool sizeMattersLhs() {return false;}  // Eliminated before matters
    virtual int instrCount()	const { return instrCountDouble(); }
};
class AstRToIRoundS : public AstNodeUniop {
public:
    AstRToIRoundS(FileLine* fl, AstNode* lhsp) : AstNodeUniop(fl, lhsp) {
	dtypeSetSigned32(); }
    ASTNODE_NODE_FUNCS(RToIRoundS)
    virtual void numberOperate(V3Number& out, const V3Number& lhs) { out.opRToIRoundS(lhs); }
    virtual string emitVerilog() { return "%f$rtoi_rounded(%l)"; }
    virtual string emitC() { return "VL_RTOIROUND_I_D(%li)"; }
    virtual bool cleanOut() {return false;} virtual bool cleanLhs() {return false;}  // Eliminated before matters
    virtual bool sizeMattersLhs() {return false;}  // Eliminated before matters
    virtual int instrCount()	const { return instrCountDouble(); }
};
class AstIToRD : public AstNodeUniop {
public:
    AstIToRD(FileLine* fl, AstNode* lhsp) : AstNodeUniop(fl, lhsp) {
	dtypeSetDouble(); }
    ASTNODE_NODE_FUNCS(IToRD)
    virtual void numberOperate(V3Number& out, const V3Number& lhs) { out.opIToRD(lhs); }
    virtual string emitVerilog() { return "%f$itor(%l)"; }
    virtual string emitC() { return "VL_ITOR_D_I(%li)"; }
    virtual bool cleanOut() {return false;} virtual bool cleanLhs() {return false;}  // Eliminated before matters
    virtual bool sizeMattersLhs() {return false;}  // Eliminated before matters
    virtual int instrCount()	const { return instrCountDouble(); }
};
class AstRealToBits : public AstNodeUniop {
public:
    AstRealToBits(FileLine* fl, AstNode* lhsp) : AstNodeUniop(fl, lhsp) {
	dtypeSetUInt64(); }
    ASTNODE_NODE_FUNCS(RealToBits)
    virtual void numberOperate(V3Number& out, const V3Number& lhs) { out.opRealToBits(lhs); }
    virtual string emitVerilog() { return "%f$realtobits(%l)"; }
    virtual string emitC() { return "VL_CVT_Q_D(%li)"; }
    virtual bool cleanOut() {return false;} virtual bool cleanLhs() {return false;}  // Eliminated before matters
    virtual bool sizeMattersLhs() {return false;}  // Eliminated before matters
    virtual int instrCount()	const { return instrCountDouble(); }
};
class AstBitsToRealD : public AstNodeUniop {
public:
    AstBitsToRealD(FileLine* fl, AstNode* lhsp) : AstNodeUniop(fl, lhsp) {
	dtypeSetDouble(); }
    ASTNODE_NODE_FUNCS(BitsToRealD)
    virtual void numberOperate(V3Number& out, const V3Number& lhs) { out.opBitsToRealD(lhs); }
    virtual string emitVerilog() { return "%f$bitstoreal(%l)"; }
    virtual string emitC() { return "VL_CVT_D_Q(%li)"; }
    virtual bool cleanOut() {return false;} virtual bool cleanLhs() {return false;}  // Eliminated before matters
    virtual bool sizeMattersLhs() {return false;}  // Eliminated before matters
    virtual int instrCount()	const { return instrCountDouble(); }
};

class AstCLog2 : public AstNodeUniop {
public:
    AstCLog2(FileLine* fl, AstNode* lhsp) : AstNodeUniop(fl, lhsp) {}
    ASTNODE_NODE_FUNCS(CLog2)
    virtual void numberOperate(V3Number& out, const V3Number& lhs) { out.opCLog2(lhs); }
    virtual string emitVerilog() { return "%f$clog2(%l)"; }
    virtual string emitC() { return "VL_CLOG2_%lq(%lW, %P, %li)"; }
    virtual bool cleanOut() {return false;} virtual bool cleanLhs() {return true;}
    virtual bool sizeMattersLhs() {return false;}
    virtual int instrCount()	const { return widthInstrs()*16; }
};
class AstCountOnes : public AstNodeUniop {
    // Number of bits set in vector
public:
    AstCountOnes(FileLine* fl, AstNode* lhsp) : AstNodeUniop(fl, lhsp) {}
    ASTNODE_NODE_FUNCS(CountOnes)
    virtual void numberOperate(V3Number& out, const V3Number& lhs) { out.opCountOnes(lhs); }
    virtual string emitVerilog() { return "%f$countones(%l)"; }
    virtual string emitC() { return "VL_COUNTONES_%lq(%lW, %P, %li)"; }
    virtual bool cleanOut() {return false;} virtual bool cleanLhs() {return true;}
    virtual bool sizeMattersLhs() {return false;}
    virtual int instrCount()	const { return widthInstrs()*16; }
};
class AstIsUnknown : public AstNodeUniop {
    // True if any unknown bits
public:
    AstIsUnknown(FileLine* fl, AstNode* lhsp) : AstNodeUniop(fl, lhsp) {
	dtypeSetLogicBool(); }
    ASTNODE_NODE_FUNCS(IsUnknown)
    virtual void numberOperate(V3Number& out, const V3Number& lhs) { out.opIsUnknown(lhs); }
    virtual string emitVerilog() { return "%f$isunknown(%l)"; }
    virtual string emitC() { V3ERROR_NA; return ""; }
    virtual bool cleanOut() {return false;} virtual bool cleanLhs() {return false;}
    virtual bool sizeMattersLhs() {return false;}
};
class AstOneHot : public AstNodeUniop {
    // True if only single bit set in vector
public:
    AstOneHot(FileLine* fl, AstNode* lhsp) : AstNodeUniop(fl, lhsp) {
	dtypeSetLogicBool(); }
    ASTNODE_NODE_FUNCS(OneHot)
    virtual void numberOperate(V3Number& out, const V3Number& lhs) { out.opOneHot(lhs); }
    virtual string emitVerilog() { return "%f$onehot(%l)"; }
    virtual string emitC() { return "VL_ONEHOT_%lq(%lW, %P, %li)"; }
    virtual bool cleanOut() {return true;} virtual bool cleanLhs() {return true;}
    virtual bool sizeMattersLhs() {return false;}
    virtual int instrCount()	const { return widthInstrs()*4; }
};
class AstOneHot0 : public AstNodeUniop {
    // True if only single bit, or no bits set in vector
public:
    AstOneHot0(FileLine* fl, AstNode* lhsp) : AstNodeUniop(fl, lhsp) {
	dtypeSetLogicBool(); }
    ASTNODE_NODE_FUNCS(OneHot0)
    virtual void numberOperate(V3Number& out, const V3Number& lhs) { out.opOneHot0(lhs); }
    virtual string emitVerilog() { return "%f$onehot0(%l)"; }
    virtual string emitC() { return "VL_ONEHOT0_%lq(%lW, %P, %li)"; }
    virtual bool cleanOut() {return true;} virtual bool cleanLhs() {return true;}
    virtual bool sizeMattersLhs() {return false;}
    virtual int instrCount()	const { return widthInstrs()*3; }
};

class AstCast : public AstNode {
    // Cast to appropriate data type - note lhsp is value, to match AstTypedef, AstCCast, etc
public:
    AstCast(FileLine* fl, AstNode* lhsp, AstNodeDType* dtp) : AstNode(fl) {
	setOp1p(lhsp); setOp2p(dtp);
	dtypeFrom(dtp);
    }
    ASTNODE_NODE_FUNCS(Cast)
    virtual bool hasDType() const { return true; }
    virtual string emitVerilog() { return "((%d)'(%l))"; }
    virtual string emitC() { V3ERROR_NA; return ""; }
    virtual bool cleanOut() { V3ERROR_NA; return true;} virtual bool cleanLhs() {return true;}
    virtual bool sizeMattersLhs() {return false;}
    AstNode* lhsp() const { return op1p(); }
    AstNodeDType* getChildDTypep() const { return childDTypep(); }
    AstNodeDType* childDTypep() const { return VN_CAST(op2p(), NodeDType); }
};

class AstCastParse : public AstNode {
    // Cast to appropriate type, where we haven't determined yet what the data type is
public:
    AstCastParse(FileLine* fl, AstNode* lhsp, AstNode* dtp) : AstNode(fl) {
	setOp1p(lhsp); setOp2p(dtp);
    }
    ASTNODE_NODE_FUNCS(CastParse)
    virtual string emitVerilog() { return "((%d)'(%l))"; }
    virtual string emitC() { V3ERROR_NA; return ""; }
    virtual bool cleanOut() { V3ERROR_NA; return true;} virtual bool cleanLhs() {return true;}
    virtual bool sizeMattersLhs() {return false;}
    AstNode* lhsp() const { return op1p(); }
    AstNode* dtp() const { return op2p(); }
};

class AstCastSize : public AstNode {
    // Cast to specific size; signed/twostate inherited from lower element per IEEE
public:
    AstCastSize(FileLine* fl, AstNode* lhsp, AstConst* rhsp) : AstNode(fl) {
	setOp1p(lhsp); setOp2p(rhsp);
    }
    ASTNODE_NODE_FUNCS(CastSize)
    // No hasDType because widthing removes this node before the hasDType check
    virtual string emitVerilog() { return "((%r)'(%l))"; }
    virtual string emitC() { V3ERROR_NA; return ""; }
    virtual bool cleanOut() { V3ERROR_NA; return true;} virtual bool cleanLhs() {return true;}
    virtual bool sizeMattersLhs() {return false;}
    AstNode* lhsp() const { return op1p(); }
    AstNode* rhsp() const { return op2p(); }
};

class AstCCast : public AstNodeUniop {
    // Cast to C-based data type
private:
    int		m_size;
public:
    AstCCast(FileLine* fl, AstNode* lhsp, int setwidth, int minwidth=-1) : AstNodeUniop(fl, lhsp) {
	m_size=setwidth;
	if (setwidth) {
	    if (minwidth==-1) minwidth=setwidth;
	    dtypeSetLogicSized(setwidth,minwidth,AstNumeric::UNSIGNED);
	}
    }
    AstCCast(FileLine* fl, AstNode* lhsp, AstNode* typeFromp) : AstNodeUniop(fl, lhsp) {
	dtypeFrom(typeFromp);
	m_size=width();
    }
    ASTNODE_NODE_FUNCS(CCast)
    virtual void numberOperate(V3Number& out, const V3Number& lhs) { out.opAssign(lhs); }
    virtual string emitVerilog() { return "%f$_CAST(%l)"; }
    virtual string emitC() { return "VL_CAST_%nq%lq(%nw,%lw, %P, %li)"; }
    virtual bool cleanOut() {return true;} virtual bool cleanLhs() {return true;}
    virtual bool sizeMattersLhs() {return false;}  // Special cased in V3Cast
    virtual V3Hash sameHash() const { return V3Hash(size()); }
    virtual bool same(const AstNode* samep) const {
	return size() == static_cast<const AstCCast*>(samep)->size(); }
    virtual void dump(std::ostream& str=std::cout);
    //
    int size()	const { return m_size; }
};

class AstCvtPackString : public AstNodeUniop {
    // Convert to Verilator Packed String (aka verilog "string")
public:
    AstCvtPackString(FileLine* fl, AstNode* lhsp) : AstNodeUniop(fl, lhsp) {
	dtypeSetString(); }  // Really, width should be dtypep -> STRING
    ASTNODE_NODE_FUNCS(CvtPackString)
    virtual void numberOperate(V3Number& out, const V3Number& lhs) { V3ERROR_NA; }
    virtual string emitVerilog() { return "%f$_CAST(%l)"; }
    virtual string emitC() { return "VL_CVT_PACK_STR_N%lq(%lW, %li)"; }
    virtual bool cleanOut() {return true;} virtual bool cleanLhs() {return true;}
    virtual bool sizeMattersLhs() {return false;}
    virtual V3Hash sameHash() const { return V3Hash(); }
    virtual bool same(const AstNode* samep) const { return true; }
};

class AstFEof : public AstNodeUniop {
public:
    AstFEof(FileLine* fl, AstNode* lhsp) : AstNodeUniop(fl, lhsp) {}
    ASTNODE_NODE_FUNCS(FEof)
    virtual void numberOperate(V3Number& out, const V3Number& lhs) { V3ERROR_NA; }
    virtual string emitVerilog() { return "%f$feof(%l)"; }
    virtual string emitC() { return "(%li ? feof(VL_CVT_I_FP(%li)) : true)"; }
    virtual bool cleanOut() {return true;} virtual bool cleanLhs() {return true;}
    virtual bool sizeMattersLhs() {return false;}
    virtual int instrCount()	const { return widthInstrs()*16; }
    virtual bool isPure() const { return false; }	// SPECIAL: $display has 'visual' ordering
    AstNode*	filep() const { return lhsp(); }
};

class AstFGetC : public AstNodeUniop {
public:
    AstFGetC(FileLine* fl, AstNode* lhsp) : AstNodeUniop(fl, lhsp) {}
    ASTNODE_NODE_FUNCS(FGetC)
    virtual void numberOperate(V3Number& out, const V3Number& lhs) { V3ERROR_NA; }
    virtual string emitVerilog() { return "%f$fgetc(%l)"; }
    // Non-existent filehandle returns EOF
    virtual string emitC() { return "(%li ? fgetc(VL_CVT_I_FP(%li)) : -1)"; }
    virtual bool cleanOut() {return false;} virtual bool cleanLhs() {return true;}
    virtual bool sizeMattersLhs() {return false;}
    virtual int instrCount()	const { return widthInstrs()*64; }
    virtual bool isPure() const { return false; }	// SPECIAL: $display has 'visual' ordering
    AstNode*	filep() const { return lhsp(); }
};

class AstNodeSystemUniop : public AstNodeUniop {
public:
    AstNodeSystemUniop(FileLine* fl, AstNode* lhsp) : AstNodeUniop(fl, lhsp) {
        dtypeSetDouble(); }
    virtual bool cleanOut() {return true;} virtual bool cleanLhs() {return false;}
    virtual bool sizeMattersLhs() {return false;}
    virtual int instrCount() const { return instrCountDoubleTrig(); }
    virtual bool doubleFlavor() const { return true; }
};

class AstLogD : public AstNodeSystemUniop {
public:
    AstLogD(FileLine* fl, AstNode* lhsp) : AstNodeSystemUniop(fl, lhsp) {}
    ASTNODE_NODE_FUNCS(LogD)
    virtual void numberOperate(V3Number& out, const V3Number& lhs) { out.setDouble(log(lhs.toDouble())); }
    virtual string emitVerilog() { return "%f$ln(%l)"; }
    virtual string emitC() { return "log(%li)"; }
};
class AstLog10D : public AstNodeSystemUniop {
public:
    AstLog10D(FileLine* fl, AstNode* lhsp) : AstNodeSystemUniop(fl, lhsp) {}
    ASTNODE_NODE_FUNCS(Log10D)
    virtual void numberOperate(V3Number& out, const V3Number& lhs) { out.setDouble(log10(lhs.toDouble())); }
    virtual string emitVerilog() { return "%f$log10(%l)"; }
    virtual string emitC() { return "log10(%li)"; }
};

class AstExpD : public AstNodeSystemUniop {
public:
    AstExpD(FileLine* fl, AstNode* lhsp) : AstNodeSystemUniop(fl, lhsp) {}
    ASTNODE_NODE_FUNCS(ExpD)
    virtual void numberOperate(V3Number& out, const V3Number& lhs) { out.setDouble(exp(lhs.toDouble())); }
    virtual string emitVerilog() { return "%f$exp(%l)"; }
    virtual string emitC() { return "exp(%li)"; }
};

class AstSqrtD : public AstNodeSystemUniop {
public:
    AstSqrtD(FileLine* fl, AstNode* lhsp) : AstNodeSystemUniop(fl, lhsp) {}
    ASTNODE_NODE_FUNCS(SqrtD)
    virtual void numberOperate(V3Number& out, const V3Number& lhs) { out.setDouble(sqrt(lhs.toDouble())); }
    virtual string emitVerilog() { return "%f$sqrt(%l)"; }
    virtual string emitC() { return "sqrt(%li)"; }
};

class AstFloorD : public AstNodeSystemUniop {
public:
    AstFloorD(FileLine* fl, AstNode* lhsp) : AstNodeSystemUniop(fl, lhsp) {}
    ASTNODE_NODE_FUNCS(FloorD)
    virtual void numberOperate(V3Number& out, const V3Number& lhs) { out.setDouble(floor(lhs.toDouble())); }
    virtual string emitVerilog() { return "%f$floor(%l)"; }
    virtual string emitC() { return "floor(%li)"; }
};

class AstCeilD : public AstNodeSystemUniop {
public:
    AstCeilD(FileLine* fl, AstNode* lhsp) : AstNodeSystemUniop(fl, lhsp) {}
    ASTNODE_NODE_FUNCS(CeilD)
    virtual void numberOperate(V3Number& out, const V3Number& lhs) { out.setDouble(ceil(lhs.toDouble())); }
    virtual string emitVerilog() { return "%f$ceil(%l)"; }
    virtual string emitC() { return "ceil(%li)"; }
};

class AstSinD : public AstNodeSystemUniop {
public:
    AstSinD(FileLine* fl, AstNode* lhsp) : AstNodeSystemUniop(fl, lhsp) {}
    ASTNODE_NODE_FUNCS(SinD)
    virtual void numberOperate(V3Number& out, const V3Number& lhs) { out.setDouble(sin(lhs.toDouble())); }
    virtual string emitVerilog() { return "%f$sin(%l)"; }
    virtual string emitC() { return "sin(%li)"; }
};

class AstCosD : public AstNodeSystemUniop {
public:
    AstCosD(FileLine* fl, AstNode* lhsp) : AstNodeSystemUniop(fl, lhsp) {}
    ASTNODE_NODE_FUNCS(CosD)
    virtual void numberOperate(V3Number& out, const V3Number& lhs) { out.setDouble(cos(lhs.toDouble())); }
    virtual string emitVerilog() { return "%f$cos(%l)"; }
    virtual string emitC() { return "cos(%li)"; }
};

class AstTanD : public AstNodeSystemUniop {
public:
    AstTanD(FileLine* fl, AstNode* lhsp) : AstNodeSystemUniop(fl, lhsp) {}
    ASTNODE_NODE_FUNCS(TanD)
    virtual void numberOperate(V3Number& out, const V3Number& lhs) { out.setDouble(tan(lhs.toDouble())); }
    virtual string emitVerilog() { return "%f$tan(%l)"; }
    virtual string emitC() { return "tan(%li)"; }
};

class AstAsinD : public AstNodeSystemUniop {
public:
    AstAsinD(FileLine* fl, AstNode* lhsp) : AstNodeSystemUniop(fl, lhsp) {}
    ASTNODE_NODE_FUNCS(AsinD)
    virtual void numberOperate(V3Number& out, const V3Number& lhs) { out.setDouble(asin(lhs.toDouble())); }
    virtual string emitVerilog() { return "%f$asin(%l)"; }
    virtual string emitC() { return "asin(%li)"; }
};

class AstAcosD : public AstNodeSystemUniop {
public:
    AstAcosD(FileLine* fl, AstNode* lhsp) : AstNodeSystemUniop(fl, lhsp) {}
    ASTNODE_NODE_FUNCS(AcosD)
    virtual void numberOperate(V3Number& out, const V3Number& lhs) { out.setDouble(acos(lhs.toDouble())); }
    virtual string emitVerilog() { return "%f$acos(%l)"; }
    virtual string emitC() { return "acos(%li)"; }
};

class AstAtanD : public AstNodeSystemUniop {
public:
    AstAtanD(FileLine* fl, AstNode* lhsp) : AstNodeSystemUniop(fl, lhsp) {}
    ASTNODE_NODE_FUNCS(AtanD)
    virtual void numberOperate(V3Number& out, const V3Number& lhs) { out.setDouble(atan(lhs.toDouble())); }
    virtual string emitVerilog() { return "%f$atan(%l)"; }
    virtual string emitC() { return "atan(%li)"; }
};

class AstSinhD : public AstNodeSystemUniop {
public:
    AstSinhD(FileLine* fl, AstNode* lhsp) : AstNodeSystemUniop(fl, lhsp) {}
    ASTNODE_NODE_FUNCS(SinhD)
    virtual void numberOperate(V3Number& out, const V3Number& lhs) { out.setDouble(sinh(lhs.toDouble())); }
    virtual string emitVerilog() { return "%f$sinh(%l)"; }
    virtual string emitC() { return "sinh(%li)"; }
};

class AstCoshD : public AstNodeSystemUniop {
public:
    AstCoshD(FileLine* fl, AstNode* lhsp) : AstNodeSystemUniop(fl, lhsp) {}
    ASTNODE_NODE_FUNCS(CoshD)
    virtual void numberOperate(V3Number& out, const V3Number& lhs) { out.setDouble(cosh(lhs.toDouble())); }
    virtual string emitVerilog() { return "%f$cosh(%l)"; }
    virtual string emitC() { return "cosh(%li)"; }
};

class AstTanhD : public AstNodeSystemUniop {
public:
    AstTanhD(FileLine* fl, AstNode* lhsp) : AstNodeSystemUniop(fl, lhsp) {}
    ASTNODE_NODE_FUNCS(TanhD)
    virtual void numberOperate(V3Number& out, const V3Number& lhs) { out.setDouble(tanh(lhs.toDouble())); }
    virtual string emitVerilog() { return "%f$tanh(%l)"; }
    virtual string emitC() { return "tanh(%li)"; }
};

class AstAsinhD : public AstNodeSystemUniop {
public:
    AstAsinhD(FileLine* fl, AstNode* lhsp) : AstNodeSystemUniop(fl, lhsp) {}
    ASTNODE_NODE_FUNCS(AsinhD)
    virtual void numberOperate(V3Number& out, const V3Number& lhs) { out.setDouble(asinh(lhs.toDouble())); }
    virtual string emitVerilog() { return "%f$asinh(%l)"; }
    virtual string emitC() { return "asinh(%li)"; }
};

class AstAcoshD : public AstNodeSystemUniop {
public:
    AstAcoshD(FileLine* fl, AstNode* lhsp) : AstNodeSystemUniop(fl, lhsp) {}
    ASTNODE_NODE_FUNCS(AcoshD)
    virtual void numberOperate(V3Number& out, const V3Number& lhs) { out.setDouble(acosh(lhs.toDouble())); }
    virtual string emitVerilog() { return "%f$acosh(%l)"; }
    virtual string emitC() { return "acosh(%li)"; }
};

class AstAtanhD : public AstNodeSystemUniop {
public:
    AstAtanhD(FileLine* fl, AstNode* lhsp) : AstNodeSystemUniop(fl, lhsp) {}
    ASTNODE_NODE_FUNCS(AtanhD)
    virtual void numberOperate(V3Number& out, const V3Number& lhs) { out.setDouble(atanh(lhs.toDouble())); }
    virtual string emitVerilog() { return "%f$atanh(%l)"; }
    virtual string emitC() { return "atanh(%li)"; }
};

//======================================================================
// Binary ops

class AstLogOr : public AstNodeBiop {
public:
    AstLogOr(FileLine* fl, AstNode* lhsp, AstNode* rhsp) : AstNodeBiop(fl, lhsp, rhsp) {
	dtypeSetLogicBool(); }
    ASTNODE_NODE_FUNCS(LogOr)
    virtual AstNode* cloneType(AstNode* lhsp, AstNode* rhsp) { return new AstLogOr(this->fileline(), lhsp, rhsp); }
    virtual void numberOperate(V3Number& out, const V3Number& lhs, const V3Number& rhs) { out.opLogOr(lhs,rhs); }
    virtual string emitVerilog() { return "%k(%l %f|| %r)"; }
    virtual string emitC() { return "VL_LOGOR_%nq%lq%rq(%nw,%lw,%rw, %P, %li, %ri)"; }
    virtual string emitSimpleOperator() { return "||"; }
    virtual bool cleanOut() {return true;}
    virtual bool cleanLhs() {return true;} virtual bool cleanRhs() {return true;}
    virtual bool sizeMattersLhs() {return false;} virtual bool sizeMattersRhs() {return false;}
    virtual int instrCount()	const { return widthInstrs()+instrCountBranch(); }
};
class AstLogAnd : public AstNodeBiop {
public:
    AstLogAnd(FileLine* fl, AstNode* lhsp, AstNode* rhsp) : AstNodeBiop(fl, lhsp, rhsp) {
	dtypeSetLogicBool(); }
    ASTNODE_NODE_FUNCS(LogAnd)
    virtual AstNode* cloneType(AstNode* lhsp, AstNode* rhsp) { return new AstLogAnd(this->fileline(), lhsp, rhsp); }
    virtual void numberOperate(V3Number& out, const V3Number& lhs, const V3Number& rhs) { out.opLogAnd(lhs,rhs); }
    virtual string emitVerilog() { return "%k(%l %f&& %r)"; }
    virtual string emitC() { return "VL_LOGAND_%nq%lq%rq(%nw,%lw,%rw, %P, %li, %ri)"; }
    virtual string emitSimpleOperator() { return "&&"; }
    virtual bool cleanOut() {return true;}
    virtual bool cleanLhs() {return true;} virtual bool cleanRhs() {return true;}
    virtual bool sizeMattersLhs() {return false;} virtual bool sizeMattersRhs() {return false;}
    virtual int instrCount()	const { return widthInstrs()+instrCountBranch(); }
};
class AstLogIf : public AstNodeBiop {
public:
    AstLogIf(FileLine* fl, AstNode* lhsp, AstNode* rhsp) : AstNodeBiop(fl, lhsp, rhsp) {
	dtypeSetLogicBool(); }
    ASTNODE_NODE_FUNCS(LogIf)
    virtual AstNode* cloneType(AstNode* lhsp, AstNode* rhsp) { return new AstLogIf(this->fileline(), lhsp, rhsp); }
    virtual void numberOperate(V3Number& out, const V3Number& lhs, const V3Number& rhs) { out.opLogIf(lhs,rhs); }
    virtual string emitVerilog() { return "%k(%l %f-> %r)"; }
    virtual string emitC() { return "VL_LOGIF_%nq%lq%rq(%nw,%lw,%rw, %P, %li, %ri)"; }
    virtual string emitSimpleOperator() { return "->"; }
    virtual bool cleanOut() {return true;}
    virtual bool cleanLhs() {return true;} virtual bool cleanRhs() {return true;}
    virtual bool sizeMattersLhs() {return false;} virtual bool sizeMattersRhs() {return false;}
    virtual int instrCount()	const { return widthInstrs()+instrCountBranch(); }
};
class AstLogIff : public AstNodeBiCom {
public:
    AstLogIff(FileLine* fl, AstNode* lhsp, AstNode* rhsp) : AstNodeBiCom(fl, lhsp, rhsp) {
	dtypeSetLogicBool(); }
    ASTNODE_NODE_FUNCS(LogIff)
    virtual AstNode* cloneType(AstNode* lhsp, AstNode* rhsp) { return new AstLogIff(this->fileline(), lhsp, rhsp); }
    virtual void numberOperate(V3Number& out, const V3Number& lhs, const V3Number& rhs) { out.opLogIff(lhs,rhs); }
    virtual string emitVerilog() { return "%k(%l %f<-> %r)"; }
    virtual string emitC() { return "VL_LOGIFF_%nq%lq%rq(%nw,%lw,%rw, %P, %li, %ri)"; }
    virtual string emitSimpleOperator() { return "<->"; }
    virtual bool cleanOut() {return true;}
    virtual bool cleanLhs() {return true;} virtual bool cleanRhs() {return true;}
    virtual bool sizeMattersLhs() {return false;} virtual bool sizeMattersRhs() {return false;}
    virtual int instrCount()	const { return widthInstrs()+instrCountBranch(); }
};
class AstOr : public AstNodeBiComAsv {
public:
    AstOr(FileLine* fl, AstNode* lhsp, AstNode* rhsp) : AstNodeBiComAsv(fl, lhsp, rhsp) {
	dtypeFrom(lhsp); }
    ASTNODE_NODE_FUNCS(Or)
    virtual AstNode* cloneType(AstNode* lhsp, AstNode* rhsp) { return new AstOr(this->fileline(), lhsp, rhsp); }
    virtual void numberOperate(V3Number& out, const V3Number& lhs, const V3Number& rhs) { out.opOr(lhs,rhs); }
    virtual string emitVerilog() { return "%k(%l %f| %r)"; }
    virtual string emitC() { return "VL_OR_%lq(%lW, %P, %li, %ri)"; }
    virtual string emitSimpleOperator() { return "|"; }
    virtual bool cleanOut() {V3ERROR_NA; return false;}  // Lclean && Rclean
    virtual bool cleanLhs() {return false;} virtual bool cleanRhs() {return false;}
    virtual bool sizeMattersLhs() {return false;} virtual bool sizeMattersRhs() {return false;}
};
class AstAnd : public AstNodeBiComAsv {
public:
    AstAnd(FileLine* fl, AstNode* lhsp, AstNode* rhsp) : AstNodeBiComAsv(fl, lhsp, rhsp) {
	dtypeFrom(lhsp); }
    ASTNODE_NODE_FUNCS(And)
    virtual AstNode* cloneType(AstNode* lhsp, AstNode* rhsp) { return new AstAnd(this->fileline(), lhsp, rhsp); }
    virtual void numberOperate(V3Number& out, const V3Number& lhs, const V3Number& rhs) { out.opAnd(lhs,rhs); }
    virtual string emitVerilog() { return "%k(%l %f& %r)"; }
    virtual string emitC() { return "VL_AND_%lq(%lW, %P, %li, %ri)"; }
    virtual string emitSimpleOperator() { return "&"; }
    virtual bool cleanOut() {V3ERROR_NA; return false;}  // Lclean || Rclean
    virtual bool cleanLhs() {return false;} virtual bool cleanRhs() {return false;}
    virtual bool sizeMattersLhs() {return false;} virtual bool sizeMattersRhs() {return false;}
};
class AstXor : public AstNodeBiComAsv {
public:
    AstXor(FileLine* fl, AstNode* lhsp, AstNode* rhsp) : AstNodeBiComAsv(fl, lhsp, rhsp) {
	dtypeFrom(lhsp); }
    ASTNODE_NODE_FUNCS(Xor)
    virtual AstNode* cloneType(AstNode* lhsp, AstNode* rhsp) { return new AstXor(this->fileline(), lhsp, rhsp); }
    virtual void numberOperate(V3Number& out, const V3Number& lhs, const V3Number& rhs) { out.opXor(lhs,rhs); }
    virtual string emitVerilog() { return "%k(%l %f^ %r)"; }
    virtual string emitC() { return "VL_XOR_%lq(%lW, %P, %li, %ri)"; }
    virtual string emitSimpleOperator() { return "^"; }
    virtual bool cleanOut() {return false;}  // Lclean && Rclean
    virtual bool cleanLhs() {return false;} virtual bool cleanRhs() {return false;}
    virtual bool sizeMattersLhs() {return false;} virtual bool sizeMattersRhs() {return false;}
};
class AstXnor : public AstNodeBiComAsv {
public:
    AstXnor(FileLine* fl, AstNode* lhsp, AstNode* rhsp) : AstNodeBiComAsv(fl, lhsp, rhsp) {
	dtypeFrom(lhsp); }
    ASTNODE_NODE_FUNCS(Xnor)
    virtual AstNode* cloneType(AstNode* lhsp, AstNode* rhsp) { return new AstXnor(this->fileline(), lhsp, rhsp); }
    virtual void numberOperate(V3Number& out, const V3Number& lhs, const V3Number& rhs) { out.opXnor(lhs,rhs); }
    virtual string emitVerilog() { return "%k(%l %f^ ~ %r)"; }
    virtual string emitC() { return "VL_XNOR_%lq(%lW, %P, %li, %ri)"; }
    virtual string emitSimpleOperator() { return "^ ~"; }
    virtual bool cleanOut() {return false;}
    virtual bool cleanLhs() {return false;} virtual bool cleanRhs() {return false;}
    virtual bool sizeMattersLhs() {return true;} virtual bool sizeMattersRhs() {return true;}
};
class AstEq : public AstNodeBiCom {
public:
    AstEq(FileLine* fl, AstNode* lhsp, AstNode* rhsp) : AstNodeBiCom(fl, lhsp, rhsp) {
	dtypeSetLogicBool(); }
    ASTNODE_NODE_FUNCS(Eq)
    virtual AstNode* cloneType(AstNode* lhsp, AstNode* rhsp) { return new AstEq(this->fileline(), lhsp, rhsp); }
    static AstNodeBiop* newTyped(FileLine* fl, AstNode* lhsp, AstNode* rhsp);  // Return AstEq/AstEqD
    virtual void numberOperate(V3Number& out, const V3Number& lhs, const V3Number& rhs) { out.opEq(lhs,rhs); }
    virtual string emitVerilog() { return "%k(%l %f== %r)"; }
    virtual string emitC() { return "VL_EQ_%lq(%lW, %P, %li, %ri)"; }
    virtual string emitSimpleOperator() { return "=="; }
    virtual bool cleanOut() {return true;}
    virtual bool cleanLhs() {return true;} virtual bool cleanRhs() {return true;}
    virtual bool sizeMattersLhs() {return false;} virtual bool sizeMattersRhs() {return false;}
};
class AstEqD : public AstNodeBiCom {
public:
    AstEqD(FileLine* fl, AstNode* lhsp, AstNode* rhsp) : AstNodeBiCom(fl, lhsp, rhsp) {
	dtypeSetLogicBool(); }
    ASTNODE_NODE_FUNCS(EqD)
    virtual AstNode* cloneType(AstNode* lhsp, AstNode* rhsp) { return new AstEqD(this->fileline(), lhsp, rhsp); }
    virtual void numberOperate(V3Number& out, const V3Number& lhs, const V3Number& rhs) { out.opEqD(lhs,rhs); }
    virtual string emitVerilog() { return "%k(%l %f== %r)"; }
    virtual string emitC() { V3ERROR_NA; return ""; }
    virtual string emitSimpleOperator() { return "=="; }
    virtual bool cleanOut() {return true;}
    virtual bool cleanLhs() {return false;} virtual bool cleanRhs() {return false;}
    virtual bool sizeMattersLhs() {return false;} virtual bool sizeMattersRhs() {return false;}
    virtual int instrCount()	const { return instrCountDouble(); }
    virtual bool doubleFlavor() const { return true; }
};
class AstEqN : public AstNodeBiCom {
public:
    AstEqN(FileLine* fl, AstNode* lhsp, AstNode* rhsp) : AstNodeBiCom(fl, lhsp, rhsp) {
	dtypeSetLogicBool(); }
    ASTNODE_NODE_FUNCS(EqN)
    virtual AstNode* cloneType(AstNode* lhsp, AstNode* rhsp) { return new AstEqN(this->fileline(), lhsp, rhsp); }
    virtual void numberOperate(V3Number& out, const V3Number& lhs, const V3Number& rhs) { out.opEqN(lhs,rhs); }
    virtual string emitVerilog() { return "%k(%l %f== %r)"; }
    virtual string emitC() { V3ERROR_NA; return ""; }
    virtual string emitSimpleOperator() { return "=="; }
    virtual bool cleanOut() {return true;}
    virtual bool cleanLhs() {return false;} virtual bool cleanRhs() {return false;}
    virtual bool sizeMattersLhs() {return false;} virtual bool sizeMattersRhs() {return false;}
    virtual int instrCount()	const { return instrCountString(); }
    virtual bool stringFlavor() const { return true; }
};
class AstNeq : public AstNodeBiCom {
public:
    AstNeq(FileLine* fl, AstNode* lhsp, AstNode* rhsp) : AstNodeBiCom(fl, lhsp, rhsp) {
	dtypeSetLogicBool(); }
    ASTNODE_NODE_FUNCS(Neq)
    virtual AstNode* cloneType(AstNode* lhsp, AstNode* rhsp) { return new AstNeq(this->fileline(), lhsp, rhsp); }
    virtual void numberOperate(V3Number& out, const V3Number& lhs, const V3Number& rhs) { out.opNeq(lhs,rhs); }
    virtual string emitVerilog() { return "%k(%l %f!= %r)"; }
    virtual string emitC() { return "VL_NEQ_%lq(%lW, %P, %li, %ri)"; }
    virtual string emitSimpleOperator() { return "!="; }
    virtual bool cleanOut() {return true;}
    virtual bool cleanLhs() {return true;} virtual bool cleanRhs() {return true;}
    virtual bool sizeMattersLhs() {return false;} virtual bool sizeMattersRhs() {return false;}
};
class AstNeqD : public AstNodeBiCom {
public:
    AstNeqD(FileLine* fl, AstNode* lhsp, AstNode* rhsp) : AstNodeBiCom(fl, lhsp, rhsp) {
	dtypeSetLogicBool(); }
    ASTNODE_NODE_FUNCS(NeqD)
    virtual AstNode* cloneType(AstNode* lhsp, AstNode* rhsp) { return new AstNeqD(this->fileline(), lhsp, rhsp); }
    virtual void numberOperate(V3Number& out, const V3Number& lhs, const V3Number& rhs) { out.opNeqD(lhs,rhs); }
    virtual string emitVerilog() { return "%k(%l %f!= %r)"; }
    virtual string emitC() { V3ERROR_NA; return ""; }
    virtual string emitSimpleOperator() { return "!="; }
    virtual bool cleanOut() {return true;}
    virtual bool cleanLhs() {return false;} virtual bool cleanRhs() {return false;}
    virtual bool sizeMattersLhs() {return false;} virtual bool sizeMattersRhs() {return false;}
    virtual int instrCount()	const { return instrCountDouble(); }
    virtual bool doubleFlavor() const { return true; }
};
class AstNeqN : public AstNodeBiCom {
public:
    AstNeqN(FileLine* fl, AstNode* lhsp, AstNode* rhsp) : AstNodeBiCom(fl, lhsp, rhsp) {
	dtypeSetLogicBool(); }
    ASTNODE_NODE_FUNCS(NeqN)
    virtual AstNode* cloneType(AstNode* lhsp, AstNode* rhsp) { return new AstNeqN(this->fileline(), lhsp, rhsp); }
    virtual void numberOperate(V3Number& out, const V3Number& lhs, const V3Number& rhs) { out.opNeqN(lhs,rhs); }
    virtual string emitVerilog() { return "%k(%l %f!= %r)"; }
    virtual string emitC() { V3ERROR_NA; return ""; }
    virtual string emitSimpleOperator() { return "!="; }
    virtual bool cleanOut() {return true;}
    virtual bool cleanLhs() {return false;} virtual bool cleanRhs() {return false;}
    virtual bool sizeMattersLhs() {return false;} virtual bool sizeMattersRhs() {return false;}
    virtual int instrCount()	const { return instrCountString(); }
    virtual bool stringFlavor() const { return true; }
};
class AstLt : public AstNodeBiop {
public:
    AstLt(FileLine* fl, AstNode* lhsp, AstNode* rhsp) : AstNodeBiop(fl, lhsp, rhsp) {
	dtypeSetLogicBool(); }
    ASTNODE_NODE_FUNCS(Lt)
    virtual AstNode* cloneType(AstNode* lhsp, AstNode* rhsp) { return new AstLt(this->fileline(), lhsp, rhsp); }
    virtual void numberOperate(V3Number& out, const V3Number& lhs, const V3Number& rhs) { out.opLt(lhs,rhs); }
    virtual string emitVerilog() { return "%k(%l %f< %r)"; }
    virtual string emitC() { return "VL_LT_%lq(%lW, %P, %li, %ri)"; }
    virtual string emitSimpleOperator() { return "<"; }
    virtual bool cleanOut() {return true;}
    virtual bool cleanLhs() {return true;} virtual bool cleanRhs() {return true;}
    virtual bool sizeMattersLhs() {return false;} virtual bool sizeMattersRhs() {return false;}
};
class AstLtD : public AstNodeBiop {
public:
    AstLtD(FileLine* fl, AstNode* lhsp, AstNode* rhsp) : AstNodeBiop(fl, lhsp, rhsp) {
	dtypeSetLogicBool(); }
    ASTNODE_NODE_FUNCS(LtD)
    virtual AstNode* cloneType(AstNode* lhsp, AstNode* rhsp) { return new AstLtD(this->fileline(), lhsp, rhsp); }
    virtual void numberOperate(V3Number& out, const V3Number& lhs, const V3Number& rhs) { out.opLtD(lhs,rhs); }
    virtual string emitVerilog() { return "%k(%l %f< %r)"; }
    virtual string emitC() { V3ERROR_NA; return ""; }
    virtual string emitSimpleOperator() { return "<"; }
    virtual bool cleanOut() {return true;}
    virtual bool cleanLhs() {return false;} virtual bool cleanRhs() {return false;}
    virtual bool sizeMattersLhs() {return false;} virtual bool sizeMattersRhs() {return false;}
    virtual int instrCount()	const { return instrCountDouble(); }
    virtual bool doubleFlavor() const { return true; }
};
class AstLtS : public AstNodeBiop {
public:
    AstLtS(FileLine* fl, AstNode* lhsp, AstNode* rhsp) : AstNodeBiop(fl, lhsp, rhsp) {
	dtypeSetLogicBool(); }
    ASTNODE_NODE_FUNCS(LtS)
    virtual AstNode* cloneType(AstNode* lhsp, AstNode* rhsp) { return new AstLtS(this->fileline(), lhsp, rhsp); }
    virtual void numberOperate(V3Number& out, const V3Number& lhs, const V3Number& rhs) { out.opLtS(lhs,rhs); }
    virtual string emitVerilog() { return "%k(%l %f< %r)"; }
    virtual string emitC() { return "VL_LTS_%nq%lq%rq(%nw,%lw,%rw, %P, %li, %ri)"; }
    virtual string emitSimpleOperator() { return ""; }
    virtual bool cleanOut() {return true;}
    virtual bool cleanLhs() {return true;} virtual bool cleanRhs() {return true;}
    virtual bool sizeMattersLhs() {return false;} virtual bool sizeMattersRhs() {return false;}
    virtual bool signedFlavor() const { return true; }
};
class AstLtN : public AstNodeBiop {
public:
    AstLtN(FileLine* fl, AstNode* lhsp, AstNode* rhsp) : AstNodeBiop(fl, lhsp, rhsp) {
	dtypeSetLogicBool(); }
    ASTNODE_NODE_FUNCS(LtN)
    virtual AstNode* cloneType(AstNode* lhsp, AstNode* rhsp) { return new AstLtN(this->fileline(), lhsp, rhsp); }
    virtual void numberOperate(V3Number& out, const V3Number& lhs, const V3Number& rhs) { out.opLtN(lhs,rhs); }
    virtual string emitVerilog() { return "%k(%l %f< %r)"; }
    virtual string emitC() { V3ERROR_NA; return ""; }
    virtual string emitSimpleOperator() { return "<"; }
    virtual bool cleanOut() {return true;}
    virtual bool cleanLhs() {return false;} virtual bool cleanRhs() {return false;}
    virtual bool sizeMattersLhs() {return false;} virtual bool sizeMattersRhs() {return false;}
    virtual int instrCount()	const { return instrCountString(); }
    virtual bool stringFlavor() const { return true; }
};
class AstGt : public AstNodeBiop {
public:
    AstGt(FileLine* fl, AstNode* lhsp, AstNode* rhsp) : AstNodeBiop(fl, lhsp, rhsp) {
	dtypeSetLogicBool(); }
    ASTNODE_NODE_FUNCS(Gt)
    virtual AstNode* cloneType(AstNode* lhsp, AstNode* rhsp) { return new AstGt(this->fileline(), lhsp, rhsp); }
    virtual void numberOperate(V3Number& out, const V3Number& lhs, const V3Number& rhs) { out.opGt(lhs,rhs); }
    virtual string emitVerilog() { return "%k(%l %f> %r)"; }
    virtual string emitC() { return "VL_GT_%lq(%lW, %P, %li, %ri)"; }
    virtual string emitSimpleOperator() { return ">"; }
    virtual bool cleanOut() {return true;}
    virtual bool cleanLhs() {return true;} virtual bool cleanRhs() {return true;}
    virtual bool sizeMattersLhs() {return false;} virtual bool sizeMattersRhs() {return false;}
};
class AstGtD : public AstNodeBiop {
public:
    AstGtD(FileLine* fl, AstNode* lhsp, AstNode* rhsp) : AstNodeBiop(fl, lhsp, rhsp) {
	dtypeSetLogicBool(); }
    ASTNODE_NODE_FUNCS(GtD)
    virtual AstNode* cloneType(AstNode* lhsp, AstNode* rhsp) { return new AstGtD(this->fileline(), lhsp, rhsp); }
    virtual void numberOperate(V3Number& out, const V3Number& lhs, const V3Number& rhs) { out.opGtD(lhs,rhs); }
    virtual string emitVerilog() { return "%k(%l %f> %r)"; }
    virtual string emitC() { V3ERROR_NA; return ""; }
    virtual string emitSimpleOperator() { return ">"; }
    virtual bool cleanOut() {return true;}
    virtual bool cleanLhs() {return false;} virtual bool cleanRhs() {return false;}
    virtual bool sizeMattersLhs() {return false;} virtual bool sizeMattersRhs() {return false;}
    virtual int instrCount()	const { return instrCountDouble(); }
    virtual bool doubleFlavor() const { return true; }
};
class AstGtS : public AstNodeBiop {
public:
    AstGtS(FileLine* fl, AstNode* lhsp, AstNode* rhsp) : AstNodeBiop(fl, lhsp, rhsp) {
	dtypeSetLogicBool(); }
    ASTNODE_NODE_FUNCS(GtS)
    virtual AstNode* cloneType(AstNode* lhsp, AstNode* rhsp) { return new AstGtS(this->fileline(), lhsp, rhsp); }
    virtual void numberOperate(V3Number& out, const V3Number& lhs, const V3Number& rhs) { out.opGtS(lhs,rhs); }
    virtual string emitVerilog() { return "%k(%l %f> %r)"; }
    virtual string emitC() { return "VL_GTS_%nq%lq%rq(%nw,%lw,%rw, %P, %li, %ri)"; }
    virtual string emitSimpleOperator() { return ""; }
    virtual bool cleanOut() {return true;}
    virtual bool cleanLhs() {return true;} virtual bool cleanRhs() {return true;}
    virtual bool sizeMattersLhs() {return false;} virtual bool sizeMattersRhs() {return false;}
    virtual bool signedFlavor() const { return true; }
};
class AstGtN : public AstNodeBiop {
public:
    AstGtN(FileLine* fl, AstNode* lhsp, AstNode* rhsp) : AstNodeBiop(fl, lhsp, rhsp) {
	dtypeSetLogicBool(); }
    ASTNODE_NODE_FUNCS(GtN)
    virtual AstNode* cloneType(AstNode* lhsp, AstNode* rhsp) { return new AstGtN(this->fileline(), lhsp, rhsp); }
    virtual void numberOperate(V3Number& out, const V3Number& lhs, const V3Number& rhs) { out.opGtN(lhs,rhs); }
    virtual string emitVerilog() { return "%k(%l %f> %r)"; }
    virtual string emitC() { V3ERROR_NA; return ""; }
    virtual string emitSimpleOperator() { return ">"; }
    virtual bool cleanOut() {return true;}
    virtual bool cleanLhs() {return false;} virtual bool cleanRhs() {return false;}
    virtual bool sizeMattersLhs() {return false;} virtual bool sizeMattersRhs() {return false;}
    virtual int instrCount()	const { return instrCountString(); }
    virtual bool stringFlavor() const { return true; }
};
class AstGte : public AstNodeBiop {
public:
    AstGte(FileLine* fl, AstNode* lhsp, AstNode* rhsp) : AstNodeBiop(fl, lhsp, rhsp) {
	dtypeSetLogicBool(); }
    ASTNODE_NODE_FUNCS(Gte)
    virtual AstNode* cloneType(AstNode* lhsp, AstNode* rhsp) { return new AstGte(this->fileline(), lhsp, rhsp); }
    static AstNodeBiop* newTyped(FileLine* fl, AstNode* lhsp, AstNode* rhsp);  // Return AstGte/AstGteS/AstGteD
    virtual void numberOperate(V3Number& out, const V3Number& lhs, const V3Number& rhs) { out.opGte(lhs,rhs); }
    virtual string emitVerilog() { return "%k(%l %f>= %r)"; }
    virtual string emitC() { return "VL_GTE_%lq(%lW, %P, %li, %ri)"; }
    virtual string emitSimpleOperator() { return ">="; }
    virtual bool cleanOut() {return true;}
    virtual bool cleanLhs() {return true;} virtual bool cleanRhs() {return true;}
    virtual bool sizeMattersLhs() {return false;} virtual bool sizeMattersRhs() {return false;}
};
class AstGteD : public AstNodeBiop {
public:
    AstGteD(FileLine* fl, AstNode* lhsp, AstNode* rhsp) : AstNodeBiop(fl, lhsp, rhsp) {
	dtypeSetLogicBool(); }
    ASTNODE_NODE_FUNCS(GteD)
    virtual AstNode* cloneType(AstNode* lhsp, AstNode* rhsp) { return new AstGteD(this->fileline(), lhsp, rhsp); }
    virtual void numberOperate(V3Number& out, const V3Number& lhs, const V3Number& rhs) { out.opGteD(lhs,rhs); }
    virtual string emitVerilog() { return "%k(%l %f>= %r)"; }
    virtual string emitC() { V3ERROR_NA; return ""; }
    virtual string emitSimpleOperator() { return ">="; }
    virtual bool cleanOut() {return true;}
    virtual bool cleanLhs() {return false;} virtual bool cleanRhs() {return false;}
    virtual bool sizeMattersLhs() {return false;} virtual bool sizeMattersRhs() {return false;}
    virtual int instrCount()	const { return instrCountDouble(); }
    virtual bool doubleFlavor() const { return true; }
};
class AstGteS : public AstNodeBiop {
public:
    AstGteS(FileLine* fl, AstNode* lhsp, AstNode* rhsp) : AstNodeBiop(fl, lhsp, rhsp) {
	dtypeSetLogicBool(); }
    ASTNODE_NODE_FUNCS(GteS)
    virtual AstNode* cloneType(AstNode* lhsp, AstNode* rhsp) { return new AstGteS(this->fileline(), lhsp, rhsp); }
    virtual void numberOperate(V3Number& out, const V3Number& lhs, const V3Number& rhs) { out.opGteS(lhs,rhs); }
    virtual string emitVerilog() { return "%k(%l %f>= %r)"; }
    virtual string emitC() { return "VL_GTES_%nq%lq%rq(%nw,%lw,%rw, %P, %li, %ri)"; }
    virtual string emitSimpleOperator() { return ""; }
    virtual bool cleanOut() {return true;}
    virtual bool cleanLhs() {return true;} virtual bool cleanRhs() {return true;}
    virtual bool sizeMattersLhs() {return false;} virtual bool sizeMattersRhs() {return false;}
    virtual bool signedFlavor() const { return true; }
};
class AstGteN : public AstNodeBiop {
public:
    AstGteN(FileLine* fl, AstNode* lhsp, AstNode* rhsp) : AstNodeBiop(fl, lhsp, rhsp) {
	dtypeSetLogicBool(); }
    ASTNODE_NODE_FUNCS(GteN)
    virtual AstNode* cloneType(AstNode* lhsp, AstNode* rhsp) { return new AstGteN(this->fileline(), lhsp, rhsp); }
    virtual void numberOperate(V3Number& out, const V3Number& lhs, const V3Number& rhs) { out.opGteN(lhs,rhs); }
    virtual string emitVerilog() { return "%k(%l %f>= %r)"; }
    virtual string emitC() { V3ERROR_NA; return ""; }
    virtual string emitSimpleOperator() { return ">="; }
    virtual bool cleanOut() {return true;}
    virtual bool cleanLhs() {return false;} virtual bool cleanRhs() {return false;}
    virtual bool sizeMattersLhs() {return false;} virtual bool sizeMattersRhs() {return false;}
    virtual int instrCount()	const { return instrCountString(); }
    virtual bool stringFlavor() const { return true; }
};
class AstLte : public AstNodeBiop {
public:
    AstLte(FileLine* fl, AstNode* lhsp, AstNode* rhsp) : AstNodeBiop(fl, lhsp, rhsp) {
	dtypeSetLogicBool(); }
    ASTNODE_NODE_FUNCS(Lte)
    virtual AstNode* cloneType(AstNode* lhsp, AstNode* rhsp) { return new AstLte(this->fileline(), lhsp, rhsp); }
    static AstNodeBiop* newTyped(FileLine* fl, AstNode* lhsp, AstNode* rhsp);  // Return AstLte/AstLteS/AstLteD
    virtual void numberOperate(V3Number& out, const V3Number& lhs, const V3Number& rhs) { out.opLte(lhs,rhs); }
    virtual string emitVerilog() { return "%k(%l %f<= %r)"; }
    virtual string emitC() { return "VL_LTE_%lq(%lW, %P, %li, %ri)"; }
    virtual string emitSimpleOperator() { return "<="; }
    virtual bool cleanOut() {return true;}
    virtual bool cleanLhs() {return true;} virtual bool cleanRhs() {return true;}
    virtual bool sizeMattersLhs() {return false;} virtual bool sizeMattersRhs() {return false;}
};
class AstLteD : public AstNodeBiop {
public:
    AstLteD(FileLine* fl, AstNode* lhsp, AstNode* rhsp) : AstNodeBiop(fl, lhsp, rhsp) {
	dtypeSetLogicBool(); }
    ASTNODE_NODE_FUNCS(LteD)
    virtual AstNode* cloneType(AstNode* lhsp, AstNode* rhsp) { return new AstLteD(this->fileline(), lhsp, rhsp); }
    virtual void numberOperate(V3Number& out, const V3Number& lhs, const V3Number& rhs) { out.opLteD(lhs,rhs); }
    virtual string emitVerilog() { return "%k(%l %f<= %r)"; }
    virtual string emitC() { V3ERROR_NA; return ""; }
    virtual string emitSimpleOperator() { return "<="; }
    virtual bool cleanOut() {return true;}
    virtual bool cleanLhs() {return false;} virtual bool cleanRhs() {return false;}
    virtual bool sizeMattersLhs() {return false;} virtual bool sizeMattersRhs() {return false;}
    virtual int instrCount()	const { return instrCountDouble(); }
    virtual bool doubleFlavor() const { return true; }
};
class AstLteS : public AstNodeBiop {
public:
    AstLteS(FileLine* fl, AstNode* lhsp, AstNode* rhsp) : AstNodeBiop(fl, lhsp, rhsp) {
	dtypeSetLogicBool(); }
    ASTNODE_NODE_FUNCS(LteS)
    virtual AstNode* cloneType(AstNode* lhsp, AstNode* rhsp) { return new AstLteS(this->fileline(), lhsp, rhsp); }
    virtual void numberOperate(V3Number& out, const V3Number& lhs, const V3Number& rhs) { out.opLteS(lhs,rhs); }
    virtual string emitVerilog() { return "%k(%l %f<= %r)"; }
    virtual string emitC() { return "VL_LTES_%nq%lq%rq(%nw,%lw,%rw, %P, %li, %ri)"; }
    virtual string emitSimpleOperator() { return ""; }
    virtual bool cleanOut() {return true;}
    virtual bool cleanLhs() {return true;} virtual bool cleanRhs() {return true;}
    virtual bool sizeMattersLhs() {return false;} virtual bool sizeMattersRhs() {return false;}
    virtual bool signedFlavor() const { return true; }
};
class AstLteN : public AstNodeBiop {
public:
    AstLteN(FileLine* fl, AstNode* lhsp, AstNode* rhsp) : AstNodeBiop(fl, lhsp, rhsp) {
	dtypeSetLogicBool(); }
    ASTNODE_NODE_FUNCS(LteN)
    virtual AstNode* cloneType(AstNode* lhsp, AstNode* rhsp) { return new AstLteN(this->fileline(), lhsp, rhsp); }
    virtual void numberOperate(V3Number& out, const V3Number& lhs, const V3Number& rhs) { out.opLteN(lhs,rhs); }
    virtual string emitVerilog() { return "%k(%l %f<= %r)"; }
    virtual string emitC() { V3ERROR_NA; return ""; }
    virtual string emitSimpleOperator() { return "<="; }
    virtual bool cleanOut() {return true;}
    virtual bool cleanLhs() {return false;} virtual bool cleanRhs() {return false;}
    virtual bool sizeMattersLhs() {return false;} virtual bool sizeMattersRhs() {return false;}
    virtual int instrCount()	const { return instrCountString(); }
    virtual bool stringFlavor() const { return true; }
};
class AstShiftL : public AstNodeBiop {
public:
    AstShiftL(FileLine* fl, AstNode* lhsp, AstNode* rhsp, int setwidth=0)
	: AstNodeBiop(fl, lhsp, rhsp) {
	if (setwidth) { dtypeSetLogicSized(setwidth,setwidth,AstNumeric::UNSIGNED); }
    }
    ASTNODE_NODE_FUNCS(ShiftL)
    virtual AstNode* cloneType(AstNode* lhsp, AstNode* rhsp) { return new AstShiftL(this->fileline(), lhsp, rhsp); }
    virtual void numberOperate(V3Number& out, const V3Number& lhs, const V3Number& rhs) { out.opShiftL(lhs,rhs); }
    virtual string emitVerilog() { return "%k(%l %f<< %r)"; }
    virtual string emitC() { return "VL_SHIFTL_%nq%lq%rq(%nw,%lw,%rw, %P, %li, %ri)"; }
    virtual string emitSimpleOperator() { return "<<"; }
    virtual bool cleanOut() {return false;}
    virtual bool cleanLhs() {return false;} virtual bool cleanRhs() {return true;}
    virtual bool sizeMattersLhs() {return true;} virtual bool sizeMattersRhs() {return false;}
};
class AstShiftR : public AstNodeBiop {
public:
    AstShiftR(FileLine* fl, AstNode* lhsp, AstNode* rhsp, int setwidth=0)
	: AstNodeBiop(fl, lhsp, rhsp) {
	if (setwidth) { dtypeSetLogicSized(setwidth,setwidth,AstNumeric::UNSIGNED); }
    }
    ASTNODE_NODE_FUNCS(ShiftR)
    virtual AstNode* cloneType(AstNode* lhsp, AstNode* rhsp) { return new AstShiftR(this->fileline(), lhsp, rhsp); }
    virtual void numberOperate(V3Number& out, const V3Number& lhs, const V3Number& rhs) { out.opShiftR(lhs,rhs); }
    virtual string emitVerilog() { return "%k(%l %f>> %r)"; }
    virtual string emitC() { return "VL_SHIFTR_%nq%lq%rq(%nw,%lw,%rw, %P, %li, %ri)"; }
    virtual string emitSimpleOperator() { return ">>"; }
    virtual bool cleanOut() {return false;}
    virtual bool cleanLhs() {return true;} virtual bool cleanRhs() {return true;}
    // LHS size might be > output size, so don't want to force size
    virtual bool sizeMattersLhs() {return false;}
    virtual bool sizeMattersRhs() {return false;}
};
class AstShiftRS : public AstNodeBiop {
    // Shift right with sign extension, >>> operator
    // Output data type's width determines which bit is used for sign extension
public:
    AstShiftRS(FileLine* fl, AstNode* lhsp, AstNode* rhsp, int setwidth=0)
	: AstNodeBiop(fl, lhsp, rhsp) {
	// Important that widthMin be correct, as opExtend requires it after V3Expand
	if (setwidth) { dtypeSetLogicSized(setwidth,setwidth,AstNumeric::SIGNED); }
    }
    ASTNODE_NODE_FUNCS(ShiftRS)
    virtual AstNode* cloneType(AstNode* lhsp, AstNode* rhsp) { return new AstShiftRS(this->fileline(), lhsp, rhsp); }
    virtual void numberOperate(V3Number& out, const V3Number& lhs, const V3Number& rhs) {
	out.opShiftRS(lhs,rhs,lhsp()->widthMinV()); }
    virtual string emitVerilog() { return "%k(%l %f>>> %r)"; }
    virtual string emitC() { return "VL_SHIFTRS_%nq%lq%rq(%nw,%lw,%rw, %P, %li, %ri)"; }
    virtual string emitSimpleOperator() { return ""; }
    virtual bool cleanOut() {return false;}
    virtual bool cleanLhs() {return true;} virtual bool cleanRhs() {return true;}
    virtual bool sizeMattersLhs() {return false;} virtual bool sizeMattersRhs() {return false;}
    virtual bool signedFlavor() const { return true; }
};
class AstAdd : public AstNodeBiComAsv {
public:
    AstAdd(FileLine* fl, AstNode* lhsp, AstNode* rhsp) : AstNodeBiComAsv(fl, lhsp, rhsp) {
	dtypeFrom(lhsp); }
    ASTNODE_NODE_FUNCS(Add)
    virtual AstNode* cloneType(AstNode* lhsp, AstNode* rhsp) { return new AstAdd(this->fileline(), lhsp, rhsp); }
    virtual void numberOperate(V3Number& out, const V3Number& lhs, const V3Number& rhs) { out.opAdd(lhs,rhs); }
    virtual string emitVerilog() { return "%k(%l %f+ %r)"; }
    virtual string emitC() { return "VL_ADD_%lq(%lW, %P, %li, %ri)"; }
    virtual string emitSimpleOperator() { return "+"; }
    virtual bool cleanOut() {return false;}
    virtual bool cleanLhs() {return false;} virtual bool cleanRhs() {return false;}
    virtual bool sizeMattersLhs() {return true;} virtual bool sizeMattersRhs() {return true;}
};
class AstAddD : public AstNodeBiComAsv {
public:
    AstAddD(FileLine* fl, AstNode* lhsp, AstNode* rhsp) : AstNodeBiComAsv(fl, lhsp, rhsp) {
	dtypeSetDouble(); }
    ASTNODE_NODE_FUNCS(AddD)
    virtual AstNode* cloneType(AstNode* lhsp, AstNode* rhsp) { return new AstAddD(this->fileline(), lhsp, rhsp); }
    virtual void numberOperate(V3Number& out, const V3Number& lhs, const V3Number& rhs) { out.opAddD(lhs,rhs); }
    virtual string emitVerilog() { return "%k(%l %f+ %r)"; }
    virtual string emitC() { V3ERROR_NA; return ""; }
    virtual string emitSimpleOperator() { return "+"; }
    virtual bool cleanOut() {return true;}
    virtual bool cleanLhs() {return false;} virtual bool cleanRhs() {return false;}
    virtual bool sizeMattersLhs() {return false;} virtual bool sizeMattersRhs() {return false;}
    virtual int instrCount()	const { return instrCountDouble(); }
    virtual bool doubleFlavor() const { return true; }
};
class AstSub : public AstNodeBiop {
public:
    AstSub(FileLine* fl, AstNode* lhsp, AstNode* rhsp) : AstNodeBiop(fl, lhsp, rhsp) {
	dtypeFrom(lhsp); }
    ASTNODE_NODE_FUNCS(Sub)
    virtual AstNode* cloneType(AstNode* lhsp, AstNode* rhsp) { return new AstSub(this->fileline(), lhsp, rhsp); }
    virtual void numberOperate(V3Number& out, const V3Number& lhs, const V3Number& rhs) { out.opSub(lhs,rhs); }
    virtual string emitVerilog() { return "%k(%l %f- %r)"; }
    virtual string emitC() { return "VL_SUB_%lq(%lW, %P, %li, %ri)"; }
    virtual string emitSimpleOperator() { return "-"; }
    virtual bool cleanOut() {return false;}
    virtual bool cleanLhs() {return false;} virtual bool cleanRhs() {return false;}
    virtual bool sizeMattersLhs() {return true;} virtual bool sizeMattersRhs() {return true;}
};
class AstSubD : public AstNodeBiop {
public:
    AstSubD(FileLine* fl, AstNode* lhsp, AstNode* rhsp) : AstNodeBiop(fl, lhsp, rhsp) {
	dtypeSetDouble(); }
    ASTNODE_NODE_FUNCS(SubD)
    virtual AstNode* cloneType(AstNode* lhsp, AstNode* rhsp) { return new AstSubD(this->fileline(), lhsp, rhsp); }
    virtual void numberOperate(V3Number& out, const V3Number& lhs, const V3Number& rhs) { out.opSubD(lhs,rhs); }
    virtual string emitVerilog() { return "%k(%l %f- %r)"; }
    virtual string emitC() { V3ERROR_NA; return ""; }
    virtual string emitSimpleOperator() { return "-"; }
    virtual bool cleanOut() {return true;}
    virtual bool cleanLhs() {return false;} virtual bool cleanRhs() {return false;}
    virtual bool sizeMattersLhs() {return false;} virtual bool sizeMattersRhs() {return false;}
    virtual int instrCount()	const { return instrCountDouble(); }
    virtual bool doubleFlavor() const { return true; }
};
class AstMul : public AstNodeBiComAsv {
public:
    AstMul(FileLine* fl, AstNode* lhsp, AstNode* rhsp) : AstNodeBiComAsv(fl, lhsp, rhsp) {
	dtypeFrom(lhsp); }
    ASTNODE_NODE_FUNCS(Mul)
    virtual AstNode* cloneType(AstNode* lhsp, AstNode* rhsp) { return new AstMul(this->fileline(), lhsp, rhsp); }
    virtual void numberOperate(V3Number& out, const V3Number& lhs, const V3Number& rhs) { out.opMul(lhs,rhs); }
    virtual string emitVerilog() { return "%k(%l %f* %r)"; }
    virtual string emitC() { return "VL_MUL_%lq(%lW, %P, %li, %ri)"; }
    virtual string emitSimpleOperator() { return "*"; }
    virtual bool cleanOut() {return false;}
    virtual bool cleanLhs() {return true;} virtual bool cleanRhs() {return true;}
    virtual bool sizeMattersLhs() {return true;} virtual bool sizeMattersRhs() {return true;}
    virtual int instrCount()	const { return widthInstrs()*instrCountMul(); }
};
class AstMulD : public AstNodeBiComAsv {
public:
    AstMulD(FileLine* fl, AstNode* lhsp, AstNode* rhsp) : AstNodeBiComAsv(fl, lhsp, rhsp) {
	dtypeSetDouble(); }
    ASTNODE_NODE_FUNCS(MulD)
    virtual AstNode* cloneType(AstNode* lhsp, AstNode* rhsp) { return new AstMulD(this->fileline(), lhsp, rhsp); }
    virtual void numberOperate(V3Number& out, const V3Number& lhs, const V3Number& rhs) { out.opMulD(lhs,rhs); }
    virtual string emitVerilog() { return "%k(%l %f* %r)"; }
    virtual string emitC() { V3ERROR_NA; return ""; }
    virtual string emitSimpleOperator() { return "*"; }
    virtual bool cleanOut() {return true;}
    virtual bool cleanLhs() {return false;} virtual bool cleanRhs() {return false;}
    virtual bool sizeMattersLhs() {return true;} virtual bool sizeMattersRhs() {return true;}
    virtual int instrCount()	const { return instrCountDouble(); }
    virtual bool doubleFlavor() const { return true; }
};
class AstMulS : public AstNodeBiComAsv {
public:
    AstMulS(FileLine* fl, AstNode* lhsp, AstNode* rhsp) : AstNodeBiComAsv(fl, lhsp, rhsp) {
	dtypeFrom(lhsp); }
    ASTNODE_NODE_FUNCS(MulS)
    virtual AstNode* cloneType(AstNode* lhsp, AstNode* rhsp) { return new AstMulS(this->fileline(), lhsp, rhsp); }
    virtual void numberOperate(V3Number& out, const V3Number& lhs, const V3Number& rhs) { out.opMulS(lhs,rhs); }
    virtual string emitVerilog() { return "%k(%l %f* %r)"; }
    virtual string emitC() { return "VL_MULS_%nq%lq%rq(%nw,%lw,%rw, %P, %li, %ri)"; }
    virtual string emitSimpleOperator() { return ""; }
    virtual bool cleanOut() {return false;}
    virtual bool cleanLhs() {return true;} virtual bool cleanRhs() {return true;}
    virtual bool sizeMattersLhs() {return true;} virtual bool sizeMattersRhs() {return true;}
    virtual int instrCount()	const { return widthInstrs()*instrCountMul(); }
    virtual bool signedFlavor() const { return true; }
};
class AstDiv : public AstNodeBiop {
public:
    AstDiv(FileLine* fl, AstNode* lhsp, AstNode* rhsp) : AstNodeBiop(fl, lhsp, rhsp) {
	dtypeFrom(lhsp); }
    ASTNODE_NODE_FUNCS(Div)
    virtual AstNode* cloneType(AstNode* lhsp, AstNode* rhsp) { return new AstDiv(this->fileline(), lhsp, rhsp); }
    virtual void numberOperate(V3Number& out, const V3Number& lhs, const V3Number& rhs) { out.opDiv(lhs,rhs); }
    virtual string emitVerilog() { return "%k(%l %f/ %r)"; }
    virtual string emitC() { return "VL_DIV_%nq%lq%rq(%lw, %P, %li, %ri)"; }
    virtual bool cleanOut() {return false;}
    virtual bool cleanLhs() {return true;} virtual bool cleanRhs() {return true;}
    virtual bool sizeMattersLhs() {return true;} virtual bool sizeMattersRhs() {return true;}
    virtual int instrCount()	const { return widthInstrs()*instrCountDiv(); }
};
class AstDivD : public AstNodeBiop {
public:
    AstDivD(FileLine* fl, AstNode* lhsp, AstNode* rhsp) : AstNodeBiop(fl, lhsp, rhsp) {
	dtypeSetDouble(); }
    ASTNODE_NODE_FUNCS(DivD)
    virtual AstNode* cloneType(AstNode* lhsp, AstNode* rhsp) { return new AstDivD(this->fileline(), lhsp, rhsp); }
    virtual void numberOperate(V3Number& out, const V3Number& lhs, const V3Number& rhs) { out.opDivD(lhs,rhs); }
    virtual string emitVerilog() { return "%k(%l %f/ %r)"; }
    virtual string emitC() { V3ERROR_NA; return ""; }
    virtual string emitSimpleOperator() { return "/"; }
    virtual bool cleanOut() {return true;}
    virtual bool cleanLhs() {return false;} virtual bool cleanRhs() {return false;}
    virtual bool sizeMattersLhs() {return false;} virtual bool sizeMattersRhs() {return false;}
    virtual int instrCount()	const { return instrCountDoubleDiv(); }
    virtual bool doubleFlavor() const { return true; }
};
class AstDivS : public AstNodeBiop {
public:
    AstDivS(FileLine* fl, AstNode* lhsp, AstNode* rhsp) : AstNodeBiop(fl, lhsp, rhsp) {
	dtypeFrom(lhsp); }
    ASTNODE_NODE_FUNCS(DivS)
    virtual AstNode* cloneType(AstNode* lhsp, AstNode* rhsp) { return new AstDivS(this->fileline(), lhsp, rhsp); }
    virtual void numberOperate(V3Number& out, const V3Number& lhs, const V3Number& rhs) { out.opDivS(lhs,rhs); }
    virtual string emitVerilog() { return "%k(%l %f/ %r)"; }
    virtual string emitC() { return "VL_DIVS_%nq%lq%rq(%lw, %P, %li, %ri)"; }
    virtual bool cleanOut() {return false;}
    virtual bool cleanLhs() {return true;} virtual bool cleanRhs() {return true;}
    virtual bool sizeMattersLhs() {return true;} virtual bool sizeMattersRhs() {return true;}
    virtual int instrCount()	const { return widthInstrs()*instrCountDiv(); }
    virtual bool signedFlavor() const { return true; }
};
class AstModDiv : public AstNodeBiop {
public:
    AstModDiv(FileLine* fl, AstNode* lhsp, AstNode* rhsp) : AstNodeBiop(fl, lhsp, rhsp) {
	dtypeFrom(lhsp); }
    ASTNODE_NODE_FUNCS(ModDiv)
    virtual AstNode* cloneType(AstNode* lhsp, AstNode* rhsp) { return new AstModDiv(this->fileline(), lhsp, rhsp); }
    virtual void numberOperate(V3Number& out, const V3Number& lhs, const V3Number& rhs) { out.opModDiv(lhs,rhs); }
    virtual string emitVerilog() { return "%k(%l %f%% %r)"; }
    virtual string emitC() { return "VL_MODDIV_%nq%lq%rq(%lw, %P, %li, %ri)"; }
    virtual bool cleanOut() {return false;}
    virtual bool cleanLhs() {return true;} virtual bool cleanRhs() {return true;}
    virtual bool sizeMattersLhs() {return true;} virtual bool sizeMattersRhs() {return true;}
    virtual int instrCount()	const { return widthInstrs()*instrCountDiv(); }
};
class AstModDivS : public AstNodeBiop {
public:
    AstModDivS(FileLine* fl, AstNode* lhsp, AstNode* rhsp) : AstNodeBiop(fl, lhsp, rhsp) {
	dtypeFrom(lhsp); }
    ASTNODE_NODE_FUNCS(ModDivS)
    virtual AstNode* cloneType(AstNode* lhsp, AstNode* rhsp) { return new AstModDivS(this->fileline(), lhsp, rhsp); }
    virtual void numberOperate(V3Number& out, const V3Number& lhs, const V3Number& rhs) { out.opModDivS(lhs,rhs); }
    virtual string emitVerilog() { return "%k(%l %f%% %r)"; }
    virtual string emitC() { return "VL_MODDIVS_%nq%lq%rq(%lw, %P, %li, %ri)"; }
    virtual bool cleanOut() {return false;}
    virtual bool cleanLhs() {return true;} virtual bool cleanRhs() {return true;}
    virtual bool sizeMattersLhs() {return true;} virtual bool sizeMattersRhs() {return true;}
    virtual int instrCount()	const { return widthInstrs()*instrCountDiv(); }
    virtual bool signedFlavor() const { return true; }
};
class AstPow : public AstNodeBiop {
public:
    AstPow(FileLine* fl, AstNode* lhsp, AstNode* rhsp) : AstNodeBiop(fl, lhsp, rhsp) {
	dtypeFrom(lhsp); }
    ASTNODE_NODE_FUNCS(Pow)
    virtual AstNode* cloneType(AstNode* lhsp, AstNode* rhsp) { return new AstPow(this->fileline(), lhsp, rhsp); }
    virtual void numberOperate(V3Number& out, const V3Number& lhs, const V3Number& rhs) { out.opPow(lhs,rhs); }
    virtual string emitVerilog() { return "%k(%l %f** %r)"; }
    virtual string emitC() { return "VL_POW_%nq%lq%rq(%nw,%lw,%rw, %P, %li, %ri)"; }
    virtual bool cleanOut() {return false;}
    virtual bool cleanLhs() {return true;} virtual bool cleanRhs() {return true;}
    virtual bool sizeMattersLhs() {return true;} virtual bool sizeMattersRhs() {return false;}
    virtual int instrCount()	const { return widthInstrs()*instrCountMul()*10; }
};
class AstPowD : public AstNodeBiop {
public:
    AstPowD(FileLine* fl, AstNode* lhsp, AstNode* rhsp) : AstNodeBiop(fl, lhsp, rhsp) {
	dtypeSetDouble(); }
    ASTNODE_NODE_FUNCS(PowD)
    virtual AstNode* cloneType(AstNode* lhsp, AstNode* rhsp) { return new AstPowD(this->fileline(), lhsp, rhsp); }
    virtual void numberOperate(V3Number& out, const V3Number& lhs, const V3Number& rhs) { out.opPowD(lhs,rhs); }
    virtual string emitVerilog() { return "%k(%l %f** %r)"; }
    virtual string emitC() { return "pow(%li,%ri)"; }
    virtual bool cleanOut() {return false;}
    virtual bool cleanLhs() {return false;} virtual bool cleanRhs() {return false;}
    virtual bool sizeMattersLhs() {return false;} virtual bool sizeMattersRhs() {return false;}
    virtual int instrCount()	const { return instrCountDoubleDiv()*5; }
    virtual bool doubleFlavor() const { return true; }
};
class AstPowSU : public AstNodeBiop {
public:
    AstPowSU(FileLine* fl, AstNode* lhsp, AstNode* rhsp) : AstNodeBiop(fl, lhsp, rhsp) {
	dtypeFrom(lhsp); }
    ASTNODE_NODE_FUNCS(PowSU)
    virtual AstNode* cloneType(AstNode* lhsp, AstNode* rhsp) { return new AstPowSU(this->fileline(), lhsp, rhsp); }
    virtual void numberOperate(V3Number& out, const V3Number& lhs, const V3Number& rhs) { out.opPowSU(lhs,rhs); }
    virtual string emitVerilog() { return "%k(%l %f** %r)"; }
    virtual string emitC() { return "VL_POWSS_%nq%lq%rq(%nw,%lw,%rw, %P, %li, %ri, 1,0)"; }
    virtual bool cleanOut() {return false;}
    virtual bool cleanLhs() {return true;} virtual bool cleanRhs() {return true;}
    virtual bool sizeMattersLhs() {return true;} virtual bool sizeMattersRhs() {return false;}
    virtual int instrCount()	const { return widthInstrs()*instrCountMul()*10; }
    virtual bool signedFlavor() const { return true; }
};
class AstPowSS : public AstNodeBiop {
public:
    AstPowSS(FileLine* fl, AstNode* lhsp, AstNode* rhsp) : AstNodeBiop(fl, lhsp, rhsp) {
	dtypeFrom(lhsp); }
    ASTNODE_NODE_FUNCS(PowSS)
    virtual AstNode* cloneType(AstNode* lhsp, AstNode* rhsp) { return new AstPowSS(this->fileline(), lhsp, rhsp); }
    virtual void numberOperate(V3Number& out, const V3Number& lhs, const V3Number& rhs) { out.opPowSS(lhs,rhs); }
    virtual string emitVerilog() { return "%k(%l %f** %r)"; }
    virtual string emitC() { return "VL_POWSS_%nq%lq%rq(%nw,%lw,%rw, %P, %li, %ri, 1,1)"; }
    virtual bool cleanOut() {return false;}
    virtual bool cleanLhs() {return true;} virtual bool cleanRhs() {return true;}
    virtual bool sizeMattersLhs() {return true;} virtual bool sizeMattersRhs() {return false;}
    virtual int instrCount()	const { return widthInstrs()*instrCountMul()*10; }
    virtual bool signedFlavor() const { return true; }
};
class AstPowUS : public AstNodeBiop {
public:
    AstPowUS(FileLine* fl, AstNode* lhsp, AstNode* rhsp) : AstNodeBiop(fl, lhsp, rhsp) {
	dtypeFrom(lhsp); }
    ASTNODE_NODE_FUNCS(PowUS)
    virtual AstNode* cloneType(AstNode* lhsp, AstNode* rhsp) { return new AstPowUS(this->fileline(), lhsp, rhsp); }
    virtual void numberOperate(V3Number& out, const V3Number& lhs, const V3Number& rhs) { out.opPowUS(lhs,rhs); }
    virtual string emitVerilog() { return "%k(%l %f** %r)"; }
    virtual string emitC() { return "VL_POWSS_%nq%lq%rq(%nw,%lw,%rw, %P, %li, %ri, 0,1)"; }
    virtual bool cleanOut() {return false;}
    virtual bool cleanLhs() {return true;} virtual bool cleanRhs() {return true;}
    virtual bool sizeMattersLhs() {return true;} virtual bool sizeMattersRhs() {return false;}
    virtual int instrCount()	const { return widthInstrs()*instrCountMul()*10; }
    virtual bool signedFlavor() const { return true; }
};
class AstEqCase : public AstNodeBiCom {
public:
    AstEqCase(FileLine* fl, AstNode* lhsp, AstNode* rhsp) : AstNodeBiCom(fl, lhsp, rhsp) {
	dtypeSetLogicBool(); }
    ASTNODE_NODE_FUNCS(EqCase)
    virtual AstNode* cloneType(AstNode* lhsp, AstNode* rhsp) { return new AstEqCase(this->fileline(), lhsp, rhsp); }
    virtual void numberOperate(V3Number& out, const V3Number& lhs, const V3Number& rhs) { out.opCaseEq(lhs,rhs); }
    virtual string emitVerilog() { return "%k(%l %f=== %r)"; }
    virtual string emitC() { return "VL_EQ_%lq(%lW, %P, %li, %ri)"; }
    virtual string emitSimpleOperator() { return "=="; }
    virtual bool cleanOut() {return true;}
    virtual bool cleanLhs() {return true;} virtual bool cleanRhs() {return true;}
    virtual bool sizeMattersLhs() {return false;} virtual bool sizeMattersRhs() {return false;}
};
class AstNeqCase : public AstNodeBiCom {
public:
    AstNeqCase(FileLine* fl, AstNode* lhsp, AstNode* rhsp) : AstNodeBiCom(fl, lhsp, rhsp) {
	dtypeSetLogicBool(); }
    ASTNODE_NODE_FUNCS(NeqCase)
    virtual AstNode* cloneType(AstNode* lhsp, AstNode* rhsp) { return new AstNeqCase(this->fileline(), lhsp, rhsp); }
    virtual void numberOperate(V3Number& out, const V3Number& lhs, const V3Number& rhs) { out.opCaseNeq(lhs,rhs); }
    virtual string emitVerilog() { return "%k(%l %f!== %r)"; }
    virtual string emitC() { return "VL_NEQ_%lq(%lW, %P, %li, %ri)"; }
    virtual string emitSimpleOperator() { return "!="; }
    virtual bool cleanOut() {return true;}
    virtual bool cleanLhs() {return true;} virtual bool cleanRhs() {return true;}
    virtual bool sizeMattersLhs() {return false;} virtual bool sizeMattersRhs() {return false;}
};
class AstEqWild : public AstNodeBiop {
    // Note wildcard operator rhs differs from lhs
public:
    AstEqWild(FileLine* fl, AstNode* lhsp, AstNode* rhsp) : AstNodeBiop(fl, lhsp, rhsp) {
	dtypeSetLogicBool(); }
    ASTNODE_NODE_FUNCS(EqWild)
    virtual AstNode* cloneType(AstNode* lhsp, AstNode* rhsp) { return new AstEqWild(this->fileline(), lhsp, rhsp); }
    static AstNodeBiop* newTyped(FileLine* fl, AstNode* lhsp, AstNode* rhsp);  // Return AstEqWild/AstEqD
    virtual void numberOperate(V3Number& out, const V3Number& lhs, const V3Number& rhs) { out.opWildEq(lhs,rhs); }
    virtual string emitVerilog() { return "%k(%l %f==? %r)"; }
    virtual string emitC() { return "VL_EQ_%lq(%lW, %P, %li, %ri)"; }
    virtual string emitSimpleOperator() { return "=="; }
    virtual bool cleanOut() {return true;}
    virtual bool cleanLhs() {return true;} virtual bool cleanRhs() {return true;}
    virtual bool sizeMattersLhs() {return false;} virtual bool sizeMattersRhs() {return false;}
};
class AstNeqWild : public AstNodeBiop {
public:
    AstNeqWild(FileLine* fl, AstNode* lhsp, AstNode* rhsp) : AstNodeBiop(fl, lhsp, rhsp) {
	dtypeSetLogicBool(); }
    ASTNODE_NODE_FUNCS(NeqWild)
    virtual AstNode* cloneType(AstNode* lhsp, AstNode* rhsp) { return new AstNeqWild(this->fileline(), lhsp, rhsp); }
    virtual void numberOperate(V3Number& out, const V3Number& lhs, const V3Number& rhs) { out.opWildNeq(lhs,rhs); }
    virtual string emitVerilog() { return "%k(%l %f!=? %r)"; }
    virtual string emitC() { return "VL_NEQ_%lq(%lW, %P, %li, %ri)"; }
    virtual string emitSimpleOperator() { return "!="; }
    virtual bool cleanOut() {return true;}
    virtual bool cleanLhs() {return true;} virtual bool cleanRhs() {return true;}
    virtual bool sizeMattersLhs() {return false;} virtual bool sizeMattersRhs() {return false;}
};
class AstConcat : public AstNodeBiop {
    // If you're looking for {#{}}, see AstReplicate
public:
    AstConcat(FileLine* fl, AstNode* lhsp, AstNode* rhsp) : AstNodeBiop(fl, lhsp, rhsp) {
	if (lhsp->dtypep() && rhsp->dtypep()) {
	    dtypeSetLogicSized(lhsp->dtypep()->width()+rhsp->dtypep()->width(),
			       lhsp->dtypep()->width()+rhsp->dtypep()->width(),
			       AstNumeric::UNSIGNED);
	}
    }
    ASTNODE_NODE_FUNCS(Concat)
    virtual AstNode* cloneType(AstNode* lhsp, AstNode* rhsp) { return new AstConcat(this->fileline(), lhsp, rhsp); }
    virtual string emitVerilog() { return "%f{%l, %k%r}"; }
    virtual void numberOperate(V3Number& out, const V3Number& lhs, const V3Number& rhs) { out.opConcat(lhs,rhs); }
    virtual string emitC() { return "VL_CONCAT_%nq%lq%rq(%nw,%lw,%rw, %P, %li, %ri)"; }
    virtual bool cleanOut() {return true;}
    virtual bool cleanLhs() {return true;} virtual bool cleanRhs() {return true;}
    virtual bool sizeMattersLhs() {return false;} virtual bool sizeMattersRhs() {return false;}
    virtual int instrCount()	const { return widthInstrs()*2; }
};
class AstConcatN : public AstNodeBiop {
    // String concatenate
public:
    AstConcatN(FileLine* fl, AstNode* lhsp, AstNode* rhsp) : AstNodeBiop(fl, lhsp, rhsp) {
	dtypeSetString();
    }
    ASTNODE_NODE_FUNCS(ConcatN)
    virtual AstNode* cloneType(AstNode* lhsp, AstNode* rhsp) { return new AstConcatN(this->fileline(), lhsp, rhsp); }
    virtual string emitVerilog() { return "%f{%l, %k%r}"; }
    virtual void numberOperate(V3Number& out, const V3Number& lhs, const V3Number& rhs) { out.opConcatN(lhs,rhs); }
    virtual string emitC() { return "VL_CONCATN_NNN(%li, %ri)"; }
    virtual bool cleanOut() {return true;}
    virtual bool cleanLhs() {return true;} virtual bool cleanRhs() {return true;}
    virtual bool sizeMattersLhs() {return false;} virtual bool sizeMattersRhs() {return false;}
    virtual int instrCount()	const { return instrCountString(); }
    virtual bool stringFlavor() const { return true; }
};
class AstReplicate : public AstNodeBiop {
    // Also used as a "Uniop" flavor of Concat, e.g. "{a}"
    // Verilog {rhs{lhs}} - Note rhsp() is the replicate value, not the lhsp()
private:
    void init() {
	if (lhsp()) {
            if (const AstConst* constp = VN_CAST(rhsp(), Const)) {
		dtypeSetLogicSized(lhsp()->width()*constp->toUInt(), lhsp()->width()*constp->toUInt(), AstNumeric::UNSIGNED);
	    }
	}
    }
public:
    AstReplicate(FileLine* fl, AstNode* lhsp, AstNode* rhsp)
        : AstNodeBiop(fl, lhsp, rhsp) { init(); }
    AstReplicate(FileLine* fl, AstNode* lhsp, uint32_t repCount)
	: AstNodeBiop(fl, lhsp, new AstConst(fl, repCount)) { init(); }
    ASTNODE_NODE_FUNCS(Replicate)
    virtual AstNode* cloneType(AstNode* lhsp, AstNode* rhsp) { return new AstReplicate(this->fileline(), lhsp, rhsp); }
    virtual void numberOperate(V3Number& out, const V3Number& lhs, const V3Number& rhs) { out.opRepl(lhs,rhs); }
    virtual string emitVerilog() { return "%f{%r{%k%l}}"; }
    virtual string emitC() { return "VL_REPLICATE_%nq%lq%rq(%nw,%lw,%rw, %P, %li, %ri)"; }
    virtual bool cleanOut() {return false;}
    virtual bool cleanLhs() {return true;} virtual bool cleanRhs() {return true;}
    virtual bool sizeMattersLhs() {return false;} virtual bool sizeMattersRhs() {return false;}
    virtual int instrCount()	const { return widthInstrs()*2; }
};
class AstReplicateN : public AstNodeBiop {
    // String replicate
private:
    void init() { dtypeSetString(); }
public:
    AstReplicateN(FileLine* fl, AstNode* lhsp, AstNode* rhsp)
        : AstNodeBiop(fl, lhsp, rhsp) { init(); }
    AstReplicateN(FileLine* fl, AstNode* lhsp, uint32_t repCount)
	: AstNodeBiop(fl, lhsp, new AstConst(fl, repCount)) { init(); }
    ASTNODE_NODE_FUNCS(ReplicateN)
    virtual AstNode* cloneType(AstNode* lhsp, AstNode* rhsp) { return new AstReplicateN(this->fileline(), lhsp, rhsp); }
    virtual void numberOperate(V3Number& out, const V3Number& lhs, const V3Number& rhs) { out.opReplN(lhs,rhs); }
    virtual string emitVerilog() { return "%f{%r{%k%l}}"; }
    virtual string emitC() { return "VL_REPLICATEN_NN%rq(0,0,%rw, %li, %ri)"; }
    virtual bool cleanOut() {return false;}
    virtual bool cleanLhs() {return true;} virtual bool cleanRhs() {return true;}
    virtual bool sizeMattersLhs() {return false;} virtual bool sizeMattersRhs() {return false;}
    virtual int instrCount()	const { return widthInstrs()*2; }
    virtual bool stringFlavor() const { return true; }
};
class AstStreamL : public AstNodeStream {
    // Verilog {rhs{lhs}} - Note rhsp() is the slice size, not the lhsp()
public:
    AstStreamL(FileLine* fl, AstNode* lhsp, AstNode* rhsp) : AstNodeStream(fl, lhsp, rhsp) {}
    ASTNODE_NODE_FUNCS(StreamL)
    virtual AstNode* cloneType(AstNode* lhsp, AstNode* rhsp) { return new AstStreamL(this->fileline(), lhsp, rhsp); }
    virtual string emitVerilog() { return "%f{ << %r %k{%l} }"; }
    virtual void numberOperate(V3Number& out, const V3Number& lhs, const V3Number& rhs) { out.opStreamL(lhs,rhs); }
    virtual string emitC() { return "VL_STREAML_%nq%lq%rq(%nw,%lw,%rw, %P, %li, %ri)"; }
    virtual bool cleanOut() {return true;}
    virtual bool cleanLhs() {return true;} virtual bool cleanRhs() {return true;}
    virtual bool sizeMattersLhs() {return true;} virtual bool sizeMattersRhs() {return false;}
    virtual int instrCount()	const { return widthInstrs()*2; }
};
class AstStreamR : public AstNodeStream {
    // Verilog {rhs{lhs}} - Note rhsp() is the slice size, not the lhsp()
public:
    AstStreamR(FileLine* fl, AstNode* lhsp, AstNode* rhsp) : AstNodeStream(fl, lhsp, rhsp) {}
    ASTNODE_NODE_FUNCS(StreamR)
    virtual AstNode* cloneType(AstNode* lhsp, AstNode* rhsp) { return new AstStreamR(this->fileline(), lhsp, rhsp); }
    virtual string emitVerilog() { return "%f{ >> %r %k{%l} }"; }
    virtual void numberOperate(V3Number& out, const V3Number& lhs, const V3Number& rhs) { out.opAssign(lhs); }
    virtual string emitC() { return isWide() ? "VL_ASSIGN_W(%nw, %P, %li)" : "%li"; }
    virtual bool cleanOut() {return false;}
    virtual bool cleanLhs() {return false;} virtual bool cleanRhs() {return false;}
    virtual bool sizeMattersLhs() {return true;} virtual bool sizeMattersRhs() {return false;}
    virtual int instrCount()	const { return widthInstrs()*2; }
};
class AstBufIf1 : public AstNodeBiop {
    // lhs is enable, rhs is data to drive
    // Note unlike the Verilog bufif1() UDP, this allows any width; each lhsp bit enables respective rhsp bit
public:
    AstBufIf1(FileLine* fl, AstNode* lhsp, AstNode* rhsp) : AstNodeBiop(fl, lhsp, rhsp) {
	dtypeFrom(lhsp); }
    ASTNODE_NODE_FUNCS(BufIf1)
    virtual AstNode* cloneType(AstNode* lhsp, AstNode* rhsp) { return new AstBufIf1(this->fileline(), lhsp, rhsp); }
    virtual void numberOperate(V3Number& out, const V3Number& lhs, const V3Number& rhs) { out.opBufIf1(lhs,rhs); }
    virtual string emitVerilog() { return "bufif(%r,%l)"; }
    virtual string emitC() { V3ERROR_NA; return "";}  // Lclean || Rclean
    virtual string emitSimpleOperator() { V3ERROR_NA; return "";}  // Lclean || Rclean
    virtual bool cleanOut() {V3ERROR_NA; return "";}  // Lclean || Rclean
    virtual bool cleanLhs() {return false;} virtual bool cleanRhs() {return false;}
    virtual bool sizeMattersLhs() {return false;} virtual bool sizeMattersRhs() {return false;}
};
class AstFGetS : public AstNodeBiop {
public:
    AstFGetS(FileLine* fl, AstNode* lhsp, AstNode* rhsp) : AstNodeBiop(fl, lhsp, rhsp) {}
    ASTNODE_NODE_FUNCS(FGetS)
    virtual AstNode* cloneType(AstNode* lhsp, AstNode* rhsp) { return new AstFGetS(this->fileline(), lhsp, rhsp); }
    virtual void numberOperate(V3Number& out, const V3Number& lhs, const V3Number& rhs) { V3ERROR_NA; }
    virtual string emitVerilog() { return "%f$fgets(%l,%r)"; }
    virtual string emitC() { return "VL_FGETS_%nqX%rq(%lw, %P, &(%li), %ri)"; }
    virtual bool cleanOut() {return false;}
    virtual bool cleanLhs() {return true;} virtual bool cleanRhs() {return true;}
    virtual bool sizeMattersLhs() {return false;} virtual bool sizeMattersRhs() {return false;}
    virtual int instrCount()	const { return widthInstrs()*64; }
    AstNode*	strgp() const { return lhsp(); }
    AstNode*	filep() const { return rhsp(); }
};

class AstNodeSystemBiop : public AstNodeBiop {
public:
    AstNodeSystemBiop(FileLine* fl, AstNode* lhsp, AstNode* rhsp) : AstNodeBiop(fl, lhsp, rhsp) {
        dtypeSetDouble(); }
    virtual bool cleanOut() {return false;}
    virtual bool cleanLhs() {return false;} virtual bool cleanRhs() {return false;}
    virtual bool sizeMattersLhs() {return false;} virtual bool sizeMattersRhs() {return false;}
    virtual int instrCount()    const { return instrCountDoubleTrig(); }
    virtual bool doubleFlavor() const { return true; }
};

class AstAtan2D : public AstNodeSystemBiop {
public:
    AstAtan2D(FileLine* fl, AstNode* lhsp, AstNode* rhsp) : AstNodeSystemBiop(fl, lhsp, rhsp) {}
    ASTNODE_NODE_FUNCS(Atan2D)
    virtual AstNode* cloneType(AstNode* lhsp, AstNode* rhsp) { return new AstAtan2D(this->fileline(), lhsp, rhsp); }
    virtual void numberOperate(V3Number& out, const V3Number& lhs, const V3Number& rhs) {
        out.setDouble(atan2(lhs.toDouble(), rhs.toDouble())); }
    virtual string emitVerilog() { return "%f$atan2(%l,%r)"; }
    virtual string emitC() { return "atan2(%li,%ri)"; }
};

class AstHypotD : public AstNodeSystemBiop {
public:
    AstHypotD(FileLine* fl, AstNode* lhsp, AstNode* rhsp) : AstNodeSystemBiop(fl, lhsp, rhsp) {}
    ASTNODE_NODE_FUNCS(HypotD)
    virtual AstNode* cloneType(AstNode* lhsp, AstNode* rhsp) { return new AstHypotD(this->fileline(), lhsp, rhsp); }
    virtual void numberOperate(V3Number& out, const V3Number& lhs, const V3Number& rhs) {
        out.setDouble(hypot(lhs.toDouble(), rhs.toDouble())); }
    virtual string emitVerilog() { return "%f$hypot(%l,%r)"; }
    virtual string emitC() { return "hypot(%li,%ri)"; }
};

class AstPattern : public AstNodeMath {
    // Verilog '{a,b,c,d...}
    // Parents: AstNodeAssign, AstPattern, ...
    // Children: expression, AstPattern, AstPatReplicate
public:
    AstPattern(FileLine* fl, AstNode* itemsp) : AstNodeMath(fl) {
	addNOp2p(itemsp);
    }
    ASTNODE_NODE_FUNCS(Pattern)
    virtual string emitVerilog() { V3ERROR_NA; return ""; }  // Implemented specially
    virtual void numberOperate(V3Number& out, const V3Number& lhs, const V3Number& rhs) { V3ERROR_NA; }
    virtual string emitC() { V3ERROR_NA; return "";}
    virtual string emitSimpleOperator() { V3ERROR_NA; return "";}
    virtual bool cleanOut() {V3ERROR_NA; return "";}
    virtual int instrCount()	const { return widthInstrs(); }
    AstNodeDType* getChildDTypep() const { return childDTypep(); }
    AstNodeDType* childDTypep() const { return VN_CAST(op1p(), NodeDType); }  // op1 = Type assigning to
    void childDTypep(AstNodeDType* nodep) { setOp1p(nodep); }
    virtual AstNodeDType* subDTypep() const { return dtypep() ? dtypep() : childDTypep(); }
    AstNode* itemsp() const { return op2p(); } // op2 = AstPatReplicate, AstPatMember, etc
};
class AstPatMember : public AstNodeMath {
    // Verilog '{a} or '{a{b}}
    // Parents: AstPattern
    // Children: expression, AstPattern, replication count
private:
    bool	m_default;
public:
    AstPatMember(FileLine* fl, AstNode* lhsp, AstNode* keyp, AstNode* repp) : AstNodeMath(fl) {
	addOp1p(lhsp), setNOp2p(keyp), setNOp3p(repp); m_default = false; }
    ASTNODE_NODE_FUNCS(PatMember)
    virtual void numberOperate(V3Number& out, const V3Number& lhs, const V3Number& rhs) { V3ERROR_NA; }
    virtual string emitVerilog() { return lhssp()?"%f{%r{%k%l}}":"%l"; }
    virtual string emitC() { V3ERROR_NA; return "";}
    virtual string emitSimpleOperator() { V3ERROR_NA; return "";}
    virtual bool cleanOut() {V3ERROR_NA; return "";}
    virtual int instrCount()	const { return widthInstrs()*2; }
    AstNode* lhssp() const { return op1p(); } // op1 = expression to assign or another AstPattern (list if replicated)
    AstNode* keyp() const { return op2p(); } // op2 = assignment key (Const, id Text)
    AstNode* repp() const { return op3p(); } // op3 = replication count, or NULL for count 1
    bool isDefault() const { return m_default; }
    void isDefault(bool flag) { m_default = flag; }
};

//======================================================================
// SysVerilog assertions

class AstVAssert : public AstNodeStmt {
    // Verilog Assertion
    // Parents:  {statement list}
    // Children: expression, if pass statements, if fail statements
public:
    AstVAssert(FileLine* fl, AstNode* propp, AstNode* passsp, AstNode* failsp)
	: AstNodeStmt(fl) {
	addOp1p(propp);
	addNOp2p(passsp);
	addNOp3p(failsp);
    }
    ASTNODE_NODE_FUNCS(VAssert)
    virtual V3Hash sameHash() const { return V3Hash(); }
    virtual bool same(const AstNode* samep) const { return true; }
    AstNode*	propp()		const { return op1p(); }	// op1 = property
    AstNode*	passsp()	const { return op2p(); }	// op2 = if passes
    AstNode*	failsp()	const { return op3p(); }	// op3 = if fails
};

//======================================================================
// Assertions

class AstClocking : public AstNode {
    // Set default clock region
    // Parents:  MODULE
    // Children: Assertions
public:
    AstClocking(FileLine* fl, AstNodeSenItem* sensesp, AstNode* bodysp)
	: AstNode(fl) {
	addOp1p(sensesp);
	addNOp2p(bodysp);
    }
    ASTNODE_NODE_FUNCS(Clocking)
    AstNodeSenItem* sensesp() const { return VN_CAST(op1p(), NodeSenItem); }  // op1 = Sensitivity list
    AstNode*	bodysp() 	const { return op2p(); }	// op2 = Body
};

//======================================================================
// PSL

class AstPslClocked : public AstNode {
    // A clocked property
    // Parents:  ASSERT|COVER (property)
    // Children: SENITEM, Properties
public:
    AstPslClocked(FileLine* fl, AstNodeSenItem* sensesp, AstNode* disablep, AstNode* propp)
	: AstNode(fl) {
	addNOp1p(sensesp);
	addNOp2p(disablep);
	addOp3p(propp);
    }
    ASTNODE_NODE_FUNCS(PslClocked)
    virtual bool hasDType() const { return true; }  // Used under PslCover, which expects a bool child
    AstNodeSenItem* sensesp() const { return VN_CAST(op1p(), NodeSenItem); }  // op1 = Sensitivity list
    AstNode*	disablep()	const { return op2p(); }	// op2 = disable
    AstNode*	propp()		const { return op3p(); }	// op3 = property
};

class AstPslCover : public AstNodeStmt {
    // Psl Cover
    // Parents:  {statement list}
    // Children: expression, report string
private:
    string	m_name;		// Name to report
public:
    AstPslCover(FileLine* fl, AstNode* propp, AstNode* stmtsp, const string& name="")
	: AstNodeStmt(fl)
	, m_name(name) {
	addOp1p(propp);
	addNOp4p(stmtsp);
    }
    ASTNODE_NODE_FUNCS(PslCover)
    virtual string name()	const { return m_name; }		// * = Var name
    virtual V3Hash sameHash() const { return V3Hash(name()); }
    virtual bool same(const AstNode* samep) const { return samep->name() == name(); }
    virtual void name(const string& name) { m_name = name; }
    AstNode*	propp()		const { return op1p(); }	// op1 = property
    AstSenTree* sentreep() const { return VN_CAST(op2p(), SenTree); }  // op2 = clock domain
    void sentreep(AstSenTree* sentreep)  { addOp2p(sentreep); }	// op2 = clock domain
    AstNode*	coverincp()	const { return op3p(); }	// op3 = coverage node
    void coverincp(AstCoverInc* nodep)	{ addOp3p(nodep); }	// op3 = coverage node
    AstNode*	stmtsp()	const { return op4p(); }	// op4 = statements
};

//======================================================================
// Text based nodes

class AstText : public AstNodeText {
private:
    bool	m_tracking;	// When emit, it's ok to parse the string to do indentation
public:
    AstText(FileLine* fl, const string& textp, bool tracking=false)
	: AstNodeText(fl, textp), m_tracking(tracking) {}
    ASTNODE_NODE_FUNCS(Text)
    void tracking(bool flag) { m_tracking = flag; }
    bool tracking() const { return m_tracking; }
};

class AstScCtor : public AstNodeText {
public:
    AstScCtor(FileLine* fl, const string& textp)
	: AstNodeText(fl, textp) {}
    ASTNODE_NODE_FUNCS(ScCtor)
    virtual bool isPure() const { return false; }	// SPECIAL: User may order w/other sigs
    virtual bool isOutputter() const { return true; }
};

class AstScDtor : public AstNodeText {
public:
    AstScDtor(FileLine* fl, const string& textp)
	: AstNodeText(fl, textp) {}
    ASTNODE_NODE_FUNCS(ScDtor)
    virtual bool isPure() const { return false; }	// SPECIAL: User may order w/other sigs
    virtual bool isOutputter() const { return true; }
};

class AstScHdr : public AstNodeText {
public:
    AstScHdr(FileLine* fl, const string& textp)
	: AstNodeText(fl, textp) {}
    ASTNODE_NODE_FUNCS(ScHdr)
    virtual bool isPure() const { return false; }	// SPECIAL: User may order w/other sigs
    virtual bool isOutputter() const { return true; }
};

class AstScImp : public AstNodeText {
public:
    AstScImp(FileLine* fl, const string& textp)
	: AstNodeText(fl, textp) {}
    ASTNODE_NODE_FUNCS(ScImp)
    virtual bool isPure() const { return false; }	// SPECIAL: User may order w/other sigs
    virtual bool isOutputter() const { return true; }
};

class AstScImpHdr : public AstNodeText {
public:
    AstScImpHdr(FileLine* fl, const string& textp)
	: AstNodeText(fl, textp) {}
    ASTNODE_NODE_FUNCS(ScImpHdr)
    virtual bool isPure() const { return false; }	// SPECIAL: User may order w/other sigs
    virtual bool isOutputter() const { return true; }
};

class AstScInt : public AstNodeText {
public:
    AstScInt(FileLine* fl, const string& textp)
	: AstNodeText(fl, textp) {}
    ASTNODE_NODE_FUNCS(ScInt)
    virtual bool isPure() const { return false; }	// SPECIAL: User may order w/other sigs
    virtual bool isOutputter() const { return true; }
};

class AstUCStmt : public AstNodeStmt {
    // User $c statement
public:
    AstUCStmt(FileLine* fl, AstNode* exprsp)
	: AstNodeStmt(fl) {
	addNOp1p(exprsp);
    }
    ASTNODE_NODE_FUNCS(UCStmt)
    AstNode*	bodysp()	const { return op1p(); }	// op1= expressions to print
    virtual bool isGateOptimizable() const { return false; }
    virtual bool isPredictOptimizable() const { return false; }
    virtual bool isPure() const { return false; }
    virtual bool isOutputter() const { return true; }
    virtual V3Hash sameHash() const { return V3Hash(); }
    virtual bool same(const AstNode* samep) const { return true; }
};

//======================================================================
// Emit C nodes

class AstCFile : public AstNode {
    // C++ output file
    // Parents:  NETLIST
    // Children: nothing yet
private:
    string	m_name;		///< Filename
    bool	m_slow:1;	///< Compile w/o optimization
    bool	m_source:1;	///< Source file (vs header file)
    bool	m_support:1;	///< Support file (non systemc)
public:
    AstCFile(FileLine* fl, const string& name)
	: AstNode(fl) {
	m_name = name;
	m_slow = false;
	m_source = false;
	m_support = false;
    }
    ASTNODE_NODE_FUNCS(CFile)
    virtual string name()	const { return m_name; }
    virtual V3Hash sameHash() const { return V3Hash(); }
    virtual bool same(const AstNode* samep) const { return true; }
    virtual void dump(std::ostream& str=std::cout);
    bool	slow() const { return m_slow; }
    void	slow(bool flag) { m_slow = flag; }
    bool	source() const { return m_source; }
    void	source(bool flag) { m_source = flag; }
    bool	support() const { return m_support; }
    void	support(bool flag) { m_support = flag; }
};

class AstCFunc : public AstNode {
    // C++ function
    // Parents:  MODULE/SCOPE
    // Children: VAR/statements
private:
    AstCFuncType m_funcType;
    AstScope*	m_scopep;
    string	m_name;
    string	m_cname;		// C name, for dpiExports
    string	m_rtnType;		// void, bool, or other return type
    string	m_argTypes;
    string	m_ifdef;		// #ifdef symbol around this function
    bool	m_dontCombine:1;	// V3Combine shouldn't compare this func tree, it's special
    bool	m_skipDecl:1;		// Don't declare it
    bool	m_declPrivate:1;	// Declare it private
    bool	m_formCallTree:1;	// Make a global function to call entire tree of functions
    bool	m_slow:1;		// Slow routine, called once or just at init time
    bool	m_funcPublic:1;		// From user public task/function
    bool	m_isInline:1;		// Inline function
    bool	m_isStatic:1;		// Function is declared static (no this)
    bool	m_symProlog:1;		// Setup symbol table for later instructions
    bool	m_entryPoint:1;		// User may call into this top level function
    bool	m_pure:1;		// Pure function
    bool	m_dpiExport:1;		// From dpi export
    bool	m_dpiExportWrapper:1;	// From dpi export; static function with dispatch table
    bool	m_dpiImport:1;		// From dpi import
public:
    AstCFunc(FileLine* fl, const string& name, AstScope* scopep, const string& rtnType="")
	: AstNode(fl) {
	m_funcType = AstCFuncType::FT_NORMAL;
	m_scopep = scopep;
	m_name = name;
	m_rtnType = rtnType;
	m_dontCombine = false;
	m_skipDecl = false;
	m_declPrivate = false;
	m_formCallTree = false;
	m_slow = false;
	m_funcPublic = false;
	m_isInline = false;
	m_isStatic = true;	// Note defaults to static, later we see where thisp is needed
	m_symProlog = false;
	m_entryPoint = false;
	m_pure = false;
	m_dpiExport = false;
	m_dpiExportWrapper = false;
	m_dpiImport = false;
    }
    ASTNODE_NODE_FUNCS(CFunc)
    virtual string name()	const { return m_name; }
    virtual const char* broken() const { BROKEN_RTN((m_scopep && !m_scopep->brokeExists())); return NULL; }
    virtual bool maybePointedTo() const { return true; }
    virtual void dump(std::ostream& str=std::cout);
    virtual V3Hash sameHash() const { return V3Hash(); }
    virtual bool same(const AstNode* samep) const {
	const AstCFunc* asamep = static_cast<const AstCFunc*>(samep);
	return ((funcType() == asamep->funcType())
		&& (rtnTypeVoid() == asamep->rtnTypeVoid())
		&& (argTypes() == asamep->argTypes())
		&& (!(dpiImport() || dpiExport())
		    || name() == asamep->name())); }
    //
    virtual void name(const string& name) { m_name = name; }
    virtual int instrCount()	const { return dpiImport() ? instrCountDpi() : 0; }
    void	cname(const string& name) { m_cname = name; }
    string	cname() const { return m_cname; }
    AstScope*	scopep() const { return m_scopep; }
    void	scopep(AstScope* nodep) { m_scopep = nodep; }
    string	rtnTypeVoid() const { return ((m_rtnType=="") ? "void" : m_rtnType); }
    bool	dontCombine() const { return m_dontCombine || funcType()!=AstCFuncType::FT_NORMAL; }
    void	dontCombine(bool flag) { m_dontCombine = flag; }
    bool	dontInline() const { return dontCombine() || slow() || skipDecl() || funcPublic(); }
    bool	skipDecl() const { return m_skipDecl; }
    void	skipDecl(bool flag) { m_skipDecl = flag; }
    bool	declPrivate() const { return m_declPrivate; }
    void	declPrivate(bool flag) { m_declPrivate = flag; }
    bool	formCallTree() const { return m_formCallTree; }
    void	formCallTree(bool flag) { m_formCallTree = flag; }
    bool	slow() const { return m_slow; }
    void	slow(bool flag) { m_slow = flag; }
    bool	funcPublic() const { return m_funcPublic; }
    void	funcPublic(bool flag) { m_funcPublic = flag; }
    void	argTypes(const string& str) { m_argTypes = str; }
    string	argTypes() const { return m_argTypes; }
    void	ifdef(const string& str) { m_ifdef = str; }
    string	ifdef() const { return m_ifdef; }
    void	funcType(AstCFuncType flag) { m_funcType = flag; }
    AstCFuncType funcType() const { return m_funcType; }
    bool	isInline() const { return m_isInline; }
    void	isInline(bool flag) { m_isInline = flag; }
    bool	isStatic() const { return m_isStatic; }
    void	isStatic(bool flag) { m_isStatic = flag; }
    bool	symProlog() const { return m_symProlog; }
    void	symProlog(bool flag) { m_symProlog = flag; }
    bool	entryPoint() const { return m_entryPoint; }
    void	entryPoint(bool flag) { m_entryPoint = flag; }
    bool	pure() const { return m_pure; }
    void	pure(bool flag) { m_pure = flag; }
    bool	dpiExport() const { return m_dpiExport; }
    void	dpiExport(bool flag) { m_dpiExport = flag; }
    bool	dpiExportWrapper() const { return m_dpiExportWrapper; }
    void	dpiExportWrapper(bool flag) { m_dpiExportWrapper = flag; }
    bool	dpiImport() const { return m_dpiImport; }
    void	dpiImport(bool flag) { m_dpiImport = flag; }
    //
    // If adding node accessors, see below emptyBody
    AstNode*	argsp() 	const { return op1p(); }
    void addArgsp(AstNode* nodep) { addOp1p(nodep); }
    AstNode*	initsp() 	const { return op2p(); }
    void addInitsp(AstNode* nodep) { addOp2p(nodep); }
    AstNode*	stmtsp() 	const { return op3p(); }
    void addStmtsp(AstNode* nodep) { addOp3p(nodep); }
    AstNode*	finalsp() 	const { return op4p(); }
    void addFinalsp(AstNode* nodep) { addOp4p(nodep); }
    // Special methods
    bool	emptyBody() const { return argsp()==NULL && initsp()==NULL && stmtsp()==NULL && finalsp()==NULL; }
};

class AstCCall : public AstNodeStmt {
    // C++ function call
    // Parents:  Anything above a statement
    // Children: Args to the function
private:
    AstCFunc*	m_funcp;
    string	m_hiername;
    string	m_argTypes;
public:
    AstCCall(FileLine* fl, AstCFunc* funcp, AstNode* argsp=NULL)
	: AstNodeStmt(fl) {
	m_funcp = funcp;
	addNOp1p(argsp);
    }
    AstCCall(AstCCall* oldp, AstCFunc* funcp)	// Replacement form for V3Combine
	// Note this removes old attachments from the oldp
	: AstNodeStmt(oldp->fileline()) {
	m_funcp = funcp;
	m_hiername = oldp->hiername();
	m_argTypes = oldp->argTypes();
	if (oldp->argsp()) addNOp1p(oldp->argsp()->unlinkFrBackWithNext());
    }
    ASTNODE_NODE_FUNCS(CCall)
    virtual void dump(std::ostream& str=std::cout);
    virtual void cloneRelink() { if (m_funcp && m_funcp->clonep()) {
	m_funcp = m_funcp->clonep();
    }}
    virtual const char* broken() const { BROKEN_RTN(m_funcp && !m_funcp->brokeExists()); return NULL; }
    virtual int instrCount()	const { return instrCountCall(); }
    virtual V3Hash sameHash() const { return V3Hash(funcp()); }
    virtual bool same(const AstNode* samep) const {
	const AstCCall* asamep = static_cast<const AstCCall*>(samep);
	return (funcp() == asamep->funcp()
		&& argTypes() == asamep->argTypes()); }
    AstNode*	exprsp()	const { return op1p(); }	// op1= expressions to print
    virtual bool isGateOptimizable() const { return false; }
    virtual bool isPredictOptimizable() const { return false; }
    virtual bool isPure() const { return funcp()->pure(); }
    virtual bool isOutputter() const { return !(funcp()->pure()); }
    AstCFunc*	funcp() const { return m_funcp; }
    string hiername() const { return m_hiername; }
    void hiername(const string& hn) { m_hiername = hn; }
    void	argTypes(const string& str) { m_argTypes = str; }
    string	argTypes() const { return m_argTypes; }
    //
    AstNode*	argsp() 	const { return op1p(); }
    void addArgsp(AstNode* nodep) { addOp1p(nodep); }
};

class AstCReturn : public AstNodeStmt {
    // C++ return from a function
    // Parents:  CFUNC/statement
    // Children: Math
public:
    AstCReturn(FileLine* fl, AstNode* lhsp)
	: AstNodeStmt(fl) {
	setOp1p(lhsp);
    }
    ASTNODE_NODE_FUNCS(CReturn)
    virtual int instrCount()	const { return widthInstrs(); }
    virtual V3Hash sameHash() const { return V3Hash(); }
    virtual bool same(const AstNode* samep) const { return true; }
    //
    AstNode*	lhsp() const { return op1p(); }
};

class AstCMath : public AstNodeMath {
private:
    bool	m_cleanOut;
public:
    // Emit C textual math function (like AstUCFunc)
    AstCMath(FileLine* fl, AstNode* exprsp)
	: AstNodeMath(fl), m_cleanOut(true) {
	addOp1p(exprsp);
	dtypeFrom(exprsp);
    }
    AstCMath(FileLine* fl, const string& textStmt, int setwidth, bool cleanOut=true)
	: AstNodeMath(fl), m_cleanOut(cleanOut) {
	addNOp1p(new AstText(fl, textStmt, true));
	if (setwidth) { dtypeSetLogicSized(setwidth,setwidth,AstNumeric::UNSIGNED); }
    }
    ASTNODE_NODE_FUNCS(CMath)
    virtual bool isGateOptimizable() const { return false; }
    virtual bool isPredictOptimizable() const { return false; }
    virtual bool cleanOut() { return m_cleanOut; }
    virtual string emitVerilog() { V3ERROR_NA; return ""; }  // Implemented specially
    virtual string emitC() { V3ERROR_NA; return ""; }
    virtual V3Hash sameHash() const { return V3Hash(); }
    virtual bool same(const AstNode* samep) const { return true; }
    void addBodysp(AstNode* nodep) { addNOp1p(nodep); }
    AstNode*	bodysp()	const { return op1p(); }	// op1= expressions to print
};


class AstCReset : public AstNodeStmt {
    //Reset variable at startup
public:
    AstCReset(FileLine* fl, AstNode* exprsp)
	: AstNodeStmt(fl) {
	addNOp1p(exprsp);
    }
    ASTNODE_NODE_FUNCS(CReset)
    virtual bool isGateOptimizable() const { return false; }
    virtual bool isPredictOptimizable() const { return false; }
    virtual V3Hash sameHash() const { return V3Hash(); }
    virtual bool same(const AstNode* samep) const { return true; }
    AstVarRef* varrefp() const { return VN_CAST(op1p(), VarRef); }  // op1= varref to reset
};

class AstCStmt : public AstNodeStmt {
    // Emit C statement
public:
    AstCStmt(FileLine* fl, AstNode* exprsp)
	: AstNodeStmt(fl) {
	addNOp1p(exprsp);
    }
    AstCStmt(FileLine* fl, const string& textStmt)
	: AstNodeStmt(fl) {
	addNOp1p(new AstText(fl, textStmt, true));
    }
    ASTNODE_NODE_FUNCS(CStmt)
    virtual bool isGateOptimizable() const { return false; }
    virtual bool isPredictOptimizable() const { return false; }
    virtual V3Hash sameHash() const { return V3Hash(); }
    virtual bool same(const AstNode* samep) const { return true; }
    void addBodysp(AstNode* nodep) { addNOp1p(nodep); }
    AstNode*	bodysp()	const { return op1p(); }	// op1= expressions to print
};

class AstSplitPlaceholder : public AstNode {
public:
    // Dummy node used within V3Split; never exists outside of V3Split.
    AstSplitPlaceholder(FileLine* filelinep)
        : AstNode(filelinep) {}
    ASTNODE_NODE_FUNCS(SplitPlaceholder)
};

//######################################################################
// Right below top

class AstTypeTable : public AstNode {
    // Container for hash of standard data types
    // Children:  NODEDTYPEs
    typedef std::map<std::pair<int,int>,AstBasicDType*> LogicMap;
    AstBasicDType* m_basicps[AstBasicDTypeKwd::_ENUM_MAX];
    //
    enum { IDX0_LOGIC, IDX0_BIT, _IDX0_MAX };
    LogicMap m_logicMap[_IDX0_MAX][AstNumeric::_ENUM_MAX];  // uses above IDX enums
    //
    typedef std::map<VBasicTypeKey,AstBasicDType*> DetailedMap;
    DetailedMap m_detailedMap;
public:
    explicit AstTypeTable(FileLine* fl) : AstNode(fl) {
	for (int i=0; i<AstBasicDTypeKwd::_ENUM_MAX; ++i) m_basicps[i] = NULL;
    }
    ASTNODE_NODE_FUNCS(TypeTable)
    AstNodeDType* typesp() const { return VN_CAST(op1p(), NodeDType);}  // op1 = List of dtypes
    void addTypesp(AstNodeDType* nodep) { addOp1p(nodep); }
    AstBasicDType* findBasicDType(FileLine* fl, AstBasicDTypeKwd kwd);
    AstBasicDType* findLogicBitDType(FileLine* fl, AstBasicDTypeKwd kwd,
				     int width, int widthMin, AstNumeric numeric);
    AstBasicDType* findLogicBitDType(FileLine* fl, AstBasicDTypeKwd kwd,
				     VNumRange range, int widthMin, AstNumeric numeric);
    AstBasicDType* findInsertSameDType(AstBasicDType* nodep);
    void clearCache();
    void repairCache();
    virtual void dump(std::ostream& str=std::cout);
};

//######################################################################
// Top

class AstNetlist : public AstNode {
    // All modules are under this single top node.
    // Parents:   none
    // Children:  MODULEs & CFILEs
private:
    AstTypeTable* m_typeTablep;	// Reference to top type table, for faster lookup
    AstPackage*	  m_dollarUnitPkgp;
    AstCFunc*     m_evalp;      // The '_eval' function
public:
    AstNetlist()
	: AstNode(new FileLine("AstRoot",0))
	, m_typeTablep(NULL)
	, m_dollarUnitPkgp(NULL)
	, m_evalp(NULL) { }
    ASTNODE_NODE_FUNCS(Netlist)
    virtual const char* broken() const {
        BROKEN_RTN(m_dollarUnitPkgp && !m_dollarUnitPkgp->brokeExists());
        BROKEN_RTN(m_evalp && !m_evalp->brokeExists());
        return NULL;
    }
    AstNodeModule* modulesp() const { return VN_CAST(op1p(), NodeModule); }  // op1 = List of modules
    AstNodeModule* topModulep() const { return VN_CAST(op1p(), NodeModule); }  // * = Top module in hierarchy (first one added, for now)
    void addModulep(AstNodeModule* modulep) { addOp1p(modulep); }
    AstCFile* filesp() const { return VN_CAST(op2p(), CFile);}  // op2 = List of files
    void addFilesp(AstCFile* filep) { addOp2p(filep); }
    AstNode*	miscsp() 	const { return op3p();}	// op3 = List of dtypes etc
    void addMiscsp(AstNode* nodep) { addOp3p(nodep); }
    AstTypeTable* typeTablep() { return m_typeTablep; }
    void addTypeTablep(AstTypeTable* nodep) { m_typeTablep = nodep; addMiscsp(nodep); }
    AstPackage* dollarUnitPkgp() const { return m_dollarUnitPkgp; }
    AstPackage* dollarUnitPkgAddp() {
	if (!m_dollarUnitPkgp) {
	    m_dollarUnitPkgp = new AstPackage(fileline(), AstPackage::dollarUnitName());
	    m_dollarUnitPkgp->inLibrary(true);  // packages are always libraries; don't want to make them a "top"
	    m_dollarUnitPkgp->modTrace(false);  // may reconsider later
	    m_dollarUnitPkgp->internal(true);
	    addModulep(m_dollarUnitPkgp);
	}
	return m_dollarUnitPkgp; }
    AstCFunc* evalp() const { return m_evalp; }
    void evalp(AstCFunc* evalp) { m_evalp = evalp; }
};

//######################################################################

#endif // Guard<|MERGE_RESOLUTION|>--- conflicted
+++ resolved
@@ -48,26 +48,26 @@
 public:
     AstConst(FileLine* fl, const V3Number& num)
 	:AstNodeMath(fl)
-	,m_num(num) {
+        ,m_num(num) {
 	if (m_num.isDouble()) {
 	    dtypeSetDouble();
-	} else if (m_num.isString()) {
+        } else if (m_num.isString()) {
 	    dtypeSetString();
 	} else {
-	    dtypeSetLogicSized(m_num.width(), m_num.sized()?0:m_num.widthMin(),
-			       m_num.isSigned() ? AstNumeric::SIGNED
+            dtypeSetLogicSized(m_num.width(), m_num.sized()?0:m_num.widthMin(),
+                               m_num.isSigned() ? AstNumeric::SIGNED
 			       : AstNumeric::UNSIGNED);
-	}
+        }
     }
     AstConst(FileLine* fl, uint32_t num)
 	:AstNodeMath(fl)
-	,m_num(V3Number(fl,32,num)) { dtypeSetLogicSized(m_num.width(),
+        ,m_num(V3Number(fl,32,num)) { dtypeSetLogicSized(m_num.width(),
 							 m_num.sized()?0:m_num.widthMin(),
 							 AstNumeric::UNSIGNED); }
-    class Unsized32 {};		// for creator type-overload selection
+    class Unsized32 {};         // for creator type-overload selection
     AstConst(FileLine* fl, Unsized32, uint32_t num)  // Unsized 32-bit integer of specified value
-	:AstNodeMath(fl)
-	,m_num(V3Number(fl,32,num)) { m_num.width(32,false); dtypeSetLogicSized(32,m_num.widthMin(),
+        :AstNodeMath(fl)
+        ,m_num(V3Number(fl,32,num)) { m_num.width(32,false); dtypeSetLogicSized(32,m_num.widthMin(),
 										AstNumeric::UNSIGNED); }
     class Signed32 {};		// for creator type-overload selection
     AstConst(FileLine* fl, Signed32, int32_t num)  // Signed 32-bit integer of specified value
@@ -80,7 +80,7 @@
 	,m_num(V3Number(fl,64)) { m_num.setDouble(num); dtypeSetDouble(); }
     class String {};		// for creator type-overload selection
     AstConst(FileLine* fl, String, const string& num)
-	:AstNodeMath(fl)
+        :AstNodeMath(fl)
 	,m_num(V3Number(V3Number::String(), fl, num)) { dtypeSetString(); }
     class LogicFalse {};
     AstConst(FileLine* fl, LogicFalse) // Shorthand const 0, know the dtype should be a logic of size 1
@@ -3448,20 +3448,10 @@
     virtual string emitVerilog() { return ""; }
     virtual string emitC() { V3ERROR_NA; return ""; }
     virtual bool cleanOut() { return true; }
-<<<<<<< HEAD
     AstText* scopeAttrp() const { return VN_CAST(op1p(), Text); }
     void scopeAttrp(AstNode* nodep) { addOp1p(nodep); }
     AstText* scopeEntrp() const { return VN_CAST(op2p(), Text); }
     void scopeEntrp(AstNode* nodep) { addOp2p(nodep); }
-    string scopeSymName() const { return scopeNameFormatter(scopeAttrp()); }  // Name for __Vscope variable including children
-    string scopeDpiName() const { return scopeNameFormatter(scopeEntrp()); }  // Name for DPI import scope
-    string scopePrettySymName() const { return scopePrettyNameFormatter(scopeAttrp()); }  // Name for __Vscope variable including children
-    string scopePrettyDpiName() const { return scopePrettyNameFormatter(scopeEntrp()); }  // Name for __Vscope variable including children
-=======
-    AstText*	scopeAttrp() const { return op1p()->castText(); }
-    void 	scopeAttrp(AstNode* nodep) { addOp1p(nodep); }
-    AstText*	scopeEntrp() const { return op2p()->castText(); }
-    void 	scopeEntrp(AstNode* nodep) { addOp2p(nodep); }
     string scopeSymName() const {  // Name for __Vscope variable including children
         return scopeNameFormatter(scopeAttrp()); }
     string scopeDpiName() const {  // Name for DPI import scope
@@ -3470,7 +3460,6 @@
         return scopePrettyNameFormatter(scopeAttrp()); }
     string scopePrettyDpiName() const {  // Name for __Vscope variable including children
         return scopePrettyNameFormatter(scopeEntrp()); }
->>>>>>> 77004567
     bool dpiExport() const { return m_dpiExport; }
     void dpiExport(bool flag) { m_dpiExport=flag; }
 };
@@ -5726,8 +5715,10 @@
         BROKEN_RTN(m_evalp && !m_evalp->brokeExists());
         return NULL;
     }
-    AstNodeModule* modulesp() const { return VN_CAST(op1p(), NodeModule); }  // op1 = List of modules
-    AstNodeModule* topModulep() const { return VN_CAST(op1p(), NodeModule); }  // * = Top module in hierarchy (first one added, for now)
+    AstNodeModule* modulesp() const {  // op1 = List of modules
+        return VN_CAST(op1p(), NodeModule); }
+    AstNodeModule* topModulep() const {  // * = Top module in hierarchy (first one added, for now)
+        return VN_CAST(op1p(), NodeModule); }
     void addModulep(AstNodeModule* modulep) { addOp1p(modulep); }
     AstCFile* filesp() const { return VN_CAST(op2p(), CFile);}  // op2 = List of files
     void addFilesp(AstCFile* filep) { addOp2p(filep); }
