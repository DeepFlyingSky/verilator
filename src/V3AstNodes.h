// -*- mode: C++; c-file-style: "cc-mode" -*-
//*************************************************************************
// DESCRIPTION: Verilator: Ast node structure
//
// Code available from: https://verilator.org
//
//*************************************************************************
//
// Copyright 2003-2020 by Wilson Snyder. This program is free software; you
// can redistribute it and/or modify it under the terms of either the GNU
// Lesser General Public License Version 3 or the Perl Artistic License
// Version 2.0.
// SPDX-License-Identifier: LGPL-3.0-only OR Artistic-2.0
//
//*************************************************************************

#ifndef _V3ASTNODES_H_
#define _V3ASTNODES_H_ 1

#ifndef _V3AST_H_
#error "Use V3Ast.h as the include"
#endif

//######################################################################
// Standard defines for all AstNode final classes

#define ASTNODE_NODE_FUNCS_NO_DTOR(name) \
    virtual void accept(AstNVisitor& v) override { v.visit(this); } \
    virtual AstNode* clone() override { return new Ast##name(*this); } \
    static Ast##name* cloneTreeNull(Ast##name* nodep, bool cloneNextLink) { \
        return nodep ? nodep->cloneTree(cloneNextLink) : nullptr; \
    } \
    Ast##name* cloneTree(bool cloneNext) { \
        return static_cast<Ast##name*>(AstNode::cloneTree(cloneNext)); \
    } \
    Ast##name* clonep() const { return static_cast<Ast##name*>(AstNode::clonep()); }

#define ASTNODE_NODE_FUNCS(name) \
    virtual ~Ast##name() override = default; \
    ASTNODE_NODE_FUNCS_NO_DTOR(name)

//######################################################################
// Macros replaced by 'astgen'

#define ASTGEN_SUPER(...)  // Roughly: <SuperClass>(AstType::at<ThisClass>, ...)

//######################################################################
//=== Ast* : Specific types
// Netlist interconnect

class AstConst final : public AstNodeMath {
    // A constant
private:
    V3Number m_num;  // Constant value
    void initWithNumber() {
        if (m_num.isDouble()) {
            dtypeSetDouble();
        } else if (m_num.isString()) {
            dtypeSetString();
        } else {
            dtypeSetLogicUnsized(m_num.width(), (m_num.sized() ? 0 : m_num.widthMin()),
                                 VSigning::fromBool(m_num.isSigned()));
        }
        m_num.nodep(this);
    }

public:
    AstConst(FileLine* fl, const V3Number& num)
        : ASTGEN_SUPER(fl)
        , m_num(num) {
        initWithNumber();
    }
    class WidthedValue {};  // for creator type-overload selection
    AstConst(FileLine* fl, WidthedValue, int width, uint32_t value)
        : ASTGEN_SUPER(fl)
        , m_num(this, width, value) {
        initWithNumber();
    }
    class DtypedValue {};  // for creator type-overload selection
    AstConst(FileLine* fl, DtypedValue, AstNodeDType* nodedtypep, uint32_t value)
        : ASTGEN_SUPER(fl)
        , m_num(this, nodedtypep->width(), value, nodedtypep->widthSized()) {
        initWithNumber();
    }
    class StringToParse {};  // for creator type-overload selection
    AstConst(FileLine* fl, StringToParse, const char* sourcep)
        : ASTGEN_SUPER(fl)
        , m_num(this, sourcep) {
        initWithNumber();
    }
    class VerilogStringLiteral {};  // for creator type-overload selection
    AstConst(FileLine* fl, VerilogStringLiteral, const string& str)
        : ASTGEN_SUPER(fl)
        , m_num(V3Number::VerilogStringLiteral(), this, str) {
        initWithNumber();
    }
    AstConst(FileLine* fl, uint32_t num)
        : ASTGEN_SUPER(fl)
        , m_num(this, 32, num) {
        dtypeSetLogicUnsized(m_num.width(), 0, VSigning::UNSIGNED);
    }
    class Unsized32 {};  // for creator type-overload selection
    AstConst(FileLine* fl, Unsized32, uint32_t num)  // Unsized 32-bit integer of specified value
        : ASTGEN_SUPER(fl)
        , m_num(this, 32, num) {
        m_num.width(32, false);
        dtypeSetLogicUnsized(32, m_num.widthMin(), VSigning::UNSIGNED);
    }
    class Signed32 {};  // for creator type-overload selection
    AstConst(FileLine* fl, Signed32, int32_t num)  // Signed 32-bit integer of specified value
        : ASTGEN_SUPER(fl)
        , m_num(this, 32, num) {
        m_num.width(32, true);
        dtypeSetLogicUnsized(32, m_num.widthMin(), VSigning::SIGNED);
    }
    class Unsized64 {};  // for creator type-overload selection
    AstConst(FileLine* fl, Unsized64, vluint64_t num)
        : ASTGEN_SUPER(fl)
        , m_num(this, 64, 0) {
        m_num.setQuad(num);
        dtypeSetLogicSized(64, VSigning::UNSIGNED);
    }
    class SizedEData {};  // for creator type-overload selection
    AstConst(FileLine* fl, SizedEData, vluint64_t num)
        : ASTGEN_SUPER(fl)
        , m_num(this, VL_EDATASIZE, 0) {
        m_num.setQuad(num);
        dtypeSetLogicSized(VL_EDATASIZE, VSigning::UNSIGNED);
    }
    class RealDouble {};  // for creator type-overload selection
    AstConst(FileLine* fl, RealDouble, double num)
        : ASTGEN_SUPER(fl)
        , m_num(this, 64) {
        m_num.setDouble(num);
        dtypeSetDouble();
    }
    class String {};  // for creator type-overload selection
    AstConst(FileLine* fl, String, const string& num)
        : ASTGEN_SUPER(fl)
        , m_num(V3Number::String(), this, num) {
        dtypeSetString();
    }
    class BitFalse {};
    AstConst(FileLine* fl, BitFalse)  // Shorthand const 0, dtype should be a logic of size 1
        : ASTGEN_SUPER(fl)
        , m_num(this, 1, 0) {
        dtypeSetBit();
    }
    // Shorthand const 1 (or with argument 0/1), dtype should be a logic of size 1
    class BitTrue {};
    AstConst(FileLine* fl, BitTrue, bool on = true)
        : ASTGEN_SUPER(fl)
        , m_num(this, 1, on) {
        dtypeSetBit();
    }
    ASTNODE_NODE_FUNCS(Const)
    virtual string name() const override { return num().ascii(); }  // * = Value
    const V3Number& num() const { return m_num; }  // * = Value
    V3Number& num() { return m_num; }  // * = Value
    uint32_t toUInt() const { return num().toUInt(); }
    vlsint32_t toSInt() const { return num().toSInt(); }
    vluint64_t toUQuad() const { return num().toUQuad(); }
    virtual string emitVerilog() override { V3ERROR_NA_RETURN(""); }
    virtual string emitC() override { V3ERROR_NA_RETURN(""); }
    virtual bool cleanOut() const override { return true; }
    virtual V3Hash sameHash() const override { return V3Hash(num().toHash()); }
    virtual bool same(const AstNode* samep) const override {
        const AstConst* sp = static_cast<const AstConst*>(samep);
        return num().isCaseEq(sp->num());
    }
    virtual int instrCount() const override { return widthInstrs(); }
    bool isEqAllOnes() const { return num().isEqAllOnes(width()); }
    bool isEqAllOnesV() const { return num().isEqAllOnes(widthMinV()); }
    // Parse string and create appropriate type of AstConst.
    // May return nullptr on parse failure.
    static AstConst* parseParamLiteral(FileLine* fl, const string& literal);
};

class AstRange final : public AstNodeRange {
    // Range specification, for use under variables and cells
private:
    bool m_littleEndian : 1;  // Bit vector is little endian
public:
    AstRange(FileLine* fl, AstNode* msbp, AstNode* lsbp)
        : ASTGEN_SUPER(fl) {
        m_littleEndian = false;
        setOp2p(msbp);
        setOp3p(lsbp);
    }
    AstRange(FileLine* fl, int msb, int lsb)
        : ASTGEN_SUPER(fl) {
        m_littleEndian = false;
        setOp2p(new AstConst(fl, msb));
        setOp3p(new AstConst(fl, lsb));
    }
    AstRange(FileLine* fl, const VNumRange& range)
        : ASTGEN_SUPER(fl) {
        m_littleEndian = range.littleEndian();
        setOp2p(new AstConst(fl, range.hi()));
        setOp3p(new AstConst(fl, range.lo()));
    }
    ASTNODE_NODE_FUNCS(Range)
    AstNode* msbp() const { return op2p(); }  // op2 = Msb expression
    AstNode* lsbp() const { return op3p(); }  // op3 = Lsb expression
    AstNode* leftp() const {
        return littleEndian() ? lsbp() : msbp();
    }  // How to show a declaration
    AstNode* rightp() const { return littleEndian() ? msbp() : lsbp(); }
    int msbConst() const {
        AstConst* constp = VN_CAST(msbp(), Const);
        return (constp ? constp->toSInt() : 0);
    }
    int lsbConst() const {
        AstConst* constp = VN_CAST(lsbp(), Const);
        return (constp ? constp->toSInt() : 0);
    }
    int elementsConst() const {
        return (msbConst() > lsbConst()) ? msbConst() - lsbConst() + 1
                                         : lsbConst() - msbConst() + 1;
    }
    int leftConst() const {
        AstConst* constp = VN_CAST(leftp(), Const);
        return (constp ? constp->toSInt() : 0);
    }
    int rightConst() const {
        AstConst* constp = VN_CAST(rightp(), Const);
        return (constp ? constp->toSInt() : 0);
    }
    int leftToRightInc() const { return littleEndian() ? 1 : -1; }
    bool littleEndian() const { return m_littleEndian; }
    void littleEndian(bool flag) { m_littleEndian = flag; }
    virtual void dump(std::ostream& str) const override;
    virtual string emitC() { V3ERROR_NA_RETURN(""); }
    virtual V3Hash sameHash() const override { return V3Hash(); }
    virtual bool same(const AstNode* samep) const override { return true; }
};

class AstBracketRange final : public AstNodeRange {
    // Parser only concept "[lhsp]", a AstUnknownRange, QueueRange or Range,
    // unknown until lhsp type is determined
public:
    AstBracketRange(FileLine* fl, AstNode* elementsp)
        : ASTGEN_SUPER(fl) {
        setOp1p(elementsp);
    }
    ASTNODE_NODE_FUNCS(BracketRange)
    virtual string emitC() { V3ERROR_NA_RETURN(""); }
    virtual string emitVerilog() { V3ERROR_NA_RETURN(""); }
    virtual V3Hash sameHash() const override { return V3Hash(); }
    virtual bool same(const AstNode* samep) const override { return true; }
    // Will be removed in V3Width, which relies on this
    // being a child not a dtype pointed node
    virtual bool maybePointedTo() const override { return false; }
    AstNode* elementsp() const { return op1p(); }
};

class AstUnsizedRange final : public AstNodeRange {
    // Unsized range specification, for open arrays
public:
    explicit AstUnsizedRange(FileLine* fl)
        : ASTGEN_SUPER(fl) {}
    ASTNODE_NODE_FUNCS(UnsizedRange)
    virtual string emitC() { V3ERROR_NA_RETURN(""); }
    virtual string emitVerilog() { return "[]"; }
    virtual V3Hash sameHash() const override { return V3Hash(); }
    virtual bool same(const AstNode* samep) const override { return true; }
};

class AstGatePin final : public AstNodeMath {
    // Possibly expand a gate primitive input pin value to match the range of the gate primitive
public:
    AstGatePin(FileLine* fl, AstNode* lhsp, AstRange* rangep)
        : ASTGEN_SUPER(fl) {
        setOp1p(lhsp);
        setOp2p(rangep);
    }
    ASTNODE_NODE_FUNCS(GatePin)
    virtual string emitVerilog() override { return "%l"; }
    virtual string emitC() override { V3ERROR_NA_RETURN(""); }
    virtual bool cleanOut() const override { return true; }
    AstNode* exprp() const { return op1p(); }  // op1 = Pin expression
    AstRange* rangep() const { return VN_CAST(op2p(), Range); }  // op2 = Range of pin
};

//######################################################################
// Classes

class AstClassPackage final : public AstNodeModule {
    // The static information portion of a class (treated similarly to a package)
    AstClass* m_classp
        = nullptr;  // Class package this is under (weak pointer, hard link is other way)
public:
    AstClassPackage(FileLine* fl, const string& name)
        : ASTGEN_SUPER(fl, name) {}
    ASTNODE_NODE_FUNCS(ClassPackage)
    virtual string verilogKwd() const override { return "/*class*/package"; }
    virtual const char* broken() const override;
    AstClass* classp() const { return m_classp; }
    void classp(AstClass* classp) { m_classp = classp; }
};

class AstClass final : public AstNodeModule {
    // TYPES
    typedef std::map<const string, AstNode*> MemberNameMap;
    // MEMBERS
    MemberNameMap m_members;  // Members or method children
    AstClassPackage* m_classOrPackagep = nullptr;  // Class package this is under
    bool m_virtual = false;  // Virtual class
    bool m_extended = false;  // Is extension or extended by other classes
    void insertCache(AstNode* nodep);

public:
    AstClass(FileLine* fl, const string& name)
        : ASTGEN_SUPER(fl, name) {}
    ASTNODE_NODE_FUNCS(Class)
    virtual string verilogKwd() const override { return "class"; }
    virtual bool isHeavy() const override { return true; }
    virtual bool maybePointedTo() const override { return true; }
    virtual void dump(std::ostream& str) const override;
    virtual const char* broken() const override {
        BROKEN_BASE_RTN(AstNodeModule::broken());
        BROKEN_RTN(m_classOrPackagep && !m_classOrPackagep->brokeExists());
        return nullptr;
    }
    // op1/op2/op3 in AstNodeModule
    AstClassPackage* classOrPackagep() const { return m_classOrPackagep; }
    void classOrPackagep(AstClassPackage* classpackagep) { m_classOrPackagep = classpackagep; }
    AstNode* membersp() const { return stmtsp(); }  // op2 = List of statements
    void addMembersp(AstNode* nodep) {
        insertCache(nodep);
        addStmtp(nodep);
    }
    AstClassExtends* extendsp() const { return VN_CAST(op4p(), ClassExtends); }
    void extendsp(AstNode* nodep) { addNOp4p(nodep); }
    void clearCache() { m_members.clear(); }
    void repairCache();
    AstNode* findMember(const string& name) const {
        const auto it = m_members.find(name);
        return (it == m_members.end()) ? nullptr : it->second;
    }
    bool isExtended() const { return m_extended; }
    void isExtended(bool flag) { m_extended = flag; }
    bool isVirtual() const { return m_virtual; }
    void isVirtual(bool flag) { m_virtual = flag; }
    // Return true if this class is an extension of base class (SLOW)
    // Accepts nullptrs
    static bool isClassExtendedFrom(const AstClass* refClassp, const AstClass* baseClassp);
};

class AstClassExtends final : public AstNode {
    // Children: List of AstParseRef for packages/classes
    // during early parse, then moves to dtype
public:
    AstClassExtends(FileLine* fl, AstNode* classOrPkgsp)
        : ASTGEN_SUPER(fl) {
        setNOp2p(classOrPkgsp);  // Only for parser
    }
    ASTNODE_NODE_FUNCS(ClassExtends)
    virtual bool hasDType() const override { return true; }
    virtual string verilogKwd() const override { return "extends"; }
    AstNodeDType* childDTypep() const { return VN_CAST(op1p(), NodeDType); }
    void childDTypep(AstNodeDType* nodep) { setOp1p(nodep); }
    AstNode* classOrPkgsp() const { return op2p(); }
    void classOrPkgsp(AstNode* nodep) { setOp2p(nodep); }
    AstClass* classp() const;  // Class being extended (after link)
};

//######################################################################
//==== Data Types

class AstParamTypeDType final : public AstNodeDType {
    // Parents: MODULE
    // A parameter type statement; much like a var or typedef
private:
    AstVarType m_varType;  // Type of variable (for localparam vs. param)
    string m_name;  // Name of variable
public:
    AstParamTypeDType(FileLine* fl, AstVarType type, const string& name, VFlagChildDType,
                      AstNodeDType* dtp)
        : ASTGEN_SUPER(fl)
        , m_varType{type}
        , m_name{name} {
        childDTypep(dtp);  // Only for parser
        dtypep(nullptr);  // V3Width will resolve
    }
    ASTNODE_NODE_FUNCS(ParamTypeDType)
    virtual AstNodeDType* getChildDTypep() const override { return childDTypep(); }
    // op1 = Type assigning to
    AstNodeDType* childDTypep() const { return VN_CAST(op1p(), NodeDType); }
    void childDTypep(AstNodeDType* nodep) { setOp1p(nodep); }
    virtual AstNodeDType* subDTypep() const override {
        return dtypep() ? dtypep() : childDTypep();
    }
    virtual AstBasicDType* basicp() const override { return subDTypep()->basicp(); }
    virtual AstNodeDType* skipRefp() const override { return subDTypep()->skipRefp(); }
    virtual AstNodeDType* skipRefToConstp() const override {
        return subDTypep()->skipRefToConstp();
    }
    virtual AstNodeDType* skipRefToEnump() const override { return subDTypep()->skipRefToEnump(); }
    virtual bool similarDType(AstNodeDType* samep) const override {
        const AstParamTypeDType* sp = static_cast<const AstParamTypeDType*>(samep);
        return type() == samep->type() && sp
               && this->subDTypep()->skipRefp()->similarDType(sp->subDTypep()->skipRefp());
    }
    virtual int widthAlignBytes() const override { return dtypep()->widthAlignBytes(); }
    virtual int widthTotalBytes() const override { return dtypep()->widthTotalBytes(); }
    // METHODS
    virtual string name() const override { return m_name; }
    virtual bool maybePointedTo() const override { return true; }
    virtual bool hasDType() const override { return true; }
    virtual void name(const string& flag) override { m_name = flag; }
    AstVarType varType() const { return m_varType; }  // * = Type of variable
    bool isParam() const { return true; }
    bool isGParam() const { return (varType() == AstVarType::GPARAM); }
};

class AstTypedef final : public AstNode {
private:
    string m_name;
    bool m_attrPublic;
    string m_tag;  // Holds the string of the verilator tag -- used in XML output.
public:
    AstTypedef(FileLine* fl, const string& name, AstNode* attrsp, VFlagChildDType,
               AstNodeDType* dtp)
        : ASTGEN_SUPER(fl)
        , m_name{name} {
        childDTypep(dtp);  // Only for parser
        addAttrsp(attrsp);
        dtypep(nullptr);  // V3Width will resolve
        m_attrPublic = false;
    }
    ASTNODE_NODE_FUNCS(Typedef)
    virtual void dump(std::ostream& str) const override;
    virtual AstNodeDType* getChildDTypep() const override { return childDTypep(); }
    // op1 = Type assigning to
    AstNodeDType* childDTypep() const { return VN_CAST(op1p(), NodeDType); }
    void childDTypep(AstNodeDType* nodep) { setOp1p(nodep); }
    virtual AstNodeDType* subDTypep() const { return dtypep() ? dtypep() : childDTypep(); }
    void addAttrsp(AstNode* nodep) { addNOp4p(nodep); }
    AstNode* attrsp() const { return op4p(); }  // op4 = Attributes during early parse
    // METHODS
    virtual string name() const override { return m_name; }
    virtual bool maybePointedTo() const override { return true; }
    virtual bool hasDType() const override { return true; }
    virtual void name(const string& flag) override { m_name = flag; }
    bool attrPublic() const { return m_attrPublic; }
    void attrPublic(bool flag) { m_attrPublic = flag; }
    virtual void tag(const string& text) override { m_tag = text; }
    virtual string tag() const override { return m_tag; }
};

class AstTypedefFwd final : public AstNode {
    // Forward declaration of a type; stripped after netlist parsing is complete
private:
    string m_name;

public:
    AstTypedefFwd(FileLine* fl, const string& name)
        : ASTGEN_SUPER(fl)
        , m_name{name} {}
    ASTNODE_NODE_FUNCS(TypedefFwd)
    // METHODS
    virtual string name() const override { return m_name; }
    virtual bool maybePointedTo() const override { return true; }
};

class AstDefImplicitDType final : public AstNodeDType {
    // For parsing enum/struct/unions that are declared with a variable rather than typedef
    // This allows "var enum {...} a,b" to share the enum definition for both variables
    // After link, these become typedefs
private:
    string m_name;
    void* m_containerp;  // In what scope is the name unique, so we can know what are duplicate
                         // definitions (arbitrary value)
    int m_uniqueNum;

public:
    AstDefImplicitDType(FileLine* fl, const string& name, void* containerp, VFlagChildDType,
                        AstNodeDType* dtp)
        : ASTGEN_SUPER(fl)
        , m_name{name}
        , m_containerp{containerp} {
        childDTypep(dtp);  // Only for parser
        dtypep(nullptr);  // V3Width will resolve
        m_uniqueNum = uniqueNumInc();
    }
    ASTNODE_NODE_FUNCS(DefImplicitDType)
    virtual bool same(const AstNode* samep) const override {
        const AstDefImplicitDType* sp = static_cast<const AstDefImplicitDType*>(samep);
        return m_uniqueNum == sp->m_uniqueNum;
    }
    virtual bool similarDType(AstNodeDType* samep) const override {
        return type() == samep->type() && same(samep);
    }
    virtual V3Hash sameHash() const override { return V3Hash(m_uniqueNum); }
    virtual AstNodeDType* getChildDTypep() const override { return childDTypep(); }
    // op1 = Range of variable
    AstNodeDType* childDTypep() const { return VN_CAST(op1p(), NodeDType); }
    void childDTypep(AstNodeDType* nodep) { setOp1p(nodep); }
    virtual AstNodeDType* subDTypep() const override {
        return dtypep() ? dtypep() : childDTypep();
    }
    void* containerp() const { return m_containerp; }
    // METHODS
    // op1 = Range of variable
    AstNodeDType* dtypeSkipRefp() const { return dtypep()->skipRefp(); }
    virtual AstBasicDType* basicp() const override { return subDTypep()->basicp(); }
    virtual AstNodeDType* skipRefp() const override { return (AstNodeDType*)this; }
    virtual AstNodeDType* skipRefToConstp() const override { return (AstNodeDType*)this; }
    virtual AstNodeDType* skipRefToEnump() const override { return (AstNodeDType*)this; }
    virtual int widthAlignBytes() const override { return dtypep()->widthAlignBytes(); }
    virtual int widthTotalBytes() const override { return dtypep()->widthTotalBytes(); }
    virtual string name() const override { return m_name; }
    virtual void name(const string& flag) override { m_name = flag; }
};

class AstAssocArrayDType final : public AstNodeDType {
    // Associative array data type, ie "[some_dtype]"
    // Children: DTYPE (moved to refDTypep() in V3Width)
    // Children: DTYPE (the key, which remains here as a pointer)
private:
    AstNodeDType* m_refDTypep;  // Elements of this type (after widthing)
    AstNodeDType* m_keyDTypep;  // Keys of this type (after widthing)
public:
    AstAssocArrayDType(FileLine* fl, VFlagChildDType, AstNodeDType* dtp, AstNodeDType* keyDtp)
        : ASTGEN_SUPER(fl) {
        childDTypep(dtp);  // Only for parser
        keyChildDTypep(keyDtp);  // Only for parser
        refDTypep(nullptr);
        keyDTypep(nullptr);
        dtypep(nullptr);  // V3Width will resolve
    }
    ASTNODE_NODE_FUNCS(AssocArrayDType)
    virtual const char* broken() const override {
        BROKEN_RTN(!((m_refDTypep && !childDTypep() && m_refDTypep->brokeExists())
                     || (!m_refDTypep && childDTypep())));
        BROKEN_RTN(!((m_keyDTypep && !childDTypep() && m_keyDTypep->brokeExists())
                     || (!m_keyDTypep && childDTypep())));
        return nullptr;
    }
    virtual void cloneRelink() override {
        if (m_refDTypep && m_refDTypep->clonep()) { m_refDTypep = m_refDTypep->clonep(); }
        if (m_keyDTypep && m_keyDTypep->clonep()) { m_keyDTypep = m_keyDTypep->clonep(); }
    }
    virtual bool same(const AstNode* samep) const override {
        const AstAssocArrayDType* asamep = static_cast<const AstAssocArrayDType*>(samep);
        if (!asamep->subDTypep()) return false;
        if (!asamep->keyDTypep()) return false;
        return (subDTypep() == asamep->subDTypep() && keyDTypep() == asamep->keyDTypep());
    }
    virtual bool similarDType(AstNodeDType* samep) const override {
        const AstAssocArrayDType* asamep = static_cast<const AstAssocArrayDType*>(samep);
        return type() == samep->type() && asamep->subDTypep()
               && subDTypep()->skipRefp()->similarDType(asamep->subDTypep()->skipRefp());
    }
    virtual string prettyDTypeName() const override;
    virtual void dumpSmall(std::ostream& str) const override;
    virtual V3Hash sameHash() const override { return V3Hash(m_refDTypep); }
    virtual AstNodeDType* getChildDTypep() const override { return childDTypep(); }
    virtual AstNodeDType* getChild2DTypep() const override { return keyChildDTypep(); }
    virtual bool isHeavy() const override { return true; }
    // op1 = Range of variable
    AstNodeDType* childDTypep() const { return VN_CAST(op1p(), NodeDType); }
    void childDTypep(AstNodeDType* nodep) { setOp1p(nodep); }
    virtual AstNodeDType* subDTypep() const override {
        return m_refDTypep ? m_refDTypep : childDTypep();
    }
    void refDTypep(AstNodeDType* nodep) { m_refDTypep = nodep; }
    virtual AstNodeDType* virtRefDTypep() const override { return m_refDTypep; }
    virtual void virtRefDTypep(AstNodeDType* nodep) override { refDTypep(nodep); }
    virtual AstNodeDType* virtRefDType2p() const override { return m_keyDTypep; }
    virtual void virtRefDType2p(AstNodeDType* nodep) override { keyDTypep(nodep); }
    //
    AstNodeDType* keyDTypep() const { return m_keyDTypep ? m_keyDTypep : keyChildDTypep(); }
    void keyDTypep(AstNodeDType* nodep) { m_keyDTypep = nodep; }
    // op1 = Range of variable
    AstNodeDType* keyChildDTypep() const { return VN_CAST(op2p(), NodeDType); }
    void keyChildDTypep(AstNodeDType* nodep) { setOp2p(nodep); }
    // METHODS
    virtual AstBasicDType* basicp() const override { return nullptr; }
    virtual AstNodeDType* skipRefp() const override { return (AstNodeDType*)this; }
    virtual AstNodeDType* skipRefToConstp() const override { return (AstNodeDType*)this; }
    virtual AstNodeDType* skipRefToEnump() const override { return (AstNodeDType*)this; }
    virtual int widthAlignBytes() const override { return subDTypep()->widthAlignBytes(); }
    virtual int widthTotalBytes() const override { return subDTypep()->widthTotalBytes(); }
};

class AstBracketArrayDType final : public AstNodeDType {
    // Associative/Queue/Normal array data type, ie "[dtype_or_expr]"
    // only for early parsing then becomes another data type
    // Children: DTYPE (moved to refDTypep() in V3Width)
    // Children: DTYPE (the key)
public:
    AstBracketArrayDType(FileLine* fl, VFlagChildDType, AstNodeDType* dtp, AstNode* elementsp)
        : ASTGEN_SUPER(fl) {
        setOp1p(dtp);  // Only for parser
        setOp2p(elementsp);  // Only for parser
    }
    ASTNODE_NODE_FUNCS(BracketArrayDType)
    virtual bool similarDType(AstNodeDType* samep) const override { V3ERROR_NA_RETURN(false); }
    // op1 = Range of variable
    AstNodeDType* childDTypep() const { return VN_CAST(op1p(), NodeDType); }
    virtual AstNodeDType* subDTypep() const override { return childDTypep(); }
    // op2 = Range of variable
    AstNode* elementsp() const { return op2p(); }
    // METHODS
    // Will be removed in V3Width, which relies on this
    // being a child not a dtype pointed node
    virtual bool maybePointedTo() const override { return false; }
    virtual AstBasicDType* basicp() const override { return nullptr; }
    virtual AstNodeDType* skipRefp() const override { return (AstNodeDType*)this; }
    virtual AstNodeDType* skipRefToConstp() const override { return (AstNodeDType*)this; }
    virtual AstNodeDType* skipRefToEnump() const override { return (AstNodeDType*)this; }
    virtual int widthAlignBytes() const override { V3ERROR_NA_RETURN(0); }
    virtual int widthTotalBytes() const override { V3ERROR_NA_RETURN(0); }
};

class AstDynArrayDType final : public AstNodeDType {
    // Dynamic array data type, ie "[]"
    // Children: DTYPE (moved to refDTypep() in V3Width)
private:
    AstNodeDType* m_refDTypep;  // Elements of this type (after widthing)
public:
    AstDynArrayDType(FileLine* fl, VFlagChildDType, AstNodeDType* dtp)
        : ASTGEN_SUPER(fl) {
        childDTypep(dtp);  // Only for parser
        refDTypep(nullptr);
        dtypep(nullptr);  // V3Width will resolve
    }
    AstDynArrayDType(FileLine* fl, AstNodeDType* dtp)
        : ASTGEN_SUPER(fl) {
        refDTypep(dtp);
        dtypep(nullptr);  // V3Width will resolve
    }
    ASTNODE_NODE_FUNCS(DynArrayDType)
    virtual const char* broken() const override {
        BROKEN_RTN(!((m_refDTypep && !childDTypep() && m_refDTypep->brokeExists())
                     || (!m_refDTypep && childDTypep())));
        return nullptr;
    }
    virtual void cloneRelink() override {
        if (m_refDTypep && m_refDTypep->clonep()) { m_refDTypep = m_refDTypep->clonep(); }
    }
    virtual bool same(const AstNode* samep) const override {
        const AstAssocArrayDType* asamep = static_cast<const AstAssocArrayDType*>(samep);
        if (!asamep->subDTypep()) return false;
        return subDTypep() == asamep->subDTypep();
    }
    virtual bool similarDType(AstNodeDType* samep) const override {
        const AstAssocArrayDType* asamep = static_cast<const AstAssocArrayDType*>(samep);
        return type() == samep->type() && asamep->subDTypep()
               && subDTypep()->skipRefp()->similarDType(asamep->subDTypep()->skipRefp());
    }
    virtual string prettyDTypeName() const override;
    virtual void dumpSmall(std::ostream& str) const override;
    virtual V3Hash sameHash() const override { return V3Hash(m_refDTypep); }
    virtual bool isHeavy() const override { return true; }
    virtual AstNodeDType* getChildDTypep() const override { return childDTypep(); }
    // op1 = Range of variable
    AstNodeDType* childDTypep() const { return VN_CAST(op1p(), NodeDType); }
    void childDTypep(AstNodeDType* nodep) { setOp1p(nodep); }
    virtual AstNodeDType* subDTypep() const override {
        return m_refDTypep ? m_refDTypep : childDTypep();
    }
    void refDTypep(AstNodeDType* nodep) { m_refDTypep = nodep; }
    virtual AstNodeDType* virtRefDTypep() const override { return m_refDTypep; }
    virtual void virtRefDTypep(AstNodeDType* nodep) override { refDTypep(nodep); }
    // METHODS
    virtual AstBasicDType* basicp() const override { return nullptr; }
    virtual AstNodeDType* skipRefp() const override { return (AstNodeDType*)this; }
    virtual AstNodeDType* skipRefToConstp() const override { return (AstNodeDType*)this; }
    virtual AstNodeDType* skipRefToEnump() const override { return (AstNodeDType*)this; }
    virtual int widthAlignBytes() const override { return subDTypep()->widthAlignBytes(); }
    virtual int widthTotalBytes() const override { return subDTypep()->widthTotalBytes(); }
};

class AstPackArrayDType final : public AstNodeArrayDType {
    // Packed array data type, ie "some_dtype [2:0] var_name"
    // Children: DTYPE (moved to refDTypep() in V3Width)
    // Children: RANGE (array bounds)
public:
    AstPackArrayDType(FileLine* fl, VFlagChildDType, AstNodeDType* dtp, AstRange* rangep)
        : ASTGEN_SUPER(fl) {
        childDTypep(dtp);  // Only for parser
        refDTypep(nullptr);
        setOp2p(rangep);
        dtypep(nullptr);  // V3Width will resolve
        int width = subDTypep()->width() * rangep->elementsConst();
        widthForce(width, width);
    }
    AstPackArrayDType(FileLine* fl, AstNodeDType* dtp, AstRange* rangep)
        : ASTGEN_SUPER(fl) {
        refDTypep(dtp);
        setOp2p(rangep);
        dtypep(this);
        int width = subDTypep()->width() * rangep->elementsConst();
        widthForce(width, width);
    }
    ASTNODE_NODE_FUNCS(PackArrayDType)
    virtual string prettyDTypeName() const override;
};

class AstUnpackArrayDType final : public AstNodeArrayDType {
    // Array data type, ie "some_dtype var_name [2:0]"
    // Children: DTYPE (moved to refDTypep() in V3Width)
    // Children: RANGE (array bounds)
public:
    AstUnpackArrayDType(FileLine* fl, VFlagChildDType, AstNodeDType* dtp, AstRange* rangep)
        : ASTGEN_SUPER(fl) {
        childDTypep(dtp);  // Only for parser
        refDTypep(nullptr);
        setOp2p(rangep);
        dtypep(nullptr);  // V3Width will resolve
        // For backward compatibility AstNodeArrayDType and others inherit
        // width and signing from the subDType/base type
        widthFromSub(subDTypep());
    }
    AstUnpackArrayDType(FileLine* fl, AstNodeDType* dtp, AstRange* rangep)
        : ASTGEN_SUPER(fl) {
        refDTypep(dtp);
        setOp2p(rangep);
        dtypep(this);
        // For backward compatibility AstNodeArrayDType and others inherit
        // width and signing from the subDType/base type
        widthFromSub(subDTypep());
    }
    ASTNODE_NODE_FUNCS(UnpackArrayDType)
    virtual string prettyDTypeName() const override;
    // Outer dimension comes first. The first element is this node.
    std::vector<AstUnpackArrayDType*> unpackDimensions();
};

class AstUnsizedArrayDType final : public AstNodeDType {
    // Unsized/open-range Array data type, ie "some_dtype var_name []"
    // Children: DTYPE (moved to refDTypep() in V3Width)
private:
    AstNodeDType* m_refDTypep;  // Elements of this type (after widthing)
public:
    AstUnsizedArrayDType(FileLine* fl, VFlagChildDType, AstNodeDType* dtp)
        : ASTGEN_SUPER(fl) {
        childDTypep(dtp);  // Only for parser
        refDTypep(nullptr);
        dtypep(nullptr);  // V3Width will resolve
    }
    ASTNODE_NODE_FUNCS(UnsizedArrayDType)
    virtual const char* broken() const override {
        BROKEN_RTN(!((m_refDTypep && !childDTypep() && m_refDTypep->brokeExists())
                     || (!m_refDTypep && childDTypep())));
        return nullptr;
    }
    virtual void cloneRelink() override {
        if (m_refDTypep && m_refDTypep->clonep()) { m_refDTypep = m_refDTypep->clonep(); }
    }
    virtual bool same(const AstNode* samep) const override {
        const AstNodeArrayDType* asamep = static_cast<const AstNodeArrayDType*>(samep);
        if (!asamep->subDTypep()) return false;
        return (subDTypep() == asamep->subDTypep());
    }
    virtual bool similarDType(AstNodeDType* samep) const override {
        const AstNodeArrayDType* asamep = static_cast<const AstNodeArrayDType*>(samep);
        return type() == samep->type() && asamep->subDTypep()
               && subDTypep()->skipRefp()->similarDType(asamep->subDTypep()->skipRefp());
    }
    virtual void dumpSmall(std::ostream& str) const override;
    virtual V3Hash sameHash() const override { return V3Hash(m_refDTypep); }
    virtual AstNodeDType* getChildDTypep() const override { return childDTypep(); }
    // op1 = Range of variable
    AstNodeDType* childDTypep() const { return VN_CAST(op1p(), NodeDType); }
    void childDTypep(AstNodeDType* nodep) { setOp1p(nodep); }
    virtual AstNodeDType* subDTypep() const override {
        return m_refDTypep ? m_refDTypep : childDTypep();
    }
    void refDTypep(AstNodeDType* nodep) { m_refDTypep = nodep; }
    virtual AstNodeDType* virtRefDTypep() const override { return m_refDTypep; }
    virtual void virtRefDTypep(AstNodeDType* nodep) override { refDTypep(nodep); }
    // METHODS
    virtual AstBasicDType* basicp() const override { return subDTypep()->basicp(); }
    virtual AstNodeDType* skipRefp() const override { return (AstNodeDType*)this; }
    virtual AstNodeDType* skipRefToConstp() const override { return (AstNodeDType*)this; }
    virtual AstNodeDType* skipRefToEnump() const override { return (AstNodeDType*)this; }
    virtual int widthAlignBytes() const override { return subDTypep()->widthAlignBytes(); }
    virtual int widthTotalBytes() const override { return subDTypep()->widthTotalBytes(); }
};

class AstBasicDType final : public AstNodeDType {
    // Builtin atomic/vectored data type
    // Children: RANGE (converted to constant in V3Width)
private:
    struct Members {
        AstBasicDTypeKwd m_keyword;  // (also in VBasicTypeKey) What keyword created basic type
        VNumRange m_nrange;  // (also in VBasicTypeKey) Numeric msb/lsb (if non-opaque keyword)
        bool operator==(const Members& rhs) const {
            return rhs.m_keyword == m_keyword && rhs.m_nrange == m_nrange;
        }
    } m;
    // See also in AstNodeDType: m_width, m_widthMin, m_numeric(issigned)
public:
    AstBasicDType(FileLine* fl, AstBasicDTypeKwd kwd, const VSigning& signst = VSigning::NOSIGN)
        : ASTGEN_SUPER(fl) {
        init(kwd, signst, 0, -1, nullptr);
    }
    AstBasicDType(FileLine* fl, VFlagLogicPacked, int wantwidth)
        : ASTGEN_SUPER(fl) {
        init(AstBasicDTypeKwd::LOGIC, VSigning::NOSIGN, wantwidth, -1, nullptr);
    }
    AstBasicDType(FileLine* fl, VFlagBitPacked, int wantwidth)
        : ASTGEN_SUPER(fl) {
        init(AstBasicDTypeKwd::BIT, VSigning::NOSIGN, wantwidth, -1, nullptr);
    }
    AstBasicDType(FileLine* fl, AstBasicDTypeKwd kwd, VSigning numer, int wantwidth, int widthmin)
        : ASTGEN_SUPER(fl) {
        init(kwd, numer, wantwidth, widthmin, nullptr);
    }
    AstBasicDType(FileLine* fl, AstBasicDTypeKwd kwd, VSigning numer, VNumRange range,
                  int widthmin)
        : ASTGEN_SUPER(fl) {
        init(kwd, numer, range.elements(), widthmin, nullptr);
        m.m_nrange = range;  // as init() presumes lsb==0, but range.lsb() might not be
    }
    // See also addRange in verilog.y
private:
    void init(AstBasicDTypeKwd kwd, VSigning numer, int wantwidth, int wantwidthmin,
              AstRange* rangep) {
        // wantwidth=0 means figure it out, but if a widthmin is >=0
        //    we allow width 0 so that {{0{x}},y} works properly
        // wantwidthmin=-1:  default, use wantwidth if it is non zero
        m.m_keyword = kwd;
        // Implicitness: // "parameter X" is implicit and sized from initial
        // value, "parameter reg x" not
        if (keyword() == AstBasicDTypeKwd::LOGIC_IMPLICIT) {
            if (rangep || wantwidth) m.m_keyword = AstBasicDTypeKwd::LOGIC;
        }
        if (numer == VSigning::NOSIGN) {
            if (keyword().isSigned()) {
                numer = VSigning::SIGNED;
            } else if (keyword().isUnsigned()) {
                numer = VSigning::UNSIGNED;
            }
        }
        numeric(numer);
        if (!rangep && (wantwidth || wantwidthmin >= 0)) {  // Constant width
            if (wantwidth > 1) m.m_nrange.init(wantwidth - 1, 0, false);
            int wmin = wantwidthmin >= 0 ? wantwidthmin : wantwidth;
            widthForce(wantwidth, wmin);
        } else if (!rangep) {  // Set based on keyword properties
            // V3Width will pull from this width
            if (keyword().width() > 1 && !isOpaque()) {
                m.m_nrange.init(keyword().width() - 1, 0, false);
            }
            widthForce(keyword().width(), keyword().width());
        } else {
            widthForce(rangep->elementsConst(),
                       rangep->elementsConst());  // Maybe unknown if parameters underneath it
        }
        setNOp1p(rangep);
        dtypep(this);
    }

public:
    ASTNODE_NODE_FUNCS(BasicDType)
    virtual void dump(std::ostream& str) const override;
    virtual V3Hash sameHash() const override {
        return V3Hash(V3Hash(m.m_keyword), V3Hash(m.m_nrange.hi()));
    }
    // width/widthMin/numeric compared elsewhere
    virtual bool same(const AstNode* samep) const override {
        const AstBasicDType* sp = static_cast<const AstBasicDType*>(samep);
        return m == sp->m;
    }
    virtual bool similarDType(AstNodeDType* samep) const override {
        return type() == samep->type() && same(samep);
    }
    virtual string name() const override { return m.m_keyword.ascii(); }
    virtual string prettyDTypeName() const override;
    virtual const char* broken() const override {
        BROKEN_RTN(dtypep() != this);
        return nullptr;
    }
    virtual bool isHeavy() const override { return keyword() == AstBasicDTypeKwd::STRING; }
    AstRange* rangep() const { return VN_CAST(op1p(), Range); }  // op1 = Range of variable
    void rangep(AstRange* nodep) { setNOp1p(nodep); }
    void setSignedState(const VSigning& signst) {
        // Note NOSIGN does NOT change the state; this is required by the parser
        if (signst == VSigning::UNSIGNED) {
            numeric(signst);
        } else if (signst == VSigning::SIGNED) {
            numeric(signst);
        }
    }
    // METHODS
    virtual AstBasicDType* basicp() const override { return (AstBasicDType*)this; }
    virtual AstNodeDType* skipRefp() const override { return (AstNodeDType*)this; }
    virtual AstNodeDType* skipRefToConstp() const override { return (AstNodeDType*)this; }
    virtual AstNodeDType* skipRefToEnump() const override { return (AstNodeDType*)this; }
    // (Slow) recurses - Structure alignment 1,2,4 or 8 bytes (arrays affect this)
    virtual int widthAlignBytes() const override;
    // (Slow) recurses - Width in bytes rounding up 1,2,4,8,12,...
    virtual int widthTotalBytes() const override;
    virtual bool isFourstate() const override { return keyword().isFourstate(); }
    AstBasicDTypeKwd keyword() const {  // Avoid using - use isSomething accessors instead
        return m.m_keyword;
    }
    bool isBitLogic() const { return keyword().isBitLogic(); }
    bool isDouble() const { return keyword().isDouble(); }
    bool isEventValue() const { return keyword().isEventValue(); }
    bool isOpaque() const { return keyword().isOpaque(); }
    bool isString() const { return keyword().isString(); }
    bool isSloppy() const { return keyword().isSloppy(); }
    bool isZeroInit() const { return keyword().isZeroInit(); }
    bool isRanged() const { return rangep() || m.m_nrange.ranged(); }
    bool isDpiBitVec() const {  // DPI uses svBitVecVal
        return keyword() == AstBasicDTypeKwd::BIT && isRanged();
    }
    bool isDpiLogicVec() const {  // DPI uses svLogicVecVal
        return keyword().isFourstate() && !(keyword() == AstBasicDTypeKwd::LOGIC && !isRanged());
    }
    bool isDpiPrimitive() const {  // DPI uses a primitive type
        return !isDpiBitVec() && !isDpiLogicVec();
    }
    // Generally the msb/lsb/etc funcs should be used instead
    const VNumRange& nrange() const { return m.m_nrange; }
    int msb() const { return (rangep() ? rangep()->msbConst() : m.m_nrange.hi()); }
    int lsb() const { return (rangep() ? rangep()->lsbConst() : m.m_nrange.lo()); }
    int left() const { return littleEndian() ? lsb() : msb(); }  // How to show a declaration
    int right() const { return littleEndian() ? msb() : lsb(); }
    bool littleEndian() const {
        return (rangep() ? rangep()->littleEndian() : m.m_nrange.littleEndian());
    }
    bool implicit() const { return keyword() == AstBasicDTypeKwd::LOGIC_IMPLICIT; }
    VNumRange declRange() const {
        return isRanged() ? VNumRange(msb(), lsb(), littleEndian()) : VNumRange();
    }
    void cvtRangeConst() {  // Convert to smaller representation
        if (rangep() && VN_IS(rangep()->msbp(), Const) && VN_IS(rangep()->lsbp(), Const)) {
            m.m_nrange.init(rangep()->msbConst(), rangep()->lsbConst(), rangep()->littleEndian());
            rangep()->unlinkFrBackWithNext()->deleteTree();
            rangep(nullptr);
        }
    }
};

class AstConstDType final : public AstNodeDType {
    // const data type, ie "const some_dtype var_name [2:0]"
    // ConstDType are removed in V3LinkLValue and become AstVar::isConst.
    // When more generic types are supported AstConstDType will be propagated further.
private:
    AstNodeDType* m_refDTypep;  // Inherit from this base data type
public:
    AstConstDType(FileLine* fl, VFlagChildDType, AstNodeDType* dtp)
        : ASTGEN_SUPER(fl) {
        childDTypep(dtp);  // Only for parser
        refDTypep(nullptr);  // V3Width will resolve
        dtypep(nullptr);  // V3Width will resolve
        widthFromSub(subDTypep());
    }
    ASTNODE_NODE_FUNCS(ConstDType)
    virtual const char* broken() const override {
        BROKEN_RTN(!((m_refDTypep && !childDTypep() && m_refDTypep->brokeExists())
                     || (!m_refDTypep && childDTypep())));
        return nullptr;
    }
    virtual void cloneRelink() override {
        if (m_refDTypep && m_refDTypep->clonep()) { m_refDTypep = m_refDTypep->clonep(); }
    }
    virtual bool same(const AstNode* samep) const override {
        const AstConstDType* sp = static_cast<const AstConstDType*>(samep);
        return (m_refDTypep == sp->m_refDTypep);
    }
    virtual bool similarDType(AstNodeDType* samep) const override {
        return skipRefp()->similarDType(samep->skipRefp());
    }
    virtual V3Hash sameHash() const override {
        return V3Hash(m_refDTypep);
    }  // node's type() included elsewhere
    virtual AstNodeDType* getChildDTypep() const override { return childDTypep(); }
    // op1 = Range of variable
    AstNodeDType* childDTypep() const { return VN_CAST(op1p(), NodeDType); }
    void childDTypep(AstNodeDType* nodep) { setOp1p(nodep); }
    virtual AstNodeDType* subDTypep() const override {
        return m_refDTypep ? m_refDTypep : childDTypep();
    }
    void refDTypep(AstNodeDType* nodep) { m_refDTypep = nodep; }
    virtual AstNodeDType* virtRefDTypep() const override { return m_refDTypep; }
    virtual void virtRefDTypep(AstNodeDType* nodep) override { refDTypep(nodep); }
    // METHODS
    virtual AstBasicDType* basicp() const override { return subDTypep()->basicp(); }
    virtual AstNodeDType* skipRefp() const override { return subDTypep()->skipRefp(); }
    virtual AstNodeDType* skipRefToConstp() const override { return (AstNodeDType*)this; }
    virtual AstNodeDType* skipRefToEnump() const override { return subDTypep()->skipRefToEnump(); }
    virtual int widthAlignBytes() const override { return subDTypep()->widthAlignBytes(); }
    virtual int widthTotalBytes() const override { return subDTypep()->widthTotalBytes(); }
};

class AstClassRefDType final : public AstNodeDType {
    // Reference to a class
    // Children: PINs (for parameter settings)
private:
    AstClass* m_classp;  // data type pointed to, BELOW the AstTypedef
    AstNodeModule* m_classOrPackagep = nullptr;  // Package hierarchy
public:
    AstClassRefDType(FileLine* fl, AstClass* classp, AstNode* paramsp)
        : ASTGEN_SUPER(fl)
        , m_classp{classp} {
        dtypep(this);
        addNOp4p(paramsp);
    }
    ASTNODE_NODE_FUNCS(ClassRefDType)
    // METHODS
    virtual const char* broken() const override {
        BROKEN_RTN(m_classp && !m_classp->brokeExists());
        return nullptr;
    }
    virtual void cloneRelink() override {
        if (m_classp && m_classp->clonep()) m_classp = m_classp->clonep();
    }
    virtual bool same(const AstNode* samep) const override {
        const AstClassRefDType* asamep = static_cast<const AstClassRefDType*>(samep);
        return (m_classp == asamep->m_classp && m_classOrPackagep == asamep->m_classOrPackagep);
    }
    virtual bool similarDType(AstNodeDType* samep) const override {
        return this == samep || (type() == samep->type() && same(samep));
    }
    virtual V3Hash sameHash() const override {
        return V3Hash(V3Hash(m_classp), V3Hash(m_classOrPackagep));
    }
    virtual void dump(std::ostream& str = std::cout) const override;
    virtual void dumpSmall(std::ostream& str) const override;
    virtual string name() const override { return classp() ? classp()->name() : "<unlinked>"; }
    virtual AstBasicDType* basicp() const override { return nullptr; }
    virtual AstNodeDType* skipRefp() const override { return (AstNodeDType*)this; }
    virtual AstNodeDType* skipRefToConstp() const override { return (AstNodeDType*)this; }
    virtual AstNodeDType* skipRefToEnump() const override { return (AstNodeDType*)this; }
    virtual int widthAlignBytes() const override { return 0; }
    virtual int widthTotalBytes() const override { return 0; }
    virtual AstNodeDType* virtRefDTypep() const override { return nullptr; }
    virtual void virtRefDTypep(AstNodeDType* nodep) override {}
    virtual AstNodeDType* subDTypep() const override { return nullptr; }
    AstNodeModule* classOrPackagep() const { return m_classOrPackagep; }
    void classOrPackagep(AstNodeModule* nodep) { m_classOrPackagep = nodep; }
    AstClass* classp() const { return m_classp; }
    void classp(AstClass* nodep) { m_classp = nodep; }
    AstPin* paramsp() const { return VN_CAST(op4p(), Pin); }
};

class AstIfaceRefDType final : public AstNodeDType {
    // Reference to an interface, either for a port, or inside parent cell
private:
    FileLine* m_modportFileline;  // Where modport token was
    string m_cellName;  // "" = no cell, such as when connects to 'input' iface
    string m_ifaceName;  // Interface name
    string m_modportName;  // "" = no modport
    AstIface* m_ifacep = nullptr;  // Pointer to interface; note cellp() should override
    AstCell* m_cellp = nullptr;  // When exact parent cell known; not a guess
    AstModport* m_modportp = nullptr;  // nullptr = unlinked or no modport
public:
    AstIfaceRefDType(FileLine* fl, const string& cellName, const string& ifaceName)
        : ASTGEN_SUPER(fl)
        , m_modportFileline{nullptr}
        , m_cellName{cellName}
        , m_ifaceName{ifaceName}
        , m_modportName{""} {}
    AstIfaceRefDType(FileLine* fl, FileLine* modportFl, const string& cellName,
                     const string& ifaceName, const string& modport)
        : ASTGEN_SUPER(fl)
        , m_modportFileline{modportFl}
        , m_cellName{cellName}
        , m_ifaceName{ifaceName}
        , m_modportName{modport} {}
    ASTNODE_NODE_FUNCS(IfaceRefDType)
    // METHODS
    virtual const char* broken() const override;
    virtual void dump(std::ostream& str = std::cout) const override;
    virtual void dumpSmall(std::ostream& str) const override;
    virtual void cloneRelink() override;
    virtual AstBasicDType* basicp() const override { return nullptr; }
    virtual AstNodeDType* skipRefp() const override { return (AstNodeDType*)this; }
    virtual AstNodeDType* skipRefToConstp() const override { return (AstNodeDType*)this; }
    virtual AstNodeDType* skipRefToEnump() const override { return (AstNodeDType*)this; }
    virtual bool similarDType(AstNodeDType* samep) const override { return this == samep; }
    virtual V3Hash sameHash() const override { return V3Hash(m_cellp); }
    virtual int widthAlignBytes() const override { return 1; }
    virtual int widthTotalBytes() const override { return 1; }
    FileLine* modportFileline() const { return m_modportFileline; }
    string cellName() const { return m_cellName; }
    void cellName(const string& name) { m_cellName = name; }
    string ifaceName() const { return m_ifaceName; }
    void ifaceName(const string& name) { m_ifaceName = name; }
    string modportName() const { return m_modportName; }
    void modportName(const string& name) { m_modportName = name; }
    AstIface* ifaceViaCellp() const;  // Use cellp or ifacep
    AstIface* ifacep() const { return m_ifacep; }
    void ifacep(AstIface* nodep) { m_ifacep = nodep; }
    AstCell* cellp() const { return m_cellp; }
    void cellp(AstCell* nodep) { m_cellp = nodep; }
    AstModport* modportp() const { return m_modportp; }
    void modportp(AstModport* modportp) { m_modportp = modportp; }
    bool isModport() { return !m_modportName.empty(); }
};

class AstQueueDType final : public AstNodeDType {
    // Queue array data type, ie "[ $ ]"
    // Children: DTYPE (moved to refDTypep() in V3Width)
private:
    AstNodeDType* m_refDTypep;  // Elements of this type (after widthing)
public:
    AstQueueDType(FileLine* fl, VFlagChildDType, AstNodeDType* dtp, AstNode* boundp)
        : ASTGEN_SUPER(fl) {
        setNOp2p(boundp);
        childDTypep(dtp);  // Only for parser
        refDTypep(nullptr);
        dtypep(nullptr);  // V3Width will resolve
    }
    AstQueueDType(FileLine* fl, AstNodeDType* dtp, AstNode* boundp)
        : ASTGEN_SUPER(fl) {
        setNOp2p(boundp);
        refDTypep(dtp);
        dtypep(dtp);
    }
    ASTNODE_NODE_FUNCS(QueueDType)
    virtual const char* broken() const override {
        BROKEN_RTN(!((m_refDTypep && !childDTypep() && m_refDTypep->brokeExists())
                     || (!m_refDTypep && childDTypep())));
        return nullptr;
    }
    virtual void cloneRelink() override {
        if (m_refDTypep && m_refDTypep->clonep()) { m_refDTypep = m_refDTypep->clonep(); }
    }
    virtual bool same(const AstNode* samep) const override {
        const AstQueueDType* asamep = static_cast<const AstQueueDType*>(samep);
        if (!asamep->subDTypep()) return false;
        return (subDTypep() == asamep->subDTypep());
    }
    virtual bool similarDType(AstNodeDType* samep) const override {
        const AstQueueDType* asamep = static_cast<const AstQueueDType*>(samep);
        return type() == samep->type() && asamep->subDTypep()
               && subDTypep()->skipRefp()->similarDType(asamep->subDTypep()->skipRefp());
    }
    virtual void dumpSmall(std::ostream& str) const override;
    virtual V3Hash sameHash() const override { return V3Hash(m_refDTypep); }
    virtual string prettyDTypeName() const override;
    virtual bool isHeavy() const override { return true; }
    virtual AstNodeDType* getChildDTypep() const override { return childDTypep(); }
    // op1 = Range of variable
    AstNodeDType* childDTypep() const { return VN_CAST(op1p(), NodeDType); }
    void childDTypep(AstNodeDType* nodep) { setOp1p(nodep); }
    virtual AstNodeDType* subDTypep() const override {
        return m_refDTypep ? m_refDTypep : childDTypep();
    }
    void refDTypep(AstNodeDType* nodep) { m_refDTypep = nodep; }
    AstNode* boundp() const { return op2p(); }  // op2 = Bound, nullptr = none
    void boundp(AstNode* nodep) { setNOp2p(nodep); }
    int boundConst() const {
        AstConst* constp = VN_CAST(boundp(), Const);
        return (constp ? constp->toSInt() : 0);
    }
    virtual AstNodeDType* virtRefDTypep() const override { return m_refDTypep; }
    virtual void virtRefDTypep(AstNodeDType* nodep) override { refDTypep(nodep); }
    // METHODS
    virtual AstBasicDType* basicp() const override { return nullptr; }
    // cppcheck-suppress csyleCast
    virtual AstNodeDType* skipRefp() const override { return (AstNodeDType*)this; }
    // cppcheck-suppress csyleCast
    virtual AstNodeDType* skipRefToConstp() const override { return (AstNodeDType*)this; }
    // cppcheck-suppress csyleCast
    virtual AstNodeDType* skipRefToEnump() const override { return (AstNodeDType*)this; }
    virtual int widthAlignBytes() const override { return subDTypep()->widthAlignBytes(); }
    virtual int widthTotalBytes() const override { return subDTypep()->widthTotalBytes(); }
};

class AstRefDType final : public AstNodeDType {
private:
    // Pre-Width must reference the Typeref, not what it points to, as some child
    // types like AstBracketArrayType will disappear and can't lose the handle
    AstTypedef* m_typedefp = nullptr;  // referenced type
    // Post-width typedefs are removed and point to type directly
    AstNodeDType* m_refDTypep = nullptr;  // data type pointed to, BELOW the AstTypedef
    string m_name;  // Name of an AstTypedef
    AstNodeModule* m_classOrPackagep = nullptr;  // Package hierarchy
public:
    AstRefDType(FileLine* fl, const string& name)
        : ASTGEN_SUPER(fl)
        , m_name{name} {}
    AstRefDType(FileLine* fl, const string& name, AstNode* classOrPackagep, AstNode* paramsp)
        : ASTGEN_SUPER(fl)
        , m_name{name} {
        setNOp3p(classOrPackagep);
        addNOp4p(paramsp);
    }
    class FlagTypeOfExpr {};  // type(expr) for parser only
    AstRefDType(FileLine* fl, FlagTypeOfExpr, AstNode* typeofp)
        : ASTGEN_SUPER(fl) {
        setOp2p(typeofp);
    }
    ASTNODE_NODE_FUNCS(RefDType)
    // METHODS
    virtual const char* broken() const override {
        BROKEN_RTN(m_typedefp && !m_typedefp->brokeExists());
        BROKEN_RTN(m_refDTypep && !m_refDTypep->brokeExists());
        return nullptr;
    }
    virtual void cloneRelink() override {
        if (m_typedefp && m_typedefp->clonep()) { m_typedefp = m_typedefp->clonep(); }
        if (m_refDTypep && m_refDTypep->clonep()) { m_refDTypep = m_refDTypep->clonep(); }
    }
    virtual bool same(const AstNode* samep) const override {
        const AstRefDType* asamep = static_cast<const AstRefDType*>(samep);
        return (m_typedefp == asamep->m_typedefp && m_refDTypep == asamep->m_refDTypep
                && m_name == asamep->m_name && m_classOrPackagep == asamep->m_classOrPackagep);
    }
    virtual bool similarDType(AstNodeDType* samep) const override {
        return skipRefp()->similarDType(samep->skipRefp());
    }
    virtual V3Hash sameHash() const override {
        return V3Hash(V3Hash(m_typedefp), V3Hash(m_classOrPackagep));
    }
    virtual void dump(std::ostream& str = std::cout) const override;
    virtual string name() const override { return m_name; }
    virtual string prettyDTypeName() const override {
        return subDTypep() ? subDTypep()->name() : prettyName();
    }
    virtual AstBasicDType* basicp() const override {
        return subDTypep() ? subDTypep()->basicp() : nullptr;
    }
    virtual AstNodeDType* subDTypep() const override {
        if (typedefp()) return typedefp()->subDTypep();
        return refDTypep();  // Maybe nullptr
    }
    virtual AstNodeDType* skipRefp() const override {
        // Skip past both the Ref and the Typedef
        if (subDTypep()) {
            return subDTypep()->skipRefp();
        } else {
            v3fatalSrc("Typedef not linked");
            return nullptr;
        }
    }
    virtual AstNodeDType* skipRefToConstp() const override {
        if (subDTypep()) {
            return subDTypep()->skipRefToConstp();
        } else {
            v3fatalSrc("Typedef not linked");
            return nullptr;
        }
    }
    virtual AstNodeDType* skipRefToEnump() const override {
        if (subDTypep()) {
            return subDTypep()->skipRefToEnump();
        } else {
            v3fatalSrc("Typedef not linked");
            return nullptr;
        }
    }
    virtual int widthAlignBytes() const override { return dtypeSkipRefp()->widthAlignBytes(); }
    virtual int widthTotalBytes() const override { return dtypeSkipRefp()->widthTotalBytes(); }
    virtual void name(const string& flag) override { m_name = flag; }
    // op1 = Range of variable
    AstNodeDType* dtypeSkipRefp() const { return subDTypep()->skipRefp(); }
    AstTypedef* typedefp() const { return m_typedefp; }
    void typedefp(AstTypedef* nodep) { m_typedefp = nodep; }
    AstNodeDType* refDTypep() const { return m_refDTypep; }
    void refDTypep(AstNodeDType* nodep) { m_refDTypep = nodep; }
    virtual AstNodeDType* virtRefDTypep() const override { return refDTypep(); }
    virtual void virtRefDTypep(AstNodeDType* nodep) override { refDTypep(nodep); }
    AstNodeModule* classOrPackagep() const { return m_classOrPackagep; }
    void classOrPackagep(AstNodeModule* nodep) { m_classOrPackagep = nodep; }
    AstNode* typeofp() const { return op2p(); }
    AstNode* classOrPackageOpp() const { return op3p(); }
    AstPin* paramsp() const { return VN_CAST(op4p(), Pin); }
};

class AstStructDType final : public AstNodeUOrStructDType {
public:
    // VSigning below is mispurposed to indicate if packed or not
    AstStructDType(FileLine* fl, VSigning numericUnpack)
        : ASTGEN_SUPER(fl, numericUnpack) {}
    ASTNODE_NODE_FUNCS(StructDType)
    virtual string verilogKwd() const override { return "struct"; }
};

class AstUnionDType final : public AstNodeUOrStructDType {
public:
    // UNSUP: bool isTagged;
    // VSigning below is mispurposed to indicate if packed or not
    AstUnionDType(FileLine* fl, VSigning numericUnpack)
        : ASTGEN_SUPER(fl, numericUnpack) {}
    ASTNODE_NODE_FUNCS(UnionDType)
    virtual string verilogKwd() const override { return "union"; }
};

class AstMemberDType final : public AstNodeDType {
    // A member of a struct/union
    // PARENT: AstNodeUOrStructDType
private:
    AstNodeDType* m_refDTypep;  // Elements of this type (after widthing)
    string m_name;  // Name of variable
    string m_tag;  // Holds the string of the verilator tag -- used in XML output.
    int m_lsb = -1;  // Within this level's packed struct, the LSB of the first bit of the member
    // UNSUP: int m_randType;    // Randomization type (IEEE)
public:
    AstMemberDType(FileLine* fl, const string& name, VFlagChildDType, AstNodeDType* dtp)
        : ASTGEN_SUPER(fl)
        , m_name{name} {
        childDTypep(dtp);  // Only for parser
        dtypep(nullptr);  // V3Width will resolve
        refDTypep(nullptr);
    }
    AstMemberDType(FileLine* fl, const string& name, AstNodeDType* dtp)
        : ASTGEN_SUPER(fl)
        , m_name{name} {
        UASSERT(dtp, "AstMember created with no dtype");
        refDTypep(dtp);
        dtypep(this);
        widthFromSub(subDTypep());
    }
    ASTNODE_NODE_FUNCS(MemberDType)
    virtual string name() const override { return m_name; }  // * = Var name
    virtual bool hasDType() const override { return true; }
    virtual bool maybePointedTo() const override { return true; }
    virtual AstNodeDType* getChildDTypep() const override { return childDTypep(); }
    // op1 = Range of variable
    AstNodeDType* childDTypep() const { return VN_CAST(op1p(), NodeDType); }
    void childDTypep(AstNodeDType* nodep) { setOp1p(nodep); }
    virtual AstNodeDType* subDTypep() const override {
        return m_refDTypep ? m_refDTypep : childDTypep();
    }
    void refDTypep(AstNodeDType* nodep) { m_refDTypep = nodep; }
    virtual AstNodeDType* virtRefDTypep() const override { return m_refDTypep; }
    virtual void virtRefDTypep(AstNodeDType* nodep) override { refDTypep(nodep); }
    virtual bool similarDType(AstNodeDType* samep) const override { return this == samep; }
    //
    // (Slow) recurse down to find basic data type (Note don't need virtual -
    // AstVar isn't a NodeDType)
    virtual AstBasicDType* basicp() const override { return subDTypep()->basicp(); }
    // op1 = Range of variable (Note don't need virtual - AstVar isn't a NodeDType)
    AstNodeDType* dtypeSkipRefp() const { return subDTypep()->skipRefp(); }
    virtual AstNodeDType* skipRefp() const override { return subDTypep()->skipRefp(); }
    virtual AstNodeDType* skipRefToConstp() const override {
        return subDTypep()->skipRefToConstp();
    }
    virtual AstNodeDType* skipRefToEnump() const override { return subDTypep()->skipRefToEnump(); }
    // (Slow) recurses - Structure alignment 1,2,4 or 8 bytes (arrays affect this)
    virtual int widthAlignBytes() const override { return subDTypep()->widthAlignBytes(); }
    // (Slow) recurses - Width in bytes rounding up 1,2,4,8,12,...
    virtual int widthTotalBytes() const override { return subDTypep()->widthTotalBytes(); }
    // METHODS
    virtual void name(const string& name) override { m_name = name; }
    virtual void tag(const string& text) override { m_tag = text; }
    virtual string tag() const override { return m_tag; }
    int lsb() const { return m_lsb; }
    void lsb(int lsb) { m_lsb = lsb; }
};

class AstVoidDType final : public AstNodeDType {
    // For e.g. a function returning void
public:
    explicit AstVoidDType(FileLine* fl)
        : ASTGEN_SUPER(fl) {
        dtypep(this);
    }
    ASTNODE_NODE_FUNCS(VoidDType)
    virtual void dumpSmall(std::ostream& str) const override;
    virtual bool hasDType() const override { return true; }
    virtual bool maybePointedTo() const override { return true; }
    virtual AstNodeDType* subDTypep() const override { return nullptr; }
    virtual AstNodeDType* virtRefDTypep() const override { return nullptr; }
    virtual void virtRefDTypep(AstNodeDType* nodep) override {}
    virtual bool similarDType(AstNodeDType* samep) const override { return this == samep; }
    virtual AstBasicDType* basicp() const override { return nullptr; }
    // cppcheck-suppress csyleCast
    virtual AstNodeDType* skipRefp() const override { return (AstNodeDType*)this; }
    // cppcheck-suppress csyleCast
    virtual AstNodeDType* skipRefToConstp() const override { return (AstNodeDType*)this; }
    // cppcheck-suppress csyleCast
    virtual AstNodeDType* skipRefToEnump() const override { return (AstNodeDType*)this; }
    virtual int widthAlignBytes() const override { return 1; }
    virtual int widthTotalBytes() const override { return 1; }
    virtual V3Hash sameHash() const override { return V3Hash(); }
};

class AstEnumItem final : public AstNode {
private:
    string m_name;

public:
    // Parents: ENUM
    AstEnumItem(FileLine* fl, const string& name, AstNode* rangep, AstNode* initp)
        : ASTGEN_SUPER(fl)
        , m_name{name} {
        addNOp1p(rangep);
        addNOp2p(initp);
    }
    ASTNODE_NODE_FUNCS(EnumItem)
    virtual string name() const override { return m_name; }
    virtual bool maybePointedTo() const override { return true; }
    virtual bool hasDType() const override { return true; }
    virtual void name(const string& flag) override { m_name = flag; }
    AstRange* rangep() const { return VN_CAST(op1p(), Range); }  // op1 = Range for name appending
    void rangep(AstNode* nodep) { addOp1p(nodep); }
    AstNode* valuep() const { return op2p(); }  // op2 = Value
    void valuep(AstNode* nodep) { addOp2p(nodep); }
};

class AstEnumItemRef final : public AstNodeMath {
private:
    AstEnumItem* m_itemp;  // [AfterLink] Pointer to item
    AstNodeModule* m_classOrPackagep;  // Package hierarchy
public:
    AstEnumItemRef(FileLine* fl, AstEnumItem* itemp, AstNodeModule* classOrPackagep)
        : ASTGEN_SUPER(fl)
        , m_itemp{itemp}
        , m_classOrPackagep{classOrPackagep} {
        dtypeFrom(m_itemp);
    }
    ASTNODE_NODE_FUNCS(EnumItemRef)
    virtual void dump(std::ostream& str) const override;
    virtual string name() const override { return itemp()->name(); }
    virtual const char* broken() const override {
        BROKEN_RTN(!VN_IS(itemp(), EnumItem));
        return nullptr;
    }
    virtual int instrCount() const override { return 0; }
    virtual void cloneRelink() override {
        if (m_itemp->clonep()) m_itemp = VN_CAST(m_itemp->clonep(), EnumItem);
    }
    virtual bool same(const AstNode* samep) const override {
        const AstEnumItemRef* sp = static_cast<const AstEnumItemRef*>(samep);
        return itemp() == sp->itemp();
    }
    AstEnumItem* itemp() const { return m_itemp; }
    virtual string emitVerilog() override { V3ERROR_NA_RETURN(""); }
    virtual string emitC() override { V3ERROR_NA_RETURN(""); }
    virtual bool cleanOut() const override { return true; }
    AstNodeModule* classOrPackagep() const { return m_classOrPackagep; }
    void classOrPackagep(AstNodeModule* nodep) { m_classOrPackagep = nodep; }
};

class AstEnumDType final : public AstNodeDType {
    // Parents: TYPEDEF/MODULE
    // Children: ENUMVALUEs
private:
    string m_name;  // Name from upper typedef, if any
    AstNodeDType* m_refDTypep;  // Elements are of this type after V3Width
    int m_uniqueNum;

public:
    AstEnumDType(FileLine* fl, VFlagChildDType, AstNodeDType* dtp, AstNode* itemsp)
        : ASTGEN_SUPER(fl) {
        childDTypep(dtp);  // Only for parser
        refDTypep(nullptr);
        addNOp2p(itemsp);
        dtypep(nullptr);  // V3Width will resolve
        widthFromSub(subDTypep());
        m_uniqueNum = uniqueNumInc();
    }
    ASTNODE_NODE_FUNCS(EnumDType)
    virtual const char* broken() const override {
        BROKEN_RTN(!((m_refDTypep && !childDTypep() && m_refDTypep->brokeExists())
                     || (!m_refDTypep && childDTypep())));
        return nullptr;
    }
    virtual void cloneRelink() override {
        if (m_refDTypep && m_refDTypep->clonep()) { m_refDTypep = m_refDTypep->clonep(); }
    }
    virtual bool same(const AstNode* samep) const override {
        const AstEnumDType* sp = static_cast<const AstEnumDType*>(samep);
        return m_uniqueNum == sp->m_uniqueNum;
    }
    virtual bool similarDType(AstNodeDType* samep) const override { return this == samep; }
    virtual V3Hash sameHash() const override { return V3Hash(m_uniqueNum); }
    virtual AstNodeDType* getChildDTypep() const override { return childDTypep(); }
    AstNodeDType* childDTypep() const { return VN_CAST(op1p(), NodeDType); }  // op1 = Data type
    void childDTypep(AstNodeDType* nodep) { setOp1p(nodep); }
    // op1 = Range of variable
    virtual AstNodeDType* subDTypep() const override {
        return m_refDTypep ? m_refDTypep : childDTypep();
    }
    void refDTypep(AstNodeDType* nodep) { m_refDTypep = nodep; }
    virtual AstNodeDType* virtRefDTypep() const override { return m_refDTypep; }
    virtual void virtRefDTypep(AstNodeDType* nodep) override { refDTypep(nodep); }
    virtual string name() const override { return m_name; }
    virtual void name(const string& flag) override { m_name = flag; }
    AstEnumItem* itemsp() const { return VN_CAST(op2p(), EnumItem); }  // op2 = AstEnumItem's
    void addValuesp(AstNode* nodep) { addOp2p(nodep); }
    // METHODS
    virtual AstBasicDType* basicp() const override { return subDTypep()->basicp(); }
    virtual AstNodeDType* skipRefp() const override { return subDTypep()->skipRefp(); }
    virtual AstNodeDType* skipRefToConstp() const override {
        return subDTypep()->skipRefToConstp();
    }
    // cppcheck-suppress csyleCast
    virtual AstNodeDType* skipRefToEnump() const override { return (AstNodeDType*)this; }
    virtual int widthAlignBytes() const override { return subDTypep()->widthAlignBytes(); }
    virtual int widthTotalBytes() const override { return subDTypep()->widthTotalBytes(); }
};

class AstParseTypeDType final : public AstNodeDType {
    // Parents: VAR
    // During parsing, this indicates the type of a parameter is a "parameter type"
    // e.g. the data type is a container of any data type
public:
    explicit AstParseTypeDType(FileLine* fl)
        : ASTGEN_SUPER(fl) {}
    ASTNODE_NODE_FUNCS(ParseTypeDType)
    AstNodeDType* dtypep() const { return nullptr; }
    // METHODS
    virtual bool similarDType(AstNodeDType* samep) const override { return this == samep; }
    virtual AstBasicDType* basicp() const override { return nullptr; }
    virtual AstNodeDType* skipRefp() const override { return nullptr; }
    // cppcheck-suppress csyleCast
    virtual AstNodeDType* skipRefToConstp() const override { return (AstNodeDType*)this; }
    // cppcheck-suppress csyleCast
    virtual AstNodeDType* skipRefToEnump() const override { return (AstNodeDType*)this; }
    virtual int widthAlignBytes() const override { return 0; }
    virtual int widthTotalBytes() const override { return 0; }
};

//######################################################################

class AstArraySel final : public AstNodeSel {
    // Parents: math|stmt
    // Children: varref|arraysel, math
private:
    void init(AstNode* fromp) {
        if (fromp && VN_IS(fromp->dtypep()->skipRefp(), NodeArrayDType)) {
            // Strip off array to find what array references
            dtypeFrom(VN_CAST(fromp->dtypep()->skipRefp(), NodeArrayDType)->subDTypep());
        }
    }

public:
    AstArraySel(FileLine* fl, AstNode* fromp, AstNode* bitp)
        : ASTGEN_SUPER(fl, fromp, bitp) {
        init(fromp);
    }
    AstArraySel(FileLine* fl, AstNode* fromp, int bit)
        : ASTGEN_SUPER(fl, fromp, new AstConst(fl, bit)) {
        init(fromp);
    }
    ASTNODE_NODE_FUNCS(ArraySel)
    virtual AstNode* cloneType(AstNode* lhsp, AstNode* rhsp) override {
        return new AstArraySel(this->fileline(), lhsp, rhsp);
    }
    virtual void numberOperate(V3Number& out, const V3Number& lhs, const V3Number& rhs) override {
        V3ERROR_NA; /* How can from be a const? */
    }
    virtual string emitVerilog() override { return "%k(%l%f[%r])"; }
    virtual string emitC() override { return "%li%k[%ri]"; }
    virtual bool cleanOut() const override { return true; }
    virtual bool cleanLhs() const override { return false; }
    virtual bool cleanRhs() const override { return true; }
    virtual bool sizeMattersLhs() const override { return false; }
    virtual bool sizeMattersRhs() const override { return false; }
    virtual bool isGateOptimizable() const override {
        return true;
    }  // esp for V3Const::ifSameAssign
    virtual bool isPredictOptimizable() const override { return true; }
    virtual V3Hash sameHash() const override { return V3Hash(); }
    virtual bool same(const AstNode* samep) const override { return true; }
    virtual int instrCount() const override { return widthInstrs(); }
    // Special operators
    static AstNode*
    baseFromp(AstNode* nodep);  ///< What is the base variable (or const) this dereferences?
};

class AstAssocSel final : public AstNodeSel {
    // Parents: math|stmt
    // Children: varref|arraysel, math
private:
    void init(AstNode* fromp) {
        if (fromp && VN_IS(fromp->dtypep()->skipRefp(), AssocArrayDType)) {
            // Strip off array to find what array references
            dtypeFrom(VN_CAST(fromp->dtypep()->skipRefp(), AssocArrayDType)->subDTypep());
        }
    }

public:
    AstAssocSel(FileLine* fl, AstNode* fromp, AstNode* bitp)
        : ASTGEN_SUPER(fl, fromp, bitp) {
        init(fromp);
    }
    ASTNODE_NODE_FUNCS(AssocSel)
    virtual AstNode* cloneType(AstNode* lhsp, AstNode* rhsp) override {
        return new AstAssocSel(this->fileline(), lhsp, rhsp);
    }
    virtual void numberOperate(V3Number& out, const V3Number& lhs, const V3Number& rhs) override {
        V3ERROR_NA;
    }
    virtual string emitVerilog() override { return "%k(%l%f[%r])"; }
    virtual string emitC() override { return "%li%k[%ri]"; }
    virtual bool cleanOut() const override { return true; }
    virtual bool cleanLhs() const override { return false; }
    virtual bool cleanRhs() const override { return true; }
    virtual bool sizeMattersLhs() const override { return false; }
    virtual bool sizeMattersRhs() const override { return false; }
    virtual bool isGateOptimizable() const override {
        return true;
    }  // esp for V3Const::ifSameAssign
    virtual bool isPredictOptimizable() const override { return false; }
    virtual V3Hash sameHash() const override { return V3Hash(); }
    virtual bool same(const AstNode* samep) const override { return true; }
    virtual int instrCount() const override { return widthInstrs(); }
};

class AstWordSel final : public AstNodeSel {
    // Select a single word from a multi-word wide value
public:
    AstWordSel(FileLine* fl, AstNode* fromp, AstNode* bitp)
        : ASTGEN_SUPER(fl, fromp, bitp) {
        dtypeSetUInt32();  // Always used on WData arrays so returns edata size
    }
    ASTNODE_NODE_FUNCS(WordSel)
    virtual AstNode* cloneType(AstNode* lhsp, AstNode* rhsp) override {
        return new AstWordSel(this->fileline(), lhsp, rhsp);
    }
    virtual void numberOperate(V3Number& out, const V3Number& from, const V3Number& bit) override {
        V3ERROR_NA;
    }
    virtual string emitVerilog() override { return "%k(%l%f[%r])"; }
    virtual string emitC() override {
        return "%li[%ri]";
    }  // Not %k, as usually it's a small constant rhsp
    virtual bool cleanOut() const override { return true; }
    virtual bool cleanLhs() const override { return true; }
    virtual bool cleanRhs() const override { return true; }
    virtual bool sizeMattersLhs() const override { return false; }
    virtual bool sizeMattersRhs() const override { return false; }
    virtual V3Hash sameHash() const override { return V3Hash(); }
    virtual bool same(const AstNode* samep) const override { return true; }
};

class AstSelLoopVars final : public AstNode {
    // Parser only concept "[id, id, id]" for a foreach statement
    // Unlike normal selects elements is a list
public:
    AstSelLoopVars(FileLine* fl, AstNode* fromp, AstNode* elementsp)
        : ASTGEN_SUPER(fl) {
        setOp1p(fromp);
        addNOp2p(elementsp);
    }
    ASTNODE_NODE_FUNCS(SelLoopVars)
    virtual V3Hash sameHash() const override { return V3Hash(); }
    virtual bool same(const AstNode* samep) const override { return true; }
    virtual bool maybePointedTo() const override { return false; }
    AstNode* fromp() const { return op1p(); }
    AstNode* elementsp() const { return op2p(); }
};

class AstSelExtract final : public AstNodePreSel {
    // Range extraction, gets replaced with AstSel
public:
    AstSelExtract(FileLine* fl, AstNode* fromp, AstNode* msbp, AstNode* lsbp)
        : ASTGEN_SUPER(fl, fromp, msbp, lsbp) {}
    ASTNODE_NODE_FUNCS(SelExtract)
    AstNode* msbp() const { return rhsp(); }
    AstNode* lsbp() const { return thsp(); }
};

class AstSelBit final : public AstNodePreSel {
    // Single bit range extraction, perhaps with non-constant selection or array selection
    // Gets replaced during link with AstArraySel or AstSel
public:
    AstSelBit(FileLine* fl, AstNode* fromp, AstNode* bitp)
        : ASTGEN_SUPER(fl, fromp, bitp, nullptr) {
        UASSERT_OBJ(!v3Global.assertDTypesResolved(), this,
                    "not coded to create after dtypes resolved");
    }
    ASTNODE_NODE_FUNCS(SelBit)
    AstNode* bitp() const { return rhsp(); }
};

class AstSelPlus final : public AstNodePreSel {
    // +: range extraction, perhaps with non-constant selection
    // Gets replaced during link with AstSel
public:
    AstSelPlus(FileLine* fl, AstNode* fromp, AstNode* bitp, AstNode* widthp)
        : ASTGEN_SUPER(fl, fromp, bitp, widthp) {}
    ASTNODE_NODE_FUNCS(SelPlus)
    AstNode* bitp() const { return rhsp(); }
    AstNode* widthp() const { return thsp(); }
};

class AstSelMinus final : public AstNodePreSel {
    // -: range extraction, perhaps with non-constant selection
    // Gets replaced during link with AstSel
public:
    AstSelMinus(FileLine* fl, AstNode* fromp, AstNode* bitp, AstNode* widthp)
        : ASTGEN_SUPER(fl, fromp, bitp, widthp) {}
    ASTNODE_NODE_FUNCS(SelMinus)
    AstNode* bitp() const { return rhsp(); }
    AstNode* widthp() const { return thsp(); }
};

class AstSel final : public AstNodeTriop {
    // Multiple bit range extraction
    // Parents: math|stmt
    // Children: varref|arraysel, math, constant math
    // Tempting to have an access() style method here as LHS selects are quite
    // different, but that doesn't play well with V3Inst and bidirects which don't know direction
private:
    VNumRange m_declRange;  // Range of the 'from' array if isRanged() is set, else invalid
    int m_declElWidth;  // If a packed array, the number of bits per element
public:
    AstSel(FileLine* fl, AstNode* fromp, AstNode* lsbp, AstNode* widthp)
        : ASTGEN_SUPER(fl, fromp, lsbp, widthp)
        , m_declElWidth{1} {
        if (VN_IS(widthp, Const)) {
            dtypeSetLogicSized(VN_CAST(widthp, Const)->toUInt(), VSigning::UNSIGNED);
        }
    }
    AstSel(FileLine* fl, AstNode* fromp, int lsb, int bitwidth)
        : ASTGEN_SUPER(fl, fromp, new AstConst(fl, lsb), new AstConst(fl, bitwidth))
        , m_declElWidth{1} {
        dtypeSetLogicSized(bitwidth, VSigning::UNSIGNED);
    }
    ASTNODE_NODE_FUNCS(Sel)
    virtual void dump(std::ostream& str) const override;
    virtual void numberOperate(V3Number& out, const V3Number& from, const V3Number& bit,
                               const V3Number& width) override {
        out.opSel(from, bit.toUInt() + width.toUInt() - 1, bit.toUInt());
    }
    virtual string emitVerilog() override { V3ERROR_NA_RETURN(""); }
    virtual string emitC() override {
        return this->widthp()->isOne() ? "VL_BITSEL_%nq%lq%rq%tq(%nw,%lw,%rw,%tw, %P, %li, %ri)"
                                       : "VL_SEL_%nq%lq%rq%tq(%nw,%lw,%rw,%tw, %P, %li, %ri, %ti)";
    }
    virtual bool cleanOut() const override { return false; }
    virtual bool cleanLhs() const override { return true; }
    virtual bool cleanRhs() const override { return true; }
    virtual bool cleanThs() const override { return true; }
    virtual bool sizeMattersLhs() const override { return false; }
    virtual bool sizeMattersRhs() const override { return false; }
    virtual bool sizeMattersThs() const override { return false; }
    virtual V3Hash sameHash() const override { return V3Hash(); }
    virtual bool same(const AstNode*) const override { return true; }
    virtual int instrCount() const override {
        return widthInstrs() * (VN_CAST(lsbp(), Const) ? 3 : 10);
    }
    AstNode* fromp() const {
        return op1p();
    }  // op1 = Extracting what (nullptr=TBD during parsing)
    AstNode* lsbp() const { return op2p(); }  // op2 = Msb selection expression
    AstNode* widthp() const { return op3p(); }  // op3 = Width
    int widthConst() const { return VN_CAST(widthp(), Const)->toSInt(); }
    int lsbConst() const { return VN_CAST(lsbp(), Const)->toSInt(); }
    int msbConst() const { return lsbConst() + widthConst() - 1; }
    VNumRange& declRange() { return m_declRange; }
    const VNumRange& declRange() const { return m_declRange; }
    void declRange(const VNumRange& flag) { m_declRange = flag; }
    int declElWidth() const { return m_declElWidth; }
    void declElWidth(int flag) { m_declElWidth = flag; }
};

class AstSliceSel final : public AstNodeTriop {
    // Multiple array element extraction
    // Parents: math|stmt
    // Children: varref|arraysel, math, constant math
private:
    VNumRange m_declRange;  // Range of the 'from' array if isRanged() is set, else invalid
public:
    AstSliceSel(FileLine* fl, AstNode* fromp, const VNumRange& declRange)
        : ASTGEN_SUPER(fl, fromp, new AstConst(fl, declRange.lo()),
                       new AstConst(fl, declRange.elements()))
        , m_declRange{declRange} {}
    ASTNODE_NODE_FUNCS(SliceSel)
    virtual void dump(std::ostream& str) const override;
    virtual void numberOperate(V3Number& out, const V3Number& from, const V3Number& lo,
                               const V3Number& width) override {
        V3ERROR_NA;
    }
    virtual string emitVerilog() override { V3ERROR_NA_RETURN(""); }
    virtual string emitC() override { V3ERROR_NA_RETURN(""); }  // Removed before EmitC
    virtual bool cleanOut() const override { return false; }
    virtual bool cleanLhs() const override { return false; }
    virtual bool cleanRhs() const override { return true; }
    virtual bool cleanThs() const override { return true; }
    virtual bool sizeMattersLhs() const override { return false; }
    virtual bool sizeMattersRhs() const override { return false; }
    virtual bool sizeMattersThs() const override { return false; }
    virtual V3Hash sameHash() const override { return V3Hash(); }
    virtual bool same(const AstNode*) const override { return true; }
    virtual int instrCount() const override { return 10; }  // Removed before matters
    AstNode* fromp() const {
        return op1p();
    }  // op1 = Extracting what (nullptr=TBD during parsing)
    // For widthConst()/loConst etc, see declRange().elements() and other VNumRange methods
    VNumRange& declRange() { return m_declRange; }
    const VNumRange& declRange() const { return m_declRange; }
    void declRange(const VNumRange& flag) { m_declRange = flag; }
};

class AstMethodCall final : public AstNodeFTaskRef {
    // A reference to a member task (or function)
    // PARENTS: stmt/math
    // Not all calls are statments vs math.  AstNodeStmt needs isStatement() to deal.
    // Don't need the class we are extracting from, as the "fromp()"'s datatype can get us to it
public:
    AstMethodCall(FileLine* fl, AstNode* fromp, VFlagChildDType, const string& name,
                  AstNode* pinsp)
        : ASTGEN_SUPER(fl, false, name, pinsp) {
        setOp2p(fromp);
        dtypep(nullptr);  // V3Width will resolve
    }
    AstMethodCall(FileLine* fl, AstNode* fromp, const string& name, AstNode* pinsp)
        : ASTGEN_SUPER(fl, false, name, pinsp) {
        setOp2p(fromp);
    }
    ASTNODE_NODE_FUNCS(MethodCall)
    virtual const char* broken() const override {
        BROKEN_BASE_RTN(AstNodeFTaskRef::broken());
        BROKEN_RTN(!fromp());
        return nullptr;
    }
    virtual void dump(std::ostream& str) const override;
    virtual bool hasDType() const override { return true; }
    void makeStatement() {
        statement(true);
        dtypeSetVoid();
    }
    AstNode* fromp() const {
        return op2p();
    }  // op2 = Extracting what (nullptr=TBD during parsing)
    void fromp(AstNode* nodep) { setOp2p(nodep); }
};

class AstCMethodHard final : public AstNodeStmt {
    // A reference to a "C" hardcoded member task (or function)
    // PARENTS: stmt/math
    // Not all calls are statments vs math.  AstNodeStmt needs isStatement() to deal.
private:
    string m_name;  // Name of method
    bool m_pure = false;  // Pure optimizable
public:
    AstCMethodHard(FileLine* fl, AstNode* fromp, VFlagChildDType, const string& name,
                   AstNode* pinsp)
        : ASTGEN_SUPER(fl, false)
        , m_name{name} {
        setOp1p(fromp);
        dtypep(nullptr);  // V3Width will resolve
        addNOp2p(pinsp);
    }
    AstCMethodHard(FileLine* fl, AstNode* fromp, const string& name, AstNode* pinsp)
        : ASTGEN_SUPER(fl, false)
        , m_name{name} {
        setOp1p(fromp);
        addNOp2p(pinsp);
    }
    ASTNODE_NODE_FUNCS(CMethodHard)
    virtual string name() const override { return m_name; }  // * = Var name
    virtual bool hasDType() const override { return true; }
    virtual void name(const string& name) override { m_name = name; }
    virtual V3Hash sameHash() const override { return V3Hash(m_name); }
    virtual bool same(const AstNode* samep) const override {
        const AstCMethodHard* asamep = static_cast<const AstCMethodHard*>(samep);
        return (m_name == asamep->m_name);
    }
    virtual bool isPure() const override { return m_pure; }
    void pure(bool flag) { m_pure = flag; }
    void makeStatement() {
        statement(true);
        dtypeSetVoid();
    }
    AstNode* fromp() const {
        return op1p();
    }  // op1 = Extracting what (nullptr=TBD during parsing)
    void fromp(AstNode* nodep) { setOp1p(nodep); }
    AstNode* pinsp() const { return op2p(); }  // op2 = Pin interconnection list
    void addPinsp(AstNode* nodep) { addOp2p(nodep); }
};

class AstVar final : public AstNode {
    // A variable (in/out/wire/reg/param) inside a module
private:
    string m_name;  // Name of variable
    string m_origName;  // Original name before dot addition
    string m_tag;  // Holds the string of the verilator tag -- used in XML output.
    AstVarType m_varType;  // Type of variable
    VDirection m_direction;  // Direction input/output etc
    VDirection m_declDirection;  // Declared direction input/output etc
    AstBasicDTypeKwd m_declKwd;  // Keyword at declaration time
    bool m_ansi : 1;  // ANSI port list variable (for dedup check)
    bool m_declTyped : 1;  // Declared as type (for dedup check)
    bool m_tristate : 1;  // Inout or triwire or trireg
    bool m_primaryIO : 1;  // In/out to top level (or directly assigned from same)
    bool m_sc : 1;  // SystemC variable
    bool m_scClocked : 1;  // SystemC sc_clk<> needed
    bool m_scSensitive : 1;  // SystemC sensitive() needed
    bool m_sigPublic : 1;  // User C code accesses this signal or is top signal
    bool m_sigModPublic : 1;  // User C code accesses this signal and module
    bool m_sigUserRdPublic : 1;  // User C code accesses this signal, read only
    bool m_sigUserRWPublic : 1;  // User C code accesses this signal, read-write
    bool m_usedClock : 1;  // Signal used as a clock
    bool m_usedParam : 1;  // Parameter is referenced (on link; later signals not setup)
    bool m_usedLoopIdx : 1;  // Variable subject of for unrolling
    bool m_funcLocal : 1;  // Local variable for a function
    bool m_funcReturn : 1;  // Return variable for a function
    bool m_attrClockEn : 1;  // User clock enable attribute
    bool m_attrScBv : 1;  // User force bit vector attribute
    bool m_attrIsolateAssign : 1;  // User isolate_assignments attribute
    bool m_attrSFormat : 1;  // User sformat attribute
    bool m_attrSplitVar : 1;  // declared with split_var metacomment
    bool m_fileDescr : 1;  // File descriptor
    bool m_isConst : 1;  // Table contains constant data
    bool m_isStatic : 1;  // Static C variable (for Verilog see instead isAutomatic)
    bool m_isPulldown : 1;  // Tri0
    bool m_isPullup : 1;  // Tri1
    bool m_isIfaceParent : 1;  // dtype is reference to interface present in this module
    bool m_isDpiOpenArray : 1;  // DPI import open array
    bool m_isHideLocal : 1;  // Verilog local
    bool m_isHideProtected : 1;  // Verilog protected
    bool m_noReset : 1;  // Do not do automated reset/randomization
    bool m_noSubst : 1;  // Do not substitute out references
    bool m_overridenParam : 1;  // Overridden parameter by #(...) or defparam
    bool m_trace : 1;  // Trace this variable
    VLifetime m_lifetime;  // Lifetime
    VVarAttrClocker m_attrClocker;
    MTaskIdSet m_mtaskIds;  // MTaskID's that read or write this var

    void init() {
        m_ansi = false;
        m_declTyped = false;
        m_tristate = false;
        m_primaryIO = false;
        m_sc = false;
        m_scClocked = false;
        m_scSensitive = false;
        m_usedClock = false;
        m_usedParam = false;
        m_usedLoopIdx = false;
        m_sigPublic = false;
        m_sigModPublic = false;
        m_sigUserRdPublic = false;
        m_sigUserRWPublic = false;
        m_funcLocal = false;
        m_funcReturn = false;
        m_attrClockEn = false;
        m_attrScBv = false;
        m_attrIsolateAssign = false;
        m_attrSFormat = false;
        m_attrSplitVar = false;
        m_fileDescr = false;
        m_isConst = false;
        m_isStatic = false;
        m_isPulldown = false;
        m_isPullup = false;
        m_isIfaceParent = false;
        m_isDpiOpenArray = false;
        m_isHideLocal = false;
        m_isHideProtected = false;
        m_noReset = false;
        m_noSubst = false;
        m_overridenParam = false;
        m_trace = false;
        m_attrClocker = VVarAttrClocker::CLOCKER_UNKNOWN;
    }

public:
    AstVar(FileLine* fl, AstVarType type, const string& name, VFlagChildDType, AstNodeDType* dtp)
        : ASTGEN_SUPER(fl)
        , m_name{name}
        , m_origName{name} {
        init();
        combineType(type);
        childDTypep(dtp);  // Only for parser
        dtypep(nullptr);  // V3Width will resolve
        if (dtp->basicp()) {
            m_declKwd = dtp->basicp()->keyword();
        } else {
            m_declKwd = AstBasicDTypeKwd::LOGIC;
        }
    }
    AstVar(FileLine* fl, AstVarType type, const string& name, AstNodeDType* dtp)
        : ASTGEN_SUPER(fl)
        , m_name{name}
        , m_origName{name} {
        init();
        combineType(type);
        UASSERT(dtp, "AstVar created with no dtype");
        dtypep(dtp);
        if (dtp->basicp()) {
            m_declKwd = dtp->basicp()->keyword();
        } else {
            m_declKwd = AstBasicDTypeKwd::LOGIC;
        }
    }
    AstVar(FileLine* fl, AstVarType type, const string& name, VFlagLogicPacked, int wantwidth)
        : ASTGEN_SUPER(fl)
        , m_name{name}
        , m_origName{name} {
        init();
        combineType(type);
        dtypeSetLogicSized(wantwidth, VSigning::UNSIGNED);
        m_declKwd = AstBasicDTypeKwd::LOGIC;
    }
    AstVar(FileLine* fl, AstVarType type, const string& name, VFlagBitPacked, int wantwidth)
        : ASTGEN_SUPER(fl)
        , m_name{name}
        , m_origName{name} {
        init();
        combineType(type);
        dtypeSetBitSized(wantwidth, VSigning::UNSIGNED);
        m_declKwd = AstBasicDTypeKwd::BIT;
    }
    AstVar(FileLine* fl, AstVarType type, const string& name, AstVar* examplep)
        : ASTGEN_SUPER(fl)
        , m_name{name}
        , m_origName{name} {
        init();
        combineType(type);
        if (examplep->childDTypep()) { childDTypep(examplep->childDTypep()->cloneTree(true)); }
        dtypeFrom(examplep);
        m_declKwd = examplep->declKwd();
    }
    ASTNODE_NODE_FUNCS(Var)
    virtual void dump(std::ostream& str) const override;
    virtual string name() const override { return m_name; }  // * = Var name
    virtual bool hasDType() const override { return true; }
    virtual bool maybePointedTo() const override { return true; }
    virtual string origName() const override { return m_origName; }  // * = Original name
    void origName(const string& name) { m_origName = name; }
    AstVarType varType() const { return m_varType; }  // * = Type of variable
    void direction(const VDirection& flag) {
        m_direction = flag;
        if (m_direction == VDirection::INOUT) m_tristate = true;
    }
    VDirection direction() const { return m_direction; }
    bool isIO() const { return m_direction != VDirection::NONE; }
    void declDirection(const VDirection& flag) { m_declDirection = flag; }
    VDirection declDirection() const { return m_declDirection; }
    void varType(AstVarType type) { m_varType = type; }
    void varType2Out() {
        m_tristate = false;
        m_direction = VDirection::OUTPUT;
    }
    void varType2In() {
        m_tristate = false;
        m_direction = VDirection::INPUT;
    }
    AstBasicDTypeKwd declKwd() const { return m_declKwd; }
    string scType() const;  // Return SysC type: bool, uint32_t, uint64_t, sc_bv
    // Return C /*public*/ type for argument: bool, uint32_t, uint64_t, etc.
    string cPubArgType(bool named, bool forReturn) const;
    string dpiArgType(bool named, bool forReturn) const;  // Return DPI-C type for argument
    string dpiTmpVarType(const string& varName) const;
    // Return Verilator internal type for argument: CData, SData, IData, WData
    string vlArgType(bool named, bool forReturn, bool forFunc, const string& namespc = "") const;
    string vlEnumType() const;  // Return VerilatorVarType: VLVT_UINT32, etc
    string vlEnumDir() const;  // Return VerilatorVarDir: VLVD_INOUT, etc
    string vlPropDecl(const string& propName) const;  // Return VerilatorVarProps declaration
    void combineType(AstVarType type);
    virtual AstNodeDType* getChildDTypep() const override { return childDTypep(); }
    // op1 = Range of variable
    AstNodeDType* childDTypep() const { return VN_CAST(op1p(), NodeDType); }
    AstNodeDType* dtypeSkipRefp() const { return subDTypep()->skipRefp(); }
    // (Slow) recurse down to find basic data type (Note don't need virtual -
    // AstVar isn't a NodeDType)
    AstBasicDType* basicp() const { return subDTypep()->basicp(); }
    // op3 = Initial value that never changes (static const)
    AstNode* valuep() const { return op3p(); }
    // It's valuep(), not constp(), as may be more complicated than an AstConst
    void valuep(AstNode* nodep) { setOp3p(nodep); }
    void addAttrsp(AstNode* nodep) { addNOp4p(nodep); }
    AstNode* attrsp() const { return op4p(); }  // op4 = Attributes during early parse
    void childDTypep(AstNodeDType* nodep) { setOp1p(nodep); }
    virtual AstNodeDType* subDTypep() const { return dtypep() ? dtypep() : childDTypep(); }
    void ansi(bool flag) { m_ansi = flag; }
    void declTyped(bool flag) { m_declTyped = flag; }
    void attrClockEn(bool flag) { m_attrClockEn = flag; }
    void attrClocker(VVarAttrClocker flag) { m_attrClocker = flag; }
    void attrFileDescr(bool flag) { m_fileDescr = flag; }
    void attrScClocked(bool flag) { m_scClocked = flag; }
    void attrScBv(bool flag) { m_attrScBv = flag; }
    void attrIsolateAssign(bool flag) { m_attrIsolateAssign = flag; }
    void attrSFormat(bool flag) { m_attrSFormat = flag; }
    void attrSplitVar(bool flag) { m_attrSplitVar = flag; }
    void usedClock(bool flag) { m_usedClock = flag; }
    void usedParam(bool flag) { m_usedParam = flag; }
    void usedLoopIdx(bool flag) { m_usedLoopIdx = flag; }
    void sigPublic(bool flag) { m_sigPublic = flag; }
    void sigModPublic(bool flag) { m_sigModPublic = flag; }
    void sigUserRdPublic(bool flag) {
        m_sigUserRdPublic = flag;
        if (flag) sigPublic(true);
    }
    void sigUserRWPublic(bool flag) {
        m_sigUserRWPublic = flag;
        if (flag) sigUserRdPublic(true);
    }
    void sc(bool flag) { m_sc = flag; }
    void scSensitive(bool flag) { m_scSensitive = flag; }
    void primaryIO(bool flag) { m_primaryIO = flag; }
    void isConst(bool flag) { m_isConst = flag; }
    void isStatic(bool flag) { m_isStatic = flag; }
    void isIfaceParent(bool flag) { m_isIfaceParent = flag; }
    void funcLocal(bool flag) { m_funcLocal = flag; }
    void funcReturn(bool flag) { m_funcReturn = flag; }
    void isDpiOpenArray(bool flag) { m_isDpiOpenArray = flag; }
    bool isDpiOpenArray() const { return m_isDpiOpenArray; }
    bool isHideLocal() const { return m_isHideLocal; }
    void isHideLocal(bool flag) { m_isHideLocal = flag; }
    bool isHideProtected() const { return m_isHideProtected; }
    void isHideProtected(bool flag) { m_isHideProtected = flag; }
    void noReset(bool flag) { m_noReset = flag; }
    bool noReset() const { return m_noReset; }
    void noSubst(bool flag) { m_noSubst = flag; }
    bool noSubst() const { return m_noSubst; }
    void overriddenParam(bool flag) { m_overridenParam = flag; }
    bool overriddenParam() const { return m_overridenParam; }
    void trace(bool flag) { m_trace = flag; }
    // METHODS
    virtual void name(const string& name) override { m_name = name; }
    virtual void tag(const string& text) override { m_tag = text; }
    virtual string tag() const override { return m_tag; }
    bool isAnsi() const { return m_ansi; }
    bool isDeclTyped() const { return m_declTyped; }
    bool isInoutish() const { return m_direction.isInoutish(); }
    bool isNonOutput() const { return m_direction.isNonOutput(); }
    bool isReadOnly() const { return m_direction.isReadOnly(); }
    bool isWritable() const { return m_direction.isWritable(); }
    bool isTristate() const { return m_tristate; }
    bool isPrimaryIO() const { return m_primaryIO; }
    bool isPrimaryInish() const { return isPrimaryIO() && isNonOutput(); }
    bool isIfaceRef() const { return (varType() == AstVarType::IFACEREF); }
    bool isIfaceParent() const { return m_isIfaceParent; }
    bool isSignal() const { return varType().isSignal(); }
    bool isTemp() const { return varType().isTemp(); }
    bool isToggleCoverable() const {
        return ((isIO() || isSignal())
                && (isIO() || isBitLogic())
                // Wrapper would otherwise duplicate wrapped module's coverage
                && !isSc() && !isPrimaryIO() && !isConst());
    }
    bool isClassMember() const { return varType() == AstVarType::MEMBER; }
    bool isStatementTemp() const { return (varType() == AstVarType::STMTTEMP); }
    bool isMovableToBlock() const { return (varType() == AstVarType::BLOCKTEMP || isFuncLocal()); }
    bool isXTemp() const { return (varType() == AstVarType::XTEMP); }
    bool isParam() const {
        return (varType() == AstVarType::LPARAM || varType() == AstVarType::GPARAM);
    }
    bool isGParam() const { return (varType() == AstVarType::GPARAM); }
    bool isGenVar() const { return (varType() == AstVarType::GENVAR); }
    bool isBitLogic() const {
        AstBasicDType* bdtypep = basicp();
        return bdtypep && bdtypep->isBitLogic();
    }
    bool isUsedClock() const { return m_usedClock; }
    bool isUsedParam() const { return m_usedParam; }
    bool isUsedLoopIdx() const { return m_usedLoopIdx; }
    bool isSc() const { return m_sc; }
    bool isScQuad() const;
    bool isScBv() const;
    bool isScUint() const;
    bool isScBigUint() const;
    bool isScSensitive() const { return m_scSensitive; }
    bool isSigPublic() const;
    bool isSigModPublic() const { return m_sigModPublic; }
    bool isSigUserRdPublic() const { return m_sigUserRdPublic; }
    bool isSigUserRWPublic() const { return m_sigUserRWPublic; }
    bool isTrace() const { return m_trace; }
    bool isConst() const { return m_isConst; }
    bool isStatic() const { return m_isStatic; }
    bool isFuncLocal() const { return m_funcLocal; }
    bool isFuncReturn() const { return m_funcReturn; }
    bool isPullup() const { return m_isPullup; }
    bool isPulldown() const { return m_isPulldown; }
    bool attrClockEn() const { return m_attrClockEn; }
    bool attrScBv() const { return m_attrScBv; }
    bool attrFileDescr() const { return m_fileDescr; }
    bool attrScClocked() const { return m_scClocked; }
    bool attrSFormat() const { return m_attrSFormat; }
    bool attrSplitVar() const { return m_attrSplitVar; }
    bool attrIsolateAssign() const { return m_attrIsolateAssign; }
    VVarAttrClocker attrClocker() const { return m_attrClocker; }
    virtual string verilogKwd() const override;
    void lifetime(const VLifetime& flag) { m_lifetime = flag; }
    VLifetime lifetime() const { return m_lifetime; }
    void propagateAttrFrom(AstVar* fromp) {
        // This is getting connected to fromp; keep attributes
        // Note the method below too
        if (fromp->attrClockEn()) attrClockEn(true);
        if (fromp->attrFileDescr()) attrFileDescr(true);
        if (fromp->attrIsolateAssign()) attrIsolateAssign(true);
    }
    bool gateMultiInputOptimizable() const {
        // Ok to gate optimize; must return false if propagateAttrFrom would do anything
        return (!attrClockEn() && !isUsedClock());
    }
    void combineType(AstVar* typevarp) {
        // This is same as typevarp (for combining input & reg decls)
        // "this" is the input var. typevarp is the reg var.
        propagateAttrFrom(typevarp);
        combineType(typevarp->varType());
        if (typevarp->isSigPublic()) sigPublic(true);
        if (typevarp->isSigModPublic()) sigModPublic(true);
        if (typevarp->isSigUserRdPublic()) sigUserRdPublic(true);
        if (typevarp->isSigUserRWPublic()) sigUserRWPublic(true);
        if (typevarp->attrScClocked()) attrScClocked(true);
    }
    void inlineAttrReset(const string& name) {
        if (direction() == VDirection::INOUT && varType() == AstVarType::WIRE) {
            m_varType = AstVarType::TRIWIRE;
        }
        m_direction = VDirection::NONE;
        m_name = name;
    }
    static AstVar* scVarRecurse(AstNode* nodep);
    void addProducingMTaskId(int id) { m_mtaskIds.insert(id); }
    void addConsumingMTaskId(int id) { m_mtaskIds.insert(id); }
    const MTaskIdSet& mtaskIds() const { return m_mtaskIds; }
    string mtasksString() const;
};

class AstDefParam final : public AstNode {
    // A defparam assignment
    // Parents: MODULE
    // Children: math
private:
    string m_name;  // Name of variable getting set
    string m_path;  // Dotted cellname to set parameter of
public:
    AstDefParam(FileLine* fl, const string& path, const string& name, AstNode* rhsp)
        : ASTGEN_SUPER(fl) {
        setOp1p(rhsp);
        m_name = name;
        m_path = path;
    }
    virtual string name() const override { return m_name; }  // * = Scope name
    ASTNODE_NODE_FUNCS(DefParam)
    virtual V3Hash sameHash() const override { return V3Hash(); }
    virtual bool same(const AstNode*) const override { return true; }
    AstNode* rhsp() const { return op1p(); }  // op1 = Assign from
    string path() const { return m_path; }
};

class AstImplicit final : public AstNode {
    // Create implicit wires and do nothing else, for gates that are ignored
    // Parents: MODULE
public:
    AstImplicit(FileLine* fl, AstNode* exprsp)
        : ASTGEN_SUPER(fl) {
        addNOp1p(exprsp);
    }
    ASTNODE_NODE_FUNCS(Implicit)
    AstNode* exprsp() const { return op1p(); }  // op1 = Assign from
};

class AstScope final : public AstNode {
    // A particular usage of a cell
    // Parents: MODULE
    // Children: NODEBLOCK
private:
    // An AstScope->name() is special: . indicates an uninlined scope, __DOT__ an inlined scope
    string m_name;  // Name
    AstScope* m_aboveScopep;  // Scope above this one in the hierarchy (nullptr if top)
    AstCell* m_aboveCellp;  // Cell above this in the hierarchy (nullptr if top)
    AstNodeModule* m_modp;  // Module scope corresponds to
public:
    AstScope(FileLine* fl, AstNodeModule* modp, const string& name, AstScope* aboveScopep,
             AstCell* aboveCellp)
        : ASTGEN_SUPER(fl)
        , m_name{name}
        , m_aboveScopep{aboveScopep}
        , m_aboveCellp{aboveCellp}
        , m_modp{modp} {}
    ASTNODE_NODE_FUNCS(Scope)
    virtual void cloneRelink() override;
    virtual const char* broken() const override;
    virtual bool maybePointedTo() const override { return true; }
    virtual string name() const override { return m_name; }  // * = Scope name
    virtual void name(const string& name) override { m_name = name; }
    virtual void dump(std::ostream& str) const override;
    string nameDotless() const;
    string nameVlSym() const { return ((string("vlSymsp->")) + nameDotless()); }
    AstNodeModule* modp() const { return m_modp; }
    void addVarp(AstNode* nodep) { addOp1p(nodep); }
    AstNode* varsp() const { return op1p(); }  // op1 = AstVarScope's
    void addActivep(AstNode* nodep) { addOp2p(nodep); }
    AstNode* blocksp() const { return op2p(); }  // op2 = Block names
    void addFinalClkp(AstNode* nodep) { addOp3p(nodep); }
    AstNode* finalClksp() const { return op3p(); }  // op3 = Final assigns for clock correction
    AstScope* aboveScopep() const { return m_aboveScopep; }
    AstCell* aboveCellp() const { return m_aboveCellp; }
    bool isTop() const { return aboveScopep() == nullptr; }  // At top of hierarchy
};

class AstTopScope final : public AstNode {
    // In the top level netlist, a complete scope tree
    // There may be two of these, when we support "rare" and "usual" splitting
    // Parents: topMODULE
    // Children: SCOPEs
public:
    AstTopScope(FileLine* fl, AstScope* ascopep)
        : ASTGEN_SUPER(fl) {
        addNOp2p(ascopep);
    }
    ASTNODE_NODE_FUNCS(TopScope)
    AstNode* stmtsp() const { return op1p(); }
    void addStmtsp(AstNode* nodep) { addOp1p(nodep); }
    AstScope* scopep() const { return VN_CAST(op2p(), Scope); }  // op1 = AstVarScope's
};

class AstVarScope final : public AstNode {
    // A particular scoped usage of a variable
    // That is, as a module is used under multiple cells, we get a different
    // varscope for each var in the module
    // Parents: MODULE
    // Children: none
private:
    AstScope* m_scopep;  // Scope variable is underneath
    AstVar* m_varp;  // [AfterLink] Pointer to variable itself
    bool m_circular : 1;  // Used in circular ordering dependency, need change detect
    bool m_trace : 1;  // Tracing is turned on for this scope
public:
    AstVarScope(FileLine* fl, AstScope* scopep, AstVar* varp)
        : ASTGEN_SUPER(fl)
        , m_scopep{scopep}
        , m_varp{varp} {
        m_circular = false;
        m_trace = true;
        dtypeFrom(varp);
    }
    ASTNODE_NODE_FUNCS(VarScope)
    virtual void cloneRelink() override {
        if (m_varp && m_varp->clonep()) {
            m_varp = m_varp->clonep();
            UASSERT(m_scopep->clonep(), "No clone cross link: " << this);
            m_scopep = m_scopep->clonep();
        }
    }
    virtual const char* broken() const override {
        BROKEN_RTN(m_varp && !m_varp->brokeExists());
        BROKEN_RTN(m_scopep && !m_scopep->brokeExists());
        return nullptr;
    }
    virtual bool maybePointedTo() const override { return true; }
    virtual string name() const override { return scopep()->name() + "->" + varp()->name(); }
    virtual void dump(std::ostream& str) const override;
    virtual bool hasDType() const override { return true; }
    AstVar* varp() const { return m_varp; }  // [After Link] Pointer to variable
    AstScope* scopep() const { return m_scopep; }  // Pointer to scope it's under
    // op1 = Calculation of value of variable, nullptr=complicated
    AstNode* valuep() const { return op1p(); }
    void valuep(AstNode* valuep) { addOp1p(valuep); }
    bool isCircular() const { return m_circular; }
    void circular(bool flag) { m_circular = flag; }
    bool isTrace() const { return m_trace; }
    void trace(bool flag) { m_trace = flag; }
};

class AstVarRef final : public AstNodeVarRef {
    // A reference to a variable (lvalue or rvalue)
public:
    AstVarRef(FileLine* fl, const string& name, const VAccess& access)
        : ASTGEN_SUPER(fl, name, nullptr, access) {}
    // This form only allowed post-link because output/wire compression may
    // lead to deletion of AstVar's
    AstVarRef(FileLine* fl, AstVar* varp, const VAccess& access)
        : ASTGEN_SUPER(fl, varp->name(), varp, access) {}
    // This form only allowed post-link (see above)
    AstVarRef(FileLine* fl, AstVarScope* varscp, const VAccess& access)
        : ASTGEN_SUPER(fl, varscp->varp()->name(), varscp->varp(), access) {
        varScopep(varscp);
    }
    ASTNODE_NODE_FUNCS(VarRef)
    virtual void dump(std::ostream& str) const override;
    virtual V3Hash sameHash() const override {
        return V3Hash(V3Hash(varp()->name()), V3Hash(hiernameToProt()));
    }
    virtual bool same(const AstNode* samep) const override {
        return same(static_cast<const AstVarRef*>(samep));
    }
    inline bool same(const AstVarRef* samep) const {
        if (varScopep()) {
            return (varScopep() == samep->varScopep() && access() == samep->access());
        } else {
            return (hiernameToProt() == samep->hiernameToProt()
                    && hiernameToUnprot() == samep->hiernameToUnprot()
                    && varp()->name() == samep->varp()->name() && access() == samep->access());
        }
    }
    inline bool sameNoLvalue(AstVarRef* samep) const {
        if (varScopep()) {
            return (varScopep() == samep->varScopep());
        } else {
            return (hiernameToProt() == samep->hiernameToProt()
                    && hiernameToUnprot() == samep->hiernameToUnprot()
                    && (!hiernameToProt().empty() || !samep->hiernameToProt().empty())
                    && varp()->name() == samep->varp()->name());
        }
    }
    virtual int instrCount() const override {
        return widthInstrs() * (access().isReadOrRW() ? instrCountLd() : 1);
    }
    virtual string emitVerilog() override { V3ERROR_NA_RETURN(""); }
    virtual string emitC() override { V3ERROR_NA_RETURN(""); }
    virtual bool cleanOut() const override { return true; }
};

class AstVarXRef final : public AstNodeVarRef {
    // A VarRef to something in another module before AstScope.
    // Includes pin on a cell, as part of a ASSIGN statement to connect I/Os until AstScope
private:
    string m_dotted;  // Dotted part of scope the name()'ed reference is under or ""
    string m_inlinedDots;  // Dotted hierarchy flattened out
public:
    AstVarXRef(FileLine* fl, const string& name, const string& dotted, const VAccess& access)
        : ASTGEN_SUPER(fl, name, nullptr, access)
        , m_dotted{dotted} {}
    AstVarXRef(FileLine* fl, AstVar* varp, const string& dotted, const VAccess& access)
        : ASTGEN_SUPER(fl, varp->name(), varp, access)
        , m_dotted{dotted} {
        dtypeFrom(varp);
    }
    ASTNODE_NODE_FUNCS(VarXRef)
    virtual void dump(std::ostream& str) const override;
    string dotted() const { return m_dotted; }
    void dotted(const string& dotted) { m_dotted = dotted; }
    string prettyDotted() const { return prettyName(dotted()); }
    string inlinedDots() const { return m_inlinedDots; }
    void inlinedDots(const string& flag) { m_inlinedDots = flag; }
    virtual string emitVerilog() override { V3ERROR_NA_RETURN(""); }
    virtual string emitC() override { V3ERROR_NA_RETURN(""); }
    virtual bool cleanOut() const override { return true; }
    virtual int instrCount() const override { return widthInstrs(); }
    virtual V3Hash sameHash() const override { return V3Hash(V3Hash(varp()), V3Hash(dotted())); }
    virtual bool same(const AstNode* samep) const override {
        const AstVarXRef* asamep = static_cast<const AstVarXRef*>(samep);
        return (hiernameToProt() == asamep->hiernameToProt()
                && hiernameToUnprot() == asamep->hiernameToUnprot() && varp() == asamep->varp()
                && name() == asamep->name() && dotted() == asamep->dotted());
    }
};

class AstPin final : public AstNode {
    // A pin on a cell
private:
    int m_pinNum;  // Pin number
    string m_name;  // Pin name, or "" for number based interconnect
    AstVar* m_modVarp = nullptr;  // Input/output this pin connects to on submodule.
    AstParamTypeDType* m_modPTypep = nullptr;  // Param type this pin connects to on submodule.
    bool m_param = false;  // Pin connects to parameter
    bool m_svImplicit = false;  // Pin is SystemVerilog .name'ed
public:
    AstPin(FileLine* fl, int pinNum, const string& name, AstNode* exprp)
        : ASTGEN_SUPER(fl)
        , m_pinNum{pinNum}
        , m_name{name} {
        setNOp1p(exprp);
    }
    AstPin(FileLine* fl, int pinNum, AstVarRef* varname, AstNode* exprp)
        : ASTGEN_SUPER(fl)
        , m_pinNum{pinNum}
        , m_name{varname->name()} {
        setNOp1p(exprp);
    }
    ASTNODE_NODE_FUNCS(Pin)
    virtual void dump(std::ostream& str) const override;
    virtual const char* broken() const override {
        BROKEN_RTN(m_modVarp && !m_modVarp->brokeExists());
        BROKEN_RTN(m_modPTypep && !m_modPTypep->brokeExists());
        return nullptr;
    }
    virtual string name() const override { return m_name; }  // * = Pin name, ""=go by number
    virtual void name(const string& name) override { m_name = name; }
    virtual string prettyOperatorName() const override {
        return modVarp()
                   ? ((modVarp()->direction().isAny() ? modVarp()->direction().prettyName() + " "
                                                      : "")
                      + "port connection " + modVarp()->prettyNameQ())
                   : "port connection";
    }
    bool dotStar() const { return name() == ".*"; }  // Fake name for .* connections until linked
    int pinNum() const { return m_pinNum; }
    void exprp(AstNode* nodep) { addOp1p(nodep); }
    // op1 = Expression connected to pin, nullptr if unconnected
    AstNode* exprp() const { return op1p(); }
    AstVar* modVarp() const { return m_modVarp; }  // [After Link] Pointer to variable
    void modVarp(AstVar* nodep) { m_modVarp = nodep; }
    // [After Link] Pointer to variable
    AstParamTypeDType* modPTypep() const { return m_modPTypep; }
    void modPTypep(AstParamTypeDType* nodep) { m_modPTypep = nodep; }
    bool param() const { return m_param; }
    void param(bool flag) { m_param = flag; }
    bool svImplicit() const { return m_svImplicit; }
    void svImplicit(bool flag) { m_svImplicit = flag; }
};

class AstArg final : public AstNode {
    // An argument to a function/task
private:
    string m_name;  // Pin name, or "" for number based interconnect
public:
    AstArg(FileLine* fl, const string& name, AstNode* exprp)
        : ASTGEN_SUPER(fl)
        , m_name{name} {
        setNOp1p(exprp);
    }
    ASTNODE_NODE_FUNCS(Arg)
    virtual string name() const override { return m_name; }  // * = Pin name, ""=go by number
    virtual void name(const string& name) override { m_name = name; }
    virtual V3Hash sameHash() const override { return V3Hash(); }
    void exprp(AstNode* nodep) { addOp1p(nodep); }
    // op1 = Expression connected to pin, nullptr if unconnected
    AstNode* exprp() const { return op1p(); }
    bool emptyConnectNoNext() const { return !exprp() && name() == "" && !nextp(); }
};

class AstModule final : public AstNodeModule {
    // A module declaration
private:
    bool m_isProgram;  // Module represents a program
public:
    AstModule(FileLine* fl, const string& name, bool program = false)
        : ASTGEN_SUPER(fl, name)
        , m_isProgram{program} {}
    ASTNODE_NODE_FUNCS(Module)
    virtual string verilogKwd() const override { return m_isProgram ? "program" : "module"; }
};

class AstNotFoundModule final : public AstNodeModule {
    // A missing module declaration
public:
    AstNotFoundModule(FileLine* fl, const string& name)
        : ASTGEN_SUPER(fl, name) {}
    ASTNODE_NODE_FUNCS(NotFoundModule)
    virtual string verilogKwd() const override { return "/*not-found-*/ module"; }
};

class AstPackage final : public AstNodeModule {
    // A package declaration
public:
    AstPackage(FileLine* fl, const string& name)
        : ASTGEN_SUPER(fl, name) {}
    ASTNODE_NODE_FUNCS(Package)
    virtual string verilogKwd() const override { return "package"; }
    static string dollarUnitName() { return AstNode::encodeName("$unit"); }
    bool isDollarUnit() const { return name() == dollarUnitName(); }
};

class AstPrimitive final : public AstNodeModule {
    // A primitive declaration
public:
    AstPrimitive(FileLine* fl, const string& name)
        : ASTGEN_SUPER(fl, name) {}
    ASTNODE_NODE_FUNCS(Primitive)
    virtual string verilogKwd() const override { return "primitive"; }
};

class AstPackageExportStarStar final : public AstNode {
    // A package export *::* declaration
public:
    // cppcheck-suppress noExplicitConstructor
    AstPackageExportStarStar(FileLine* fl)
        : ASTGEN_SUPER(fl) {}
    ASTNODE_NODE_FUNCS(PackageExportStarStar)
};

class AstPackageExport final : public AstNode {
private:
    // A package export declaration
    string m_name;
    AstPackage* m_packagep;  // Package hierarchy
public:
    AstPackageExport(FileLine* fl, AstPackage* packagep, const string& name)
        : ASTGEN_SUPER(fl)
        , m_name{name}
        , m_packagep{packagep} {}
    ASTNODE_NODE_FUNCS(PackageExport)
    virtual const char* broken() const override {
        BROKEN_RTN(!m_packagep || !m_packagep->brokeExists());
        return nullptr;
    }
    virtual void cloneRelink() override {
        if (m_packagep && m_packagep->clonep()) m_packagep = m_packagep->clonep();
    }
    virtual void dump(std::ostream& str) const override;
    virtual string name() const override { return m_name; }
    AstPackage* packagep() const { return m_packagep; }
    void packagep(AstPackage* nodep) { m_packagep = nodep; }
};

class AstPackageImport final : public AstNode {
private:
    // A package import declaration
    string m_name;
    AstPackage* m_packagep;  // Package hierarchy
public:
    AstPackageImport(FileLine* fl, AstPackage* packagep, const string& name)
        : ASTGEN_SUPER(fl)
        , m_name{name}
        , m_packagep{packagep} {}
    ASTNODE_NODE_FUNCS(PackageImport)
    virtual const char* broken() const override {
        BROKEN_RTN(!m_packagep || !m_packagep->brokeExists());
        return nullptr;
    }
    virtual void cloneRelink() override {
        if (m_packagep && m_packagep->clonep()) m_packagep = m_packagep->clonep();
    }
    virtual void dump(std::ostream& str) const override;
    virtual string name() const override { return m_name; }
    AstPackage* packagep() const { return m_packagep; }
    void packagep(AstPackage* nodep) { m_packagep = nodep; }
};

class AstIface final : public AstNodeModule {
    // A module declaration
public:
    AstIface(FileLine* fl, const string& name)
        : ASTGEN_SUPER(fl, name) {}
    ASTNODE_NODE_FUNCS(Iface)
};

class AstMemberSel final : public AstNodeMath {
    // Parents: math|stmt
    // Children: varref|arraysel, math
private:
    // Don't need the class we are extracting from, as the "fromp()"'s datatype can get us to it
    string m_name;
    AstVar* m_varp = nullptr;  // Post link, variable within class that is target of selection
public:
    AstMemberSel(FileLine* fl, AstNode* fromp, VFlagChildDType, const string& name)
        : ASTGEN_SUPER(fl)
        , m_name{name} {
        setOp1p(fromp);
        dtypep(nullptr);  // V3Width will resolve
    }
    AstMemberSel(FileLine* fl, AstNode* fromp, AstNodeDType* dtp)
        : ASTGEN_SUPER(fl)
        , m_name{dtp->name()} {
        setOp1p(fromp);
        dtypep(dtp);
    }
    ASTNODE_NODE_FUNCS(MemberSel)
    virtual void cloneRelink() override {
        if (m_varp && m_varp->clonep()) { m_varp = m_varp->clonep(); }
    }
    virtual const char* broken() const override {
        BROKEN_RTN(m_varp && !m_varp->brokeExists());
        return nullptr;
    }
    virtual void dump(std::ostream& str) const override;
    virtual string name() const override { return m_name; }
    virtual V3Hash sameHash() const override { return V3Hash(m_name); }
    virtual string emitVerilog() override { V3ERROR_NA_RETURN(""); }
    virtual string emitC() override { V3ERROR_NA_RETURN(""); }
    virtual bool cleanOut() const override { return false; }
    virtual bool same(const AstNode* samep) const override {
        return true;
    }  // dtype comparison does it
    virtual int instrCount() const override { return widthInstrs(); }
    AstNode* fromp() const {
        return op1p();
    }  // op1 = Extracting what (nullptr=TBD during parsing)
    void fromp(AstNode* nodep) { setOp1p(nodep); }
    AstVar* varp() const { return m_varp; }
    void varp(AstVar* nodep) { m_varp = nodep; }
};

class AstModportFTaskRef final : public AstNode {
    // An import/export referenced under a modport
    // The storage for the function itself is inside the
    // interface/instantiator, thus this is a reference
    // PARENT: AstModport
private:
    string m_name;  // Name of the variable referenced
    bool m_export;  // Type of the function (import/export)
    AstNodeFTask* m_ftaskp = nullptr;  // Link to the function
public:
    AstModportFTaskRef(FileLine* fl, const string& name, bool isExport)
        : ASTGEN_SUPER(fl)
        , m_name{name}
        , m_export{isExport} {}
    ASTNODE_NODE_FUNCS(ModportFTaskRef)
    virtual const char* broken() const override {
        BROKEN_RTN(m_ftaskp && !m_ftaskp->brokeExists());
        return nullptr;
    }
    virtual void dump(std::ostream& str) const override;
    virtual string name() const override { return m_name; }
    virtual void cloneRelink() override {
        if (m_ftaskp && m_ftaskp->clonep()) m_ftaskp = m_ftaskp->clonep();
    }
    bool isImport() const { return !m_export; }
    bool isExport() const { return m_export; }
    AstNodeFTask* ftaskp() const { return m_ftaskp; }  // [After Link] Pointer to variable
    void ftaskp(AstNodeFTask* ftaskp) { m_ftaskp = ftaskp; }
};

class AstModportVarRef final : public AstNode {
    // A input/output/etc variable referenced under a modport
    // The storage for the variable itself is inside the interface, thus this is a reference
    // PARENT: AstModport
private:
    string m_name;  // Name of the variable referenced
    VDirection m_direction;  // Direction of the variable (in/out)
    AstVar* m_varp = nullptr;  // Link to the actual Var
public:
    AstModportVarRef(FileLine* fl, const string& name, VDirection::en direction)
        : ASTGEN_SUPER(fl)
        , m_name{name}
        , m_direction{direction} {}
    ASTNODE_NODE_FUNCS(ModportVarRef)
    virtual const char* broken() const override {
        BROKEN_RTN(m_varp && !m_varp->brokeExists());
        return nullptr;
    }
    virtual void dump(std::ostream& str) const override;
    virtual void cloneRelink() override {
        if (m_varp && m_varp->clonep()) m_varp = m_varp->clonep();
    }
    virtual string name() const override { return m_name; }
    void direction(const VDirection& flag) { m_direction = flag; }
    VDirection direction() const { return m_direction; }
    AstVar* varp() const { return m_varp; }  // [After Link] Pointer to variable
    void varp(AstVar* varp) { m_varp = varp; }
};

class AstModport final : public AstNode {
    // A modport in an interface
private:
    string m_name;  // Name of the modport
public:
    AstModport(FileLine* fl, const string& name, AstNode* varsp)
        : ASTGEN_SUPER(fl)
        , m_name{name} {
        addNOp1p(varsp);
    }
    virtual string name() const override { return m_name; }
    virtual bool maybePointedTo() const override { return true; }
    ASTNODE_NODE_FUNCS(Modport)
    AstNode* varsp() const { return op1p(); }  // op1 = List of Vars
};

class AstIntfRef final : public AstNode {
    // An interface reference
private:
    string m_name;  // Name of the reference
public:
    AstIntfRef(FileLine* fl, const string& name)
        : ASTGEN_SUPER(fl)
        , m_name{name} {}
    virtual string name() const override { return m_name; }
    ASTNODE_NODE_FUNCS(IntfRef)
};

class AstCell final : public AstNode {
    // A instantiation cell or interface call (don't know which until link)
private:
    FileLine* m_modNameFileline;  // Where module the cell instances token was
    string m_name;  // Cell name
    string m_origName;  // Original name before dot addition
    string m_modName;  // Module the cell instances
    AstNodeModule* m_modp = nullptr;  // [AfterLink] Pointer to module instanced
    bool m_hasIfaceVar : 1;  // True if a Var has been created for this cell
    bool m_recursive : 1;  // Self-recursive module
    bool m_trace : 1;  // Trace this cell
public:
    AstCell(FileLine* fl, FileLine* mfl, const string& instName, const string& modName,
            AstPin* pinsp, AstPin* paramsp, AstRange* rangep)
        : ASTGEN_SUPER(fl)
        , m_modNameFileline{mfl}
        , m_name{instName}
        , m_origName{instName}
        , m_modName{modName}
        , m_hasIfaceVar{false}
        , m_recursive{false}
        , m_trace{true} {
        addNOp1p(pinsp);
        addNOp2p(paramsp);
        setNOp3p(rangep);
    }
    ASTNODE_NODE_FUNCS(Cell)
    // No cloneRelink, we presume cloneee's want the same module linkages
    virtual void dump(std::ostream& str) const override;
    virtual const char* broken() const override {
        BROKEN_RTN(m_modp && !m_modp->brokeExists());
        return nullptr;
    }
    virtual bool maybePointedTo() const override { return true; }
    // ACCESSORS
    virtual string name() const override { return m_name; }  // * = Cell name
    virtual void name(const string& name) override { m_name = name; }
    virtual string origName() const override { return m_origName; }  // * = Original name
    void origName(const string& name) { m_origName = name; }
    string modName() const { return m_modName; }  // * = Instance name
    void modName(const string& name) { m_modName = name; }
    FileLine* modNameFileline() const { return m_modNameFileline; }
    AstPin* pinsp() const { return VN_CAST(op1p(), Pin); }  // op1 = List of cell ports
    // op2 = List of parameter #(##) values
    AstPin* paramsp() const { return VN_CAST(op2p(), Pin); }
    // op3 = Range of arrayed instants (nullptr=not ranged)
    AstRange* rangep() const { return VN_CAST(op3p(), Range); }
    // op4 = List of interface references
    AstIntfRef* intfRefp() const { return VN_CAST(op4p(), IntfRef); }
    AstNodeModule* modp() const { return m_modp; }  // [AfterLink] = Pointer to module instantiated
    void addPinsp(AstPin* nodep) { addOp1p(nodep); }
    void addParamsp(AstPin* nodep) { addOp2p(nodep); }
    void addIntfRefp(AstIntfRef* nodep) { addOp4p(nodep); }
    void modp(AstNodeModule* nodep) { m_modp = nodep; }
    bool hasIfaceVar() const { return m_hasIfaceVar; }
    void hasIfaceVar(bool flag) { m_hasIfaceVar = flag; }
    void trace(bool flag) { m_trace = flag; }
    bool isTrace() const { return m_trace; }
    void recursive(bool flag) { m_recursive = flag; }
    bool recursive() const { return m_recursive; }
};

class AstCellInline final : public AstNode {
    // A instantiation cell that was removed by inlining
    // For communication between V3Inline and V3LinkDot,
    // except for VPI runs where it exists until the end.
    // It is augmented with the scope in V3Scope for VPI.
    // Children: When 2 levels inlined, other CellInline under this
private:
    string m_name;  // Cell name, possibly {a}__DOT__{b}...
    string m_origModName;  // Original name of the module, ignoring name() changes, for dot lookup
    AstScope* m_scopep = nullptr;  // The scope that the cell is inlined into
    VTimescale m_timeunit;  // Parent module time unit
public:
    AstCellInline(FileLine* fl, const string& name, const string& origModName,
                  const VTimescale& timeunit)
        : ASTGEN_SUPER(fl)
        , m_name{name}
        , m_origModName{origModName}
        , m_timeunit{timeunit} {}
    ASTNODE_NODE_FUNCS(CellInline)
    virtual void dump(std::ostream& str) const override;
    virtual const char* broken() const override {
        BROKEN_RTN(m_scopep && !m_scopep->brokeExists());
        return nullptr;
    }
    // ACCESSORS
    virtual string name() const override { return m_name; }  // * = Cell name
    string origModName() const { return m_origModName; }  // * = modp()->origName() before inlining
    virtual void name(const string& name) override { m_name = name; }
    void scopep(AstScope* scp) { m_scopep = scp; }
    AstScope* scopep() const { return m_scopep; }
    void timeunit(const VTimescale& flag) { m_timeunit = flag; }
    VTimescale timeunit() const { return m_timeunit; }
};

class AstCellRef final : public AstNode {
    // As-of-yet unlinkable reference into a cell
private:
    string m_name;  // Cell name
public:
    AstCellRef(FileLine* fl, const string& name, AstNode* cellp, AstNode* exprp)
        : ASTGEN_SUPER(fl)
        , m_name{name} {
        addNOp1p(cellp);
        addNOp2p(exprp);
    }
    ASTNODE_NODE_FUNCS(CellRef)
    // ACCESSORS
    virtual string name() const override { return m_name; }  // * = Array name
    AstNode* cellp() const { return op1p(); }  // op1 = Cell
    AstNode* exprp() const { return op2p(); }  // op2 = Expression
};

class AstCellArrayRef final : public AstNode {
    // As-of-yet unlinkable reference into an array of cells
private:
    string m_name;  // Array name
public:
    AstCellArrayRef(FileLine* fl, const string& name, AstNode* selectExprp)
        : ASTGEN_SUPER(fl)
        , m_name{name} {
        addNOp1p(selectExprp);
    }
    ASTNODE_NODE_FUNCS(CellArrayRef)
    // ACCESSORS
    virtual string name() const override { return m_name; }  // * = Array name
    AstNode* selp() const { return op1p(); }  // op1 = Select expression
};

class AstUnlinkedRef final : public AstNode {
    // As-of-yet unlinkable Ref
private:
    string m_name;  // Var name
public:
    AstUnlinkedRef(FileLine* fl, AstNode* refp, const string& name, AstNode* crp)
        : ASTGEN_SUPER(fl)
        , m_name{name} {
        addNOp1p(refp);
        addNOp2p(crp);
    }
    ASTNODE_NODE_FUNCS(UnlinkedRef)
    // ACCESSORS
    virtual string name() const override { return m_name; }  // * = Var name
    AstNode* refp() const { return op1p(); }  // op1 = VarXRef or AstNodeFTaskRef
    AstNode* cellrefp() const { return op2p(); }  // op2 = CellArrayRef or CellRef
};

class AstBind final : public AstNode {
    // Parents: MODULE
    // Children: CELL
private:
    string m_name;  // Binding to name
public:
    AstBind(FileLine* fl, const string& name, AstNode* cellsp)
        : ASTGEN_SUPER(fl)
        , m_name{name} {
        UASSERT_OBJ(VN_IS(cellsp, Cell), cellsp, "Only cells allowed to be bound");
        addNOp1p(cellsp);
    }
    ASTNODE_NODE_FUNCS(Bind)
    // ACCESSORS
    virtual string name() const override { return m_name; }  // * = Bind Target name
    virtual void name(const string& name) override { m_name = name; }
    AstNode* cellsp() const { return op1p(); }  // op1 = cells
};

class AstPort final : public AstNode {
    // A port (in/out/inout) on a module
private:
    int m_pinNum;  // Pin number
    string m_name;  // Name of pin
public:
    AstPort(FileLine* fl, int pinnum, const string& name)
        : ASTGEN_SUPER(fl)
        , m_pinNum{pinnum}
        , m_name{name} {}
    ASTNODE_NODE_FUNCS(Port)
    virtual string name() const override { return m_name; }  // * = Port name
    int pinNum() const { return m_pinNum; }  // * = Pin number, for order based instantiation
    AstNode* exprp() const { return op1p(); }  // op1 = Expression connected to port
};

//######################################################################

class AstParseRef final : public AstNode {
    // A reference to a variable, function or task
    // We don't know which at parse time due to bison constraints
    // The link stages will replace this with AstVarRef, or AstTaskRef, etc.
    // Parents: math|stmt
    // Children: TEXT|DOT|SEL*|TASK|FUNC (or expression under sel)
private:
    VParseRefExp m_expect;  // Type we think it should resolve to
    string m_name;

public:
    AstParseRef(FileLine* fl, VParseRefExp expect, const string& name, AstNode* lhsp = nullptr,
                AstNodeFTaskRef* ftaskrefp = nullptr)
        : ASTGEN_SUPER(fl)
        , m_expect{expect}
        , m_name{name} {
        setNOp1p(lhsp);
        setNOp2p(ftaskrefp);
    }
    ASTNODE_NODE_FUNCS(ParseRef)
    virtual void dump(std::ostream& str) const override;
    virtual string name() const override { return m_name; }  // * = Var name
    virtual V3Hash sameHash() const override { return V3Hash(V3Hash(m_expect), V3Hash(m_name)); }
    virtual bool same(const AstNode* samep) const override {
        const AstParseRef* asamep = static_cast<const AstParseRef*>(samep);
        return (expect() == asamep->expect() && m_name == asamep->m_name);
    }
    virtual void name(const string& name) override { m_name = name; }
    VParseRefExp expect() const { return m_expect; }
    void expect(VParseRefExp exp) { m_expect = exp; }
    // op1 = Components
    AstNode* lhsp() const { return op1p(); }  // op1 = List of statements
    AstNode* ftaskrefp() const { return op2p(); }  // op2 = Function/task reference
    void ftaskrefp(AstNodeFTaskRef* nodep) { setNOp2p(nodep); }  // op2 = Function/task reference
};

class AstClassOrPackageRef final : public AstNode {
private:
    string m_name;
    AstNode* m_classOrPackagep;  // Package hierarchy
public:
    AstClassOrPackageRef(FileLine* fl, const string& name, AstNode* classOrPackagep,
                         AstNode* paramsp)
        : ASTGEN_SUPER(fl)
        , m_name{name}
        , m_classOrPackagep{classOrPackagep} {
        addNOp4p(paramsp);
    }
    ASTNODE_NODE_FUNCS(ClassOrPackageRef)
    // METHODS
    virtual const char* broken() const override {
        BROKEN_RTN(m_classOrPackagep && !m_classOrPackagep->brokeExists());
        return nullptr;
    }
    virtual void cloneRelink() override {
        if (m_classOrPackagep && m_classOrPackagep->clonep()) {
            m_classOrPackagep = m_classOrPackagep->clonep();
        }
    }
    virtual bool same(const AstNode* samep) const override {
        return (m_classOrPackagep
                == static_cast<const AstClassOrPackageRef*>(samep)->m_classOrPackagep);
    }
    virtual V3Hash sameHash() const override { return V3Hash(m_classOrPackagep); }
    virtual void dump(std::ostream& str = std::cout) const override;
    virtual string name() const override { return m_name; }  // * = Var name
    AstNodeModule* classOrPackagep() const { return VN_CAST(m_classOrPackagep, NodeModule); }
    AstPackage* packagep() const { return VN_CAST(classOrPackagep(), Package); }
    void classOrPackagep(AstNode* nodep) { m_classOrPackagep = nodep; }
    AstPin* paramsp() const { return VN_CAST(op4p(), Pin); }
};

class AstDot final : public AstNode {
    // A dot separating paths in an AstVarXRef, AstFuncRef or AstTaskRef
    // These are eliminated in the link stage
    bool m_colon;  // Is a "::" instead of a "." (lhs must be package/class)
public:
    AstDot(FileLine* fl, bool colon, AstNode* lhsp, AstNode* rhsp)
        : ASTGEN_SUPER(fl)
        , m_colon{colon} {
        setOp1p(lhsp);
        setOp2p(rhsp);
    }
    ASTNODE_NODE_FUNCS(Dot)
    // For parser, make only if non-null package
    static AstNode* newIfPkg(FileLine* fl, AstNode* packageOrClassp, AstNode* rhsp) {
        if (!packageOrClassp) return rhsp;
        return new AstDot(fl, true, packageOrClassp, rhsp);
    }
    virtual void dump(std::ostream& str) const override;
    AstNode* lhsp() const { return op1p(); }
    AstNode* rhsp() const { return op2p(); }
    bool colon() const { return m_colon; }
};

class AstUnbounded final : public AstNodeMath {
    // A $ in the parser, used for unbounded and queues
    // Due to where is used, treated as Signed32
public:
    explicit AstUnbounded(FileLine* fl)
        : ASTGEN_SUPER(fl) {
        dtypeSetSigned32();
    }
    ASTNODE_NODE_FUNCS(Unbounded)
    virtual string emitVerilog() override { return "$"; }
    virtual string emitC() override { V3ERROR_NA_RETURN(""); }
    virtual bool cleanOut() const override { return true; }
};

//######################################################################

class AstTask final : public AstNodeFTask {
    // A task inside a module
public:
    AstTask(FileLine* fl, const string& name, AstNode* stmtp)
        : ASTGEN_SUPER(fl, name, stmtp) {}
    ASTNODE_NODE_FUNCS(Task)
};

class AstFunc final : public AstNodeFTask {
    // A function inside a module
public:
    AstFunc(FileLine* fl, const string& name, AstNode* stmtp, AstNode* fvarsp)
        : ASTGEN_SUPER(fl, name, stmtp) {
        addNOp1p(fvarsp);
    }
    ASTNODE_NODE_FUNCS(Func)
    virtual bool hasDType() const override { return true; }
};

class AstTaskRef final : public AstNodeFTaskRef {
    // A reference to a task
public:
    AstTaskRef(FileLine* fl, AstParseRef* namep, AstNode* pinsp)
        : ASTGEN_SUPER(fl, true, namep, pinsp) {
        statement(true);
    }
    AstTaskRef(FileLine* fl, const string& name, AstNode* pinsp)
        : ASTGEN_SUPER(fl, true, name, pinsp) {}
    ASTNODE_NODE_FUNCS(TaskRef)
};

class AstFuncRef final : public AstNodeFTaskRef {
    // A reference to a function
public:
    AstFuncRef(FileLine* fl, AstParseRef* namep, AstNode* pinsp)
        : ASTGEN_SUPER(fl, false, namep, pinsp) {}
    AstFuncRef(FileLine* fl, const string& name, AstNode* pinsp)
        : ASTGEN_SUPER(fl, false, name, pinsp) {}
    ASTNODE_NODE_FUNCS(FuncRef)
    virtual bool hasDType() const override { return true; }
};

class AstDpiExport final : public AstNode {
    // We could put an AstNodeFTaskRef instead of the verilog function name,
    // however we're not *calling* it, so that seems somehow wrong.
    // (Probably AstNodeFTaskRef should be renamed AstNodeFTaskCall and have-a AstNodeFTaskRef)
private:
    string m_name;  // Name of function
    string m_cname;  // Name of function on c side
public:
    AstDpiExport(FileLine* fl, const string& vname, const string& cname)
        : ASTGEN_SUPER(fl)
        , m_name{vname}
        , m_cname{cname} {}
    ASTNODE_NODE_FUNCS(DpiExport)
    virtual string name() const override { return m_name; }
    virtual void name(const string& name) override { m_name = name; }
    string cname() const { return m_cname; }
    void cname(const string& cname) { m_cname = cname; }
};

class AstWithParse final : public AstNodeStmt {
    // In early parse, FUNC(index) WITH equation-using-index
    // Replaced with AstWith
    // Parents: math|stmt
    // Children: funcref, math
public:
    AstWithParse(FileLine* fl, bool stmt, AstNode* funcrefp, AstNode* exprp)
        : ASTGEN_SUPER(fl) {
        statement(stmt);
        setOp1p(funcrefp);
        addNOp2p(exprp);
    }
    ASTNODE_NODE_FUNCS(WithParse)
    virtual V3Hash sameHash() const override { return V3Hash(); }
    virtual bool same(const AstNode* samep) const override { return true; }
    //
    AstNode* funcrefp() const { return op1p(); }
    AstNode* exprp() const { return op2p(); }
};

class AstLambdaArgRef final : public AstNodeMath {
    // Lambda argument usage
    // These are not AstVarRefs because we need to be able to delete/clone lambdas during
    // optimizations and AstVar's are painful to remove.
private:
    string m_name;  // Name of variable
    bool m_index;  // Index, not value

public:
    AstLambdaArgRef(FileLine* fl, const string& name, bool index)
        : ASTGEN_SUPER(fl)
        , m_name{name}
        , m_index(index) {}
    ASTNODE_NODE_FUNCS(LambdaArgRef)
    virtual V3Hash sameHash() const override { return V3Hash(); }
    virtual bool same(const AstNode* samep) const override { return true; }
    virtual string emitVerilog() override { return name(); }
    virtual string emitC() override { V3ERROR_NA_RETURN(""); }
    virtual bool cleanOut() const override { return true; }
    virtual bool hasDType() const override { return true; }
    virtual int instrCount() const override { return widthInstrs(); }
    virtual string name() const override { return m_name; }  // * = Var name
    virtual void name(const string& name) override { m_name = name; }
    bool index() const { return m_index; }
};

class AstWith final : public AstNodeStmt {
    // Used as argument to method, then to AstCMethodHard
    // dtypep() contains the with lambda's return dtype
    // Parents: funcref (similar to AstArg)
    // Children: LambdaArgRef that declares the item variable
    // Children: LambdaArgRef that declares the item.index variable
    // Children: math (equation establishing the with)
public:
    AstWith(FileLine* fl, AstLambdaArgRef* indexArgRefp, AstLambdaArgRef* valueArgRefp,
            AstNode* exprp)
        : ASTGEN_SUPER(fl) {
        addOp1p(indexArgRefp);
        addOp2p(valueArgRefp);
        addNOp3p(exprp);
    }
    ASTNODE_NODE_FUNCS(With)
    virtual V3Hash sameHash() const override { return V3Hash(); }
    virtual bool same(const AstNode* samep) const override { return true; }
    virtual bool hasDType() const override { return true; }
    virtual const char* broken() const override {
        BROKEN_RTN(!indexArgRefp());  // varp needed to know lambda's arg dtype
        BROKEN_RTN(!valueArgRefp());  // varp needed to know lambda's arg dtype
        return nullptr;
    }
    //
    AstLambdaArgRef* indexArgRefp() const { return VN_CAST(op1p(), LambdaArgRef); }
    AstLambdaArgRef* valueArgRefp() const { return VN_CAST(op2p(), LambdaArgRef); }
    AstNode* exprp() const { return op3p(); }
};

//######################################################################

class AstSenItem final : public AstNode {
    // Parents:  SENTREE
    // Children: (optional) VARREF
private:
    VEdgeType m_edgeType;  // Edge type
public:
    class Combo {};  // for creator type-overload selection
    class Illegal {};  // for creator type-overload selection
    class Initial {};  // for creator type-overload selection
    class Settle {};  // for creator type-overload selection
    class Never {};  // for creator type-overload selection
    AstSenItem(FileLine* fl, VEdgeType edgeType, AstNode* varrefp)
        : ASTGEN_SUPER(fl)
        , m_edgeType{edgeType} {
        setOp1p(varrefp);
    }
    AstSenItem(FileLine* fl, Combo)
        : ASTGEN_SUPER(fl)
        , m_edgeType{VEdgeType::ET_COMBO} {}
    AstSenItem(FileLine* fl, Illegal)
        : ASTGEN_SUPER(fl)
        , m_edgeType{VEdgeType::ET_ILLEGAL} {}
    AstSenItem(FileLine* fl, Initial)
        : ASTGEN_SUPER(fl)
        , m_edgeType{VEdgeType::ET_INITIAL} {}
    AstSenItem(FileLine* fl, Settle)
        : ASTGEN_SUPER(fl)
        , m_edgeType{VEdgeType::ET_SETTLE} {}
    AstSenItem(FileLine* fl, Never)
        : ASTGEN_SUPER(fl)
        , m_edgeType{VEdgeType::ET_NEVER} {}
    ASTNODE_NODE_FUNCS(SenItem)
    virtual void dump(std::ostream& str) const override;
    virtual V3Hash sameHash() const override { return V3Hash(edgeType()); }
    virtual bool same(const AstNode* samep) const override {
        return edgeType() == static_cast<const AstSenItem*>(samep)->edgeType();
    }
    VEdgeType edgeType() const { return m_edgeType; }  // * = Posedge/negedge
    void edgeType(VEdgeType type) {
        m_edgeType = type;
        editCountInc();
    }  // * = Posedge/negedge
    AstNode* sensp() const { return op1p(); }  // op1 = Signal sensitized
    AstNodeVarRef* varrefp() const {
        return VN_CAST(op1p(), NodeVarRef);
    }  // op1 = Signal sensitized
    //
    bool isClocked() const { return edgeType().clockedStmt(); }
    bool isCombo() const { return edgeType() == VEdgeType::ET_COMBO; }
    bool isInitial() const { return edgeType() == VEdgeType::ET_INITIAL; }
    bool isIllegal() const { return edgeType() == VEdgeType::ET_ILLEGAL; }
    bool isSettle() const { return edgeType() == VEdgeType::ET_SETTLE; }
    bool isNever() const { return edgeType() == VEdgeType::ET_NEVER; }
    bool hasVar() const { return !(isCombo() || isInitial() || isSettle() || isNever()); }
};

class AstSenTree final : public AstNode {
    // A list of senitems
    // Parents:  MODULE | SBLOCK
    // Children: SENITEM list
private:
    bool m_multi = false;  // Created from combo logic by ORing multiple clock domains
public:
    AstSenTree(FileLine* fl, AstSenItem* sensesp)
        : ASTGEN_SUPER(fl) {
        addNOp1p(sensesp);
    }
    ASTNODE_NODE_FUNCS(SenTree)
    virtual void dump(std::ostream& str) const override;
    virtual bool maybePointedTo() const override { return true; }
    virtual V3Hash sameHash() const override { return V3Hash(); }
    bool isMulti() const { return m_multi; }
    // op1 = Sensitivity list
    AstSenItem* sensesp() const { return VN_CAST(op1p(), SenItem); }
    void addSensesp(AstSenItem* nodep) { addOp1p(nodep); }
    void multi(bool flag) { m_multi = true; }
    // METHODS
    bool hasClocked() const;  // Includes a clocked statement
    bool hasSettle() const;  // Includes a SETTLE SenItem
    bool hasInitial() const;  // Includes a INITIAL SenItem
    bool hasCombo() const;  // Includes a COMBO SenItem
};

class AstFinal final : public AstNodeProcedure {
public:
    AstFinal(FileLine* fl, AstNode* bodysp)
        : ASTGEN_SUPER(fl, bodysp) {}
    ASTNODE_NODE_FUNCS(Final)
};

class AstInitial final : public AstNodeProcedure {
public:
    AstInitial(FileLine* fl, AstNode* bodysp)
        : ASTGEN_SUPER(fl, bodysp) {}
    ASTNODE_NODE_FUNCS(Initial)
};

class AstAlways final : public AstNodeProcedure {
    VAlwaysKwd m_keyword;

public:
    AstAlways(FileLine* fl, VAlwaysKwd keyword, AstSenTree* sensesp, AstNode* bodysp)
        : ASTGEN_SUPER(fl, bodysp)
        , m_keyword{keyword} {
        addNOp1p(sensesp);
    }
    ASTNODE_NODE_FUNCS(Always)
    //
    virtual void dump(std::ostream& str) const override;
    AstSenTree* sensesp() const { return VN_CAST(op1p(), SenTree); }  // op1 = Sensitivity list
    void sensesp(AstSenTree* nodep) { setOp1p(nodep); }
    VAlwaysKwd keyword() const { return m_keyword; }
};
class AstAlwaysPostponed final : public AstNodeProcedure {
    // Like always but postponement scheduling region

public:
    AstAlwaysPostponed(FileLine* fl, AstNode* bodysp)
        : ASTGEN_SUPER(fl, bodysp) {}
    ASTNODE_NODE_FUNCS(AlwaysPostponed)
};

class AstAlwaysPublic final : public AstNodeStmt {
    // "Fake" sensitivity created by /*verilator public_flat_rw @(edgelist)*/
    // Body statements are just AstVarRefs to the public signals
public:
    AstAlwaysPublic(FileLine* fl, AstSenTree* sensesp, AstNode* bodysp)
        : ASTGEN_SUPER(fl) {
        addNOp1p(sensesp);
        addNOp2p(bodysp);
    }
    ASTNODE_NODE_FUNCS(AlwaysPublic)
    virtual V3Hash sameHash() const override { return V3Hash(); }
    virtual bool same(const AstNode* samep) const override { return true; }
    //
    AstSenTree* sensesp() const { return VN_CAST(op1p(), SenTree); }  // op1 = Sensitivity list
    AstNode* bodysp() const { return op2p(); }  // op2 = Statements to evaluate
    void addStmtp(AstNode* nodep) { addOp2p(nodep); }
    // Special accessors
    bool isJustOneBodyStmt() const { return bodysp() && !bodysp()->nextp(); }
};

class AstAlwaysPost final : public AstNode {
    // Like always but post assignments for memory assignment IFs
public:
    AstAlwaysPost(FileLine* fl, AstSenTree* sensesp, AstNode* bodysp)
        : ASTGEN_SUPER(fl) {
        addNOp1p(sensesp);
        addNOp2p(bodysp);
    }
    ASTNODE_NODE_FUNCS(AlwaysPost)
    //
    AstNode* bodysp() const { return op2p(); }  // op2 = Statements to evaluate
    void addBodysp(AstNode* newp) { addOp2p(newp); }
};

class AstAssign final : public AstNodeAssign {
public:
    AstAssign(FileLine* fl, AstNode* lhsp, AstNode* rhsp)
        : ASTGEN_SUPER(fl, lhsp, rhsp) {
        dtypeFrom(lhsp);
    }
    ASTNODE_NODE_FUNCS(Assign)
    virtual AstNode* cloneType(AstNode* lhsp, AstNode* rhsp) override {
        return new AstAssign(this->fileline(), lhsp, rhsp);
    }
    virtual bool brokeLhsMustBeLvalue() const override { return true; }
};

class AstAssignAlias final : public AstNodeAssign {
    // Like AstAssignW, but a true bidirect interconnection alias
    // If both sides are wires, there's no LHS vs RHS,
public:
    AstAssignAlias(FileLine* fl, AstVarRef* lhsp, AstVarRef* rhsp)
        : ASTGEN_SUPER(fl, lhsp, rhsp) {}
    ASTNODE_NODE_FUNCS(AssignAlias)
    virtual AstNode* cloneType(AstNode* lhsp, AstNode* rhsp) override {
        V3ERROR_NA_RETURN(nullptr);
    }
    virtual bool brokeLhsMustBeLvalue() const override { return false; }
};

class AstAssignDly final : public AstNodeAssign {
public:
    AstAssignDly(FileLine* fl, AstNode* lhsp, AstNode* rhsp)
        : ASTGEN_SUPER(fl, lhsp, rhsp) {}
    ASTNODE_NODE_FUNCS(AssignDly)
    virtual AstNode* cloneType(AstNode* lhsp, AstNode* rhsp) override {
        return new AstAssignDly(this->fileline(), lhsp, rhsp);
    }
    virtual bool isGateOptimizable() const override { return false; }
    virtual string verilogKwd() const override { return "<="; }
    virtual bool brokeLhsMustBeLvalue() const override { return true; }
};

class AstAssignW final : public AstNodeAssign {
    // Like assign, but wire/assign's in verilog, the only setting of the specified variable
public:
    AstAssignW(FileLine* fl, AstNode* lhsp, AstNode* rhsp)
        : ASTGEN_SUPER(fl, lhsp, rhsp) {}
    ASTNODE_NODE_FUNCS(AssignW)
    virtual AstNode* cloneType(AstNode* lhsp, AstNode* rhsp) override {
        return new AstAssignW(this->fileline(), lhsp, rhsp);
    }
    virtual bool brokeLhsMustBeLvalue() const override { return true; }
    AstAlways* convertToAlways() {
        AstNode* lhs1p = lhsp()->unlinkFrBack();
        AstNode* rhs1p = rhsp()->unlinkFrBack();
        AstAlways* newp = new AstAlways(fileline(), VAlwaysKwd::ALWAYS, nullptr,
                                        new AstAssign(fileline(), lhs1p, rhs1p));
        replaceWith(newp);  // User expected to then deleteTree();
        return newp;
    }
};

class AstAssignVarScope final : public AstNodeAssign {
    // Assign two VarScopes to each other
public:
    AstAssignVarScope(FileLine* fl, AstNode* lhsp, AstNode* rhsp)
        : ASTGEN_SUPER(fl, lhsp, rhsp) {
        dtypeFrom(rhsp);
    }
    ASTNODE_NODE_FUNCS(AssignVarScope)
    virtual AstNode* cloneType(AstNode* lhsp, AstNode* rhsp) override {
        return new AstAssignVarScope(this->fileline(), lhsp, rhsp);
    }
    virtual bool brokeLhsMustBeLvalue() const override { return false; }
};

class AstPull final : public AstNode {
private:
    bool m_direction;

public:
    AstPull(FileLine* fl, AstNode* lhsp, bool direction)
        : ASTGEN_SUPER(fl) {
        setOp1p(lhsp);
        m_direction = direction;
    }
    ASTNODE_NODE_FUNCS(Pull)
    virtual bool same(const AstNode* samep) const override {
        return direction() == static_cast<const AstPull*>(samep)->direction();
    }
    void lhsp(AstNode* np) { setOp1p(np); }
    AstNode* lhsp() const { return op1p(); }  // op1 = Assign to
    uint32_t direction() const { return (uint32_t)m_direction; }
};

class AstAssignPre final : public AstNodeAssign {
    // Like Assign, but predelayed assignment requiring special order handling
public:
    AstAssignPre(FileLine* fl, AstNode* lhsp, AstNode* rhsp)
        : ASTGEN_SUPER(fl, lhsp, rhsp) {}
    ASTNODE_NODE_FUNCS(AssignPre)
    virtual AstNode* cloneType(AstNode* lhsp, AstNode* rhsp) override {
        return new AstAssignPre(this->fileline(), lhsp, rhsp);
    }
    virtual bool brokeLhsMustBeLvalue() const override { return true; }
};

class AstAssignPost final : public AstNodeAssign {
    // Like Assign, but predelayed assignment requiring special order handling
public:
    AstAssignPost(FileLine* fl, AstNode* lhsp, AstNode* rhsp)
        : ASTGEN_SUPER(fl, lhsp, rhsp) {}
    ASTNODE_NODE_FUNCS(AssignPost)
    virtual AstNode* cloneType(AstNode* lhsp, AstNode* rhsp) override {
        return new AstAssignPost(this->fileline(), lhsp, rhsp);
    }
    virtual bool brokeLhsMustBeLvalue() const override { return true; }
};

class AstComment final : public AstNodeStmt {
    // Some comment to put into the output stream
    // Parents:  {statement list}
    // Children: none
private:
    bool m_showAt;  // Show "at <fileline>"
    string m_name;  // Text of comment
public:
    AstComment(FileLine* fl, const string& name, bool showAt = false)
        : ASTGEN_SUPER(fl)
        , m_showAt{showAt}
        , m_name{name} {}
    ASTNODE_NODE_FUNCS(Comment)
    virtual string name() const override { return m_name; }  // * = Text
    virtual V3Hash sameHash() const override { return V3Hash(); }  // Ignore name in comments
    virtual bool same(const AstNode* samep) const override {
        return true;
    }  // Ignore name in comments
    virtual bool showAt() const { return m_showAt; }
};

class AstCond final : public AstNodeCond {
    // Conditional ?: statement
    // Parents:  MATH
    // Children: MATH
public:
    AstCond(FileLine* fl, AstNode* condp, AstNode* expr1p, AstNode* expr2p)
        : ASTGEN_SUPER(fl, condp, expr1p, expr2p) {}
    ASTNODE_NODE_FUNCS(Cond)
    virtual AstNode* cloneType(AstNode* condp, AstNode* expr1p, AstNode* expr2p) override {
        return new AstCond(this->fileline(), condp, expr1p, expr2p);
    }
};

class AstCondBound final : public AstNodeCond {
    // Conditional ?: statement, specially made for safety checking of array bounds
    // Parents:  MATH
    // Children: MATH
public:
    AstCondBound(FileLine* fl, AstNode* condp, AstNode* expr1p, AstNode* expr2p)
        : ASTGEN_SUPER(fl, condp, expr1p, expr2p) {}
    ASTNODE_NODE_FUNCS(CondBound)
    virtual AstNode* cloneType(AstNode* condp, AstNode* expr1p, AstNode* expr2p) override {
        return new AstCondBound(this->fileline(), condp, expr1p, expr2p);
    }
};

class AstCoverDecl final : public AstNodeStmt {
    // Coverage analysis point declaration
    // Parents:  {statement list}
    // Children: none
private:
    AstCoverDecl* m_dataDeclp;  // [After V3CoverageJoin] Pointer to duplicate declaration to get
                                // data from instead
    string m_page;
    string m_text;
    string m_hier;
    string m_linescov;
    int m_offset;  // Offset column numbers to uniq-ify IFs
    int m_binNum;  // Set by V3EmitCSyms to tell final V3Emit what to increment
public:
    AstCoverDecl(FileLine* fl, const string& page, const string& comment, const string& linescov,
                 int offset)
        : ASTGEN_SUPER(fl) {
        m_page = page;
        m_text = comment;
        m_linescov = linescov;
        m_offset = offset;
        m_binNum = 0;
        m_dataDeclp = nullptr;
    }
    ASTNODE_NODE_FUNCS(CoverDecl)
    virtual const char* broken() const override {
        BROKEN_RTN(m_dataDeclp && !m_dataDeclp->brokeExists());
        if (m_dataDeclp && m_dataDeclp->m_dataDeclp) {  // Avoid O(n^2) accessing
            v3fatalSrc("dataDeclp should point to real data, not be a list");
        }
        return nullptr;
    }
    virtual void cloneRelink() override {
        if (m_dataDeclp && m_dataDeclp->clonep()) m_dataDeclp = m_dataDeclp->clonep();
    }
    virtual void dump(std::ostream& str) const override;
    virtual int instrCount() const override { return 1 + 2 * instrCountLd(); }
    virtual bool maybePointedTo() const override { return true; }
    void binNum(int flag) { m_binNum = flag; }
    int binNum() const { return m_binNum; }
    int offset() const { return m_offset; }
    const string& comment() const { return m_text; }  // text to insert in code
    const string& linescov() const { return m_linescov; }
    const string& page() const { return m_page; }
    const string& hier() const { return m_hier; }
    void hier(const string& flag) { m_hier = flag; }
    void comment(const string& flag) { m_text = flag; }
    virtual V3Hash sameHash() const override { return V3Hash(); }
    virtual bool same(const AstNode* samep) const override {
        const AstCoverDecl* asamep = static_cast<const AstCoverDecl*>(samep);
        return (fileline() == asamep->fileline() && linescov() == asamep->linescov()
                && hier() == asamep->hier() && comment() == asamep->comment());
    }
    virtual bool isPredictOptimizable() const override { return false; }
    void dataDeclp(AstCoverDecl* nodep) { m_dataDeclp = nodep; }
    // dataDecl nullptr means "use this one", but often you want "this" to
    // indicate to get data from here
    AstCoverDecl* dataDeclNullp() const { return m_dataDeclp; }
    AstCoverDecl* dataDeclThisp() { return dataDeclNullp() ? dataDeclNullp() : this; }
};

class AstCoverInc final : public AstNodeStmt {
    // Coverage analysis point; increment coverage count
    // Parents:  {statement list}
    // Children: none
private:
    AstCoverDecl* m_declp;  // [After V3Coverage] Pointer to declaration
public:
    AstCoverInc(FileLine* fl, AstCoverDecl* declp)
        : ASTGEN_SUPER(fl)
        , m_declp{declp} {}
    ASTNODE_NODE_FUNCS(CoverInc)
    virtual const char* broken() const override {
        BROKEN_RTN(!declp()->brokeExists());
        return nullptr;
    }
    virtual void cloneRelink() override {
        if (m_declp->clonep()) m_declp = m_declp->clonep();
    }
    virtual void dump(std::ostream& str) const override;
    virtual int instrCount() const override { return 1 + 2 * instrCountLd(); }
    virtual V3Hash sameHash() const override { return V3Hash(declp()); }
    virtual bool same(const AstNode* samep) const override {
        return declp() == static_cast<const AstCoverInc*>(samep)->declp();
    }
    virtual bool isGateOptimizable() const override { return false; }
    virtual bool isPredictOptimizable() const override { return false; }
    virtual bool isOutputter() const override { return true; }
    // but isPure()  true
    AstCoverDecl* declp() const { return m_declp; }  // Where defined
};

class AstCoverToggle final : public AstNodeStmt {
    // Toggle analysis of given signal
    // Parents:  MODULE
    // Children: AstCoverInc, orig var, change det var
public:
    AstCoverToggle(FileLine* fl, AstCoverInc* incp, AstNode* origp, AstNode* changep)
        : ASTGEN_SUPER(fl) {
        setOp1p(incp);
        setOp2p(origp);
        setOp3p(changep);
    }
    ASTNODE_NODE_FUNCS(CoverToggle)
    virtual int instrCount() const override { return 3 + instrCountBranch() + instrCountLd(); }
    virtual V3Hash sameHash() const override { return V3Hash(); }
    virtual bool same(const AstNode* samep) const override { return true; }
    virtual bool isGateOptimizable() const override { return false; }
    virtual bool isPredictOptimizable() const override { return true; }
    virtual bool isOutputter() const override {
        return false;  // Though the AstCoverInc under this is an outputter
    }
    // but isPure()  true
    AstCoverInc* incp() const { return VN_CAST(op1p(), CoverInc); }
    void incp(AstCoverInc* nodep) { setOp1p(nodep); }
    AstNode* origp() const { return op2p(); }
    AstNode* changep() const { return op3p(); }
};

class AstDelay final : public AstNodeStmt {
    // Delay statement
public:
    AstDelay(FileLine* fl, AstNode* lhsp)
        : ASTGEN_SUPER(fl) {
        setOp1p(lhsp);
    }
    ASTNODE_NODE_FUNCS(Delay)
    virtual V3Hash sameHash() const override { return V3Hash(); }
    virtual bool same(const AstNode* samep) const override { return true; }
    //
    AstNode* lhsp() const { return op1p(); }  // op2 = Statements to evaluate
    void lhsp(AstNode* nodep) { setOp1p(nodep); }
};

class AstGenCase final : public AstNodeCase {
    // Generate Case statement
    // Parents:  {statement list}
    // exprp Children:  MATHs
    // casesp Children: CASEITEMs
public:
    AstGenCase(FileLine* fl, AstNode* exprp, AstNode* casesp)
        : ASTGEN_SUPER(fl, exprp, casesp) {}
    ASTNODE_NODE_FUNCS(GenCase)
};

class AstCase final : public AstNodeCase {
    // Case statement
    // Parents:  {statement list}
    // exprp Children:  MATHs
    // casesp Children: CASEITEMs
private:
    VCaseType m_casex;  // 0=case, 1=casex, 2=casez
    bool m_fullPragma = false;  // Synthesis full_case
    bool m_parallelPragma = false;  // Synthesis parallel_case
    bool m_uniquePragma = false;  // unique case
    bool m_unique0Pragma = false;  // unique0 case
    bool m_priorityPragma = false;  // priority case
public:
    AstCase(FileLine* fl, VCaseType casex, AstNode* exprp, AstNode* casesp)
        : ASTGEN_SUPER(fl, exprp, casesp)
        , m_casex{casex} {}
    ASTNODE_NODE_FUNCS(Case)
    virtual string verilogKwd() const override {
        return casez() ? "casez" : casex() ? "casex" : "case";
    }
    virtual bool same(const AstNode* samep) const override {
        return m_casex == static_cast<const AstCase*>(samep)->m_casex;
    }
    bool casex() const { return m_casex == VCaseType::CT_CASEX; }
    bool casez() const { return m_casex == VCaseType::CT_CASEZ; }
    bool caseInside() const { return m_casex == VCaseType::CT_CASEINSIDE; }
    bool caseSimple() const { return m_casex == VCaseType::CT_CASE; }
    void caseInsideSet() { m_casex = VCaseType::CT_CASEINSIDE; }
    bool fullPragma() const { return m_fullPragma; }
    void fullPragma(bool flag) { m_fullPragma = flag; }
    bool parallelPragma() const { return m_parallelPragma; }
    void parallelPragma(bool flag) { m_parallelPragma = flag; }
    bool uniquePragma() const { return m_uniquePragma; }
    void uniquePragma(bool flag) { m_uniquePragma = flag; }
    bool unique0Pragma() const { return m_unique0Pragma; }
    void unique0Pragma(bool flag) { m_unique0Pragma = flag; }
    bool priorityPragma() const { return m_priorityPragma; }
    void priorityPragma(bool flag) { m_priorityPragma = flag; }
};

class AstCaseItem final : public AstNode {
    // Single item of a case statement
    // Parents:  CASE
    // condsp Children: MATH  (Null condition used for default block)
    // bodysp Children: Statements
private:
    bool m_ignoreOverlap = false;  // Default created by assertions; ignore overlaps
public:
    AstCaseItem(FileLine* fl, AstNode* condsp, AstNode* bodysp)
        : ASTGEN_SUPER(fl) {
        addNOp1p(condsp);
        addNOp2p(bodysp);
    }
    ASTNODE_NODE_FUNCS(CaseItem)
    virtual int instrCount() const override { return widthInstrs() + instrCountBranch(); }
    AstNode* condsp() const { return op1p(); }  // op1 = list of possible matching expressions
    AstNode* bodysp() const { return op2p(); }  // op2 = what to do
    void condsp(AstNode* nodep) { setOp1p(nodep); }
    void addBodysp(AstNode* newp) { addOp2p(newp); }
    bool isDefault() const { return condsp() == nullptr; }
    bool ignoreOverlap() const { return m_ignoreOverlap; }
    void ignoreOverlap(bool flag) { m_ignoreOverlap = flag; }
};

class AstSFormatF final : public AstNode {
    // Convert format to string, generally under an AstDisplay or AstSFormat
    // Also used as "real" function for /*verilator sformat*/ functions
    string m_text;
    bool m_hidden;  // Under display, etc
    bool m_hasFormat;  // Has format code
    char m_missingArgChar;  // Format code when argument without format, 'h'/'o'/'b'
    VTimescale m_timeunit;  // Parent module time unit
public:
    class NoFormat {};
    AstSFormatF(FileLine* fl, const string& text, bool hidden, AstNode* exprsp,
                char missingArgChar = 'd')
        : ASTGEN_SUPER(fl)
        , m_text{text}
        , m_hidden{hidden}
        , m_hasFormat{true}
        , m_missingArgChar{missingArgChar} {
        dtypeSetString();
        addNOp1p(exprsp);
        addNOp2p(nullptr);
    }
    AstSFormatF(FileLine* fl, NoFormat, AstNode* exprsp, char missingArgChar = 'd',
                bool hidden = true)
        : ASTGEN_SUPER(fl)
        , m_text{""}
        , m_hidden{hidden}
        , m_hasFormat{false}
        , m_missingArgChar{missingArgChar} {
        dtypeSetString();
        addNOp1p(exprsp);
        addNOp2p(nullptr);
    }
    ASTNODE_NODE_FUNCS(SFormatF)
    virtual string name() const override { return m_text; }
    virtual int instrCount() const override { return instrCountPli(); }
    virtual V3Hash sameHash() const override { return V3Hash(text()); }
    virtual bool hasDType() const override { return true; }
    virtual bool same(const AstNode* samep) const override {
        return text() == static_cast<const AstSFormatF*>(samep)->text();
    }
    virtual string verilogKwd() const override { return "$sformatf"; }
    void addExprsp(AstNode* nodep) { addOp1p(nodep); }  // op1 = Expressions to output
    AstNode* exprsp() const { return op1p(); }  // op1 = Expressions to output
    string text() const { return m_text; }  // * = Text to display
    void text(const string& text) { m_text = text; }
    AstScopeName* scopeNamep() const { return VN_CAST(op2p(), ScopeName); }
    void scopeNamep(AstNode* nodep) { setNOp2p(nodep); }
    bool formatScopeTracking() const {  // Track scopeNamep();  Ok if false positive
        return (name().find("%m") != string::npos || name().find("%M") != string::npos);
    }
    bool hidden() const { return m_hidden; }
    void hasFormat(bool flag) { m_hasFormat = flag; }
    bool hasFormat() const { return m_hasFormat; }
    char missingArgChar() const { return m_missingArgChar; }
    void timeunit(const VTimescale& flag) { m_timeunit = flag; }
    VTimescale timeunit() const { return m_timeunit; }
};

class AstDisplay final : public AstNodeStmt {
    // Parents: stmtlist
    // Children: file which must be a varref
    // Children: SFORMATF to generate print string
private:
    AstDisplayType m_displayType;

public:
    AstDisplay(FileLine* fl, AstDisplayType dispType, const string& text, AstNode* filep,
               AstNode* exprsp, char missingArgChar = 'd')
        : ASTGEN_SUPER(fl) {
        setOp1p(new AstSFormatF(fl, text, true, exprsp, missingArgChar));
        setNOp3p(filep);
        m_displayType = dispType;
    }
    AstDisplay(FileLine* fl, AstDisplayType dispType, AstNode* filep, AstNode* exprsp,
               char missingArgChar = 'd')
        : ASTGEN_SUPER(fl) {
        setOp1p(new AstSFormatF(fl, AstSFormatF::NoFormat(), exprsp, missingArgChar));
        setNOp3p(filep);
        m_displayType = dispType;
    }
    ASTNODE_NODE_FUNCS(Display)
    virtual void dump(std::ostream& str) const override;
    virtual const char* broken() const override {
        BROKEN_RTN(!fmtp());
        return nullptr;
    }
    virtual string verilogKwd() const override {
        return (filep() ? string("$f") + string(displayType().ascii())
                        : string("$") + string(displayType().ascii()));
    }
    virtual bool isGateOptimizable() const override { return false; }
    virtual bool isPredictOptimizable() const override { return false; }
    virtual bool isPure() const override {
        return false;
    }  // SPECIAL: $display has 'visual' ordering
    virtual bool isOutputter() const override { return true; }  // SPECIAL: $display makes output
    virtual bool isUnlikely() const override { return true; }
    virtual V3Hash sameHash() const override { return V3Hash(displayType()); }
    virtual bool same(const AstNode* samep) const override {
        return displayType() == static_cast<const AstDisplay*>(samep)->displayType();
    }
    virtual int instrCount() const override { return instrCountPli(); }
    AstDisplayType displayType() const { return m_displayType; }
    void displayType(AstDisplayType type) { m_displayType = type; }
    // * = Add a newline for $display
    bool addNewline() const { return displayType().addNewline(); }
    void fmtp(AstSFormatF* nodep) { addOp1p(nodep); }  // op1 = To-String formatter
    AstSFormatF* fmtp() const { return VN_CAST(op1p(), SFormatF); }
    AstNode* filep() const { return op3p(); }
    void filep(AstNodeVarRef* nodep) { setNOp3p(nodep); }
};

class AstDumpCtl final : public AstNodeStmt {
    // $dumpon etc
    // Parents: expr
    // Child: expr based on type of control statement
    VDumpCtlType m_ctlType;  // Type of operation
public:
    AstDumpCtl(FileLine* fl, VDumpCtlType ctlType, AstNode* exprp = nullptr)
        : ASTGEN_SUPER(fl)
        , m_ctlType{ctlType} {
        setNOp1p(exprp);
    }
    ASTNODE_NODE_FUNCS(DumpCtl)
    virtual string verilogKwd() const override { return ctlType().ascii(); }
    virtual bool isGateOptimizable() const override { return false; }
    virtual bool isHeavy() const override { return true; }
    virtual bool isPredictOptimizable() const override { return false; }
    virtual bool isOutputter() const override { return true; }
    virtual bool cleanOut() const { return true; }
    virtual V3Hash sameHash() const override { return V3Hash(); }
    virtual bool same(const AstNode* samep) const override { return true; }
    VDumpCtlType ctlType() const { return m_ctlType; }
    AstNode* exprp() const { return op1p(); }  // op2 = Expressions to output
    void exprp(AstNode* nodep) { setOp1p(nodep); }
};

class AstElabDisplay final : public AstNode {
    // Parents: stmtlist
    // Children: SFORMATF to generate print string
private:
    AstDisplayType m_displayType;

public:
    AstElabDisplay(FileLine* fl, AstDisplayType dispType, AstNode* exprsp)
        : ASTGEN_SUPER(fl) {
        setOp1p(new AstSFormatF(fl, AstSFormatF::NoFormat(), exprsp));
        m_displayType = dispType;
    }
    ASTNODE_NODE_FUNCS(ElabDisplay)
    virtual const char* broken() const override {
        BROKEN_RTN(!fmtp());
        return nullptr;
    }
    virtual string verilogKwd() const override {
        return (string("$") + string(displayType().ascii()));
    }
    virtual bool isGateOptimizable() const override { return false; }
    virtual bool isPredictOptimizable() const override { return false; }
    virtual bool isPure() const override {
        return false;
    }  // SPECIAL: $display has 'visual' ordering
    virtual bool isOutputter() const override { return true; }  // SPECIAL: $display makes output
    virtual bool isUnlikely() const override { return true; }
    virtual V3Hash sameHash() const override { return V3Hash(displayType()); }
    virtual bool same(const AstNode* samep) const override {
        return displayType() == static_cast<const AstElabDisplay*>(samep)->displayType();
    }
    virtual int instrCount() const override { return instrCountPli(); }
    AstDisplayType displayType() const { return m_displayType; }
    void displayType(AstDisplayType type) { m_displayType = type; }
    void fmtp(AstSFormatF* nodep) { addOp1p(nodep); }  // op1 = To-String formatter
    AstSFormatF* fmtp() const { return VN_CAST(op1p(), SFormatF); }
};

class AstSFormat final : public AstNodeStmt {
    // Parents: statement container
    // Children: string to load
    // Children: SFORMATF to generate print string
public:
    AstSFormat(FileLine* fl, AstNode* lhsp, const string& text, AstNode* exprsp,
               char missingArgChar = 'd')
        : ASTGEN_SUPER(fl) {
        setOp1p(new AstSFormatF(fl, text, true, exprsp, missingArgChar));
        setOp3p(lhsp);
    }
    AstSFormat(FileLine* fl, AstNode* lhsp, AstNode* exprsp, char missingArgChar = 'd')
        : ASTGEN_SUPER(fl) {
        setOp1p(new AstSFormatF(fl, AstSFormatF::NoFormat(), exprsp, missingArgChar));
        setOp3p(lhsp);
    }
    ASTNODE_NODE_FUNCS(SFormat)
    virtual const char* broken() const override {
        BROKEN_RTN(!fmtp());
        return nullptr;
    }
    virtual string verilogKwd() const override { return "$sformat"; }
    virtual bool isGateOptimizable() const override { return false; }
    virtual bool isPredictOptimizable() const override { return true; }
    virtual bool isPure() const override { return true; }
    virtual bool isOutputter() const override { return false; }
    virtual bool cleanOut() const { return false; }
    virtual int instrCount() const override { return instrCountPli(); }
    virtual V3Hash sameHash() const override { return V3Hash(); }
    virtual bool same(const AstNode* samep) const override { return true; }
    void fmtp(AstSFormatF* nodep) { addOp1p(nodep); }  // op1 = To-String formatter
    AstSFormatF* fmtp() const { return VN_CAST(op1p(), SFormatF); }
    AstNode* lhsp() const { return op3p(); }
    void lhsp(AstNode* nodep) { setOp3p(nodep); }
};

class AstSysFuncAsTask final : public AstNodeStmt {
    // Call what is normally a system function (with a return) in a non-return context
    // Parents: stmtlist
    // Children: a system function
public:
    AstSysFuncAsTask(FileLine* fl, AstNode* exprsp)
        : ASTGEN_SUPER(fl) {
        addNOp1p(exprsp);
    }
    ASTNODE_NODE_FUNCS(SysFuncAsTask)
    virtual string verilogKwd() const override { return ""; }
    virtual bool isGateOptimizable() const override { return true; }
    virtual bool isPredictOptimizable() const override { return true; }
    virtual bool isPure() const override { return true; }
    virtual bool isOutputter() const override { return false; }
    virtual int instrCount() const override { return 0; }
    virtual V3Hash sameHash() const override { return V3Hash(); }
    virtual bool same(const AstNode* samep) const override { return true; }
    AstNode* lhsp() const { return op1p(); }  // op1 = Expressions to eval
    void lhsp(AstNode* nodep) { addOp1p(nodep); }  // op1 = Expressions to eval
};

class AstSysIgnore final : public AstNodeStmt {
    // Parents: stmtlist
    // Children: varrefs or exprs
public:
    AstSysIgnore(FileLine* fl, AstNode* exprsp)
        : ASTGEN_SUPER(fl) {
        addNOp1p(exprsp);
    }
    ASTNODE_NODE_FUNCS(SysIgnore)
    virtual string verilogKwd() const override { return "$ignored"; }
    virtual bool isGateOptimizable() const override { return false; }  // Though deleted before opt
    virtual bool isPredictOptimizable() const override {
        return false;
    }  // Though deleted before opt
    virtual bool isPure() const override { return false; }  // Though deleted before opt
    virtual bool isOutputter() const override { return true; }  // Though deleted before opt
    virtual int instrCount() const override { return instrCountPli(); }
    AstNode* exprsp() const { return op1p(); }  // op1 = Expressions to output
    void exprsp(AstNode* nodep) { addOp1p(nodep); }  // op1 = Expressions to output
};

class AstFClose final : public AstNodeStmt {
    // Parents: stmtlist
    // Children: file which must be a varref
public:
    AstFClose(FileLine* fl, AstNode* filep)
        : ASTGEN_SUPER(fl) {
        setNOp2p(filep);
    }
    ASTNODE_NODE_FUNCS(FClose)
    virtual string verilogKwd() const override { return "$fclose"; }
    virtual bool isGateOptimizable() const override { return false; }
    virtual bool isPredictOptimizable() const override { return false; }
    virtual bool isPure() const override { return false; }
    virtual bool isOutputter() const override { return true; }
    virtual bool isUnlikely() const override { return true; }
    virtual V3Hash sameHash() const override { return V3Hash(); }
    virtual bool same(const AstNode* samep) const override { return true; }
    AstNode* filep() const { return op2p(); }
    void filep(AstNodeVarRef* nodep) { setNOp2p(nodep); }
};

class AstFOpen final : public AstNodeStmt {
    // Although a system function in IEEE, here a statement which sets the file pointer (MCD)
public:
    AstFOpen(FileLine* fl, AstNode* filep, AstNode* filenamep, AstNode* modep)
        : ASTGEN_SUPER(fl) {
        setOp1p(filep);
        setOp2p(filenamep);
        setOp3p(modep);
    }
    ASTNODE_NODE_FUNCS(FOpen)
    virtual string verilogKwd() const override { return "$fopen"; }
    virtual bool isGateOptimizable() const override { return false; }
    virtual bool isHeavy() const override { return true; }
    virtual bool isPredictOptimizable() const override { return false; }
    virtual bool isPure() const override { return false; }
    virtual bool isOutputter() const override { return true; }
    virtual bool isUnlikely() const override { return true; }
    virtual V3Hash sameHash() const override { return V3Hash(); }
    virtual bool same(const AstNode* samep) const override { return true; }
    AstNode* filep() const { return op1p(); }
    AstNode* filenamep() const { return op2p(); }
    AstNode* modep() const { return op3p(); }
};

class AstFOpenMcd final : public AstNodeStmt {
    // Although a system function in IEEE, here a statement which sets the file pointer (MCD)
public:
    AstFOpenMcd(FileLine* fl, AstNode* filep, AstNode* filenamep)
        : ASTGEN_SUPER(fl) {
        setOp1p(filep);
        setOp2p(filenamep);
    }
    ASTNODE_NODE_FUNCS(FOpenMcd)
    virtual string verilogKwd() const override { return "$fopen"; }
    virtual bool isGateOptimizable() const override { return false; }
    virtual bool isHeavy() const override { return true; }
    virtual bool isPredictOptimizable() const override { return false; }
    virtual bool isPure() const override { return false; }
    virtual bool isOutputter() const override { return true; }
    virtual bool isUnlikely() const override { return true; }
    virtual V3Hash sameHash() const override { return V3Hash(); }
    virtual bool same(const AstNode* samep) const override { return true; }
    AstNode* filep() const { return op1p(); }
    AstNode* filenamep() const { return op2p(); }
};

class AstFFlush final : public AstNodeStmt {
    // Parents: stmtlist
    // Children: file which must be a varref
public:
    AstFFlush(FileLine* fl, AstNode* filep)
        : ASTGEN_SUPER(fl) {
        setNOp2p(filep);
    }
    ASTNODE_NODE_FUNCS(FFlush)
    virtual string verilogKwd() const override { return "$fflush"; }
    virtual bool isGateOptimizable() const override { return false; }
    virtual bool isPredictOptimizable() const override { return false; }
    virtual bool isPure() const override { return false; }
    virtual bool isOutputter() const override { return true; }
    virtual bool isUnlikely() const override { return true; }
    virtual V3Hash sameHash() const override { return V3Hash(); }
    virtual bool same(const AstNode* samep) const override { return true; }
    AstNode* filep() const { return op2p(); }
    void filep(AstNodeVarRef* nodep) { setNOp2p(nodep); }
};

class AstFRead final : public AstNodeMath {
    // Parents: expr
    // Children: varrefs to load
    // Children: file which must be a varref
    // Children: low index
    // Children: count
public:
    AstFRead(FileLine* fl, AstNode* memp, AstNode* filep, AstNode* startp, AstNode* countp)
        : ASTGEN_SUPER(fl) {
        setOp1p(memp);
        setOp2p(filep);
        setNOp3p(startp);
        setNOp4p(countp);
    }
    ASTNODE_NODE_FUNCS(FRead)
    virtual string verilogKwd() const override { return "$fread"; }
    virtual string emitVerilog() override { V3ERROR_NA_RETURN(""); }
    virtual string emitC() override { V3ERROR_NA_RETURN(""); }
    virtual bool isGateOptimizable() const override { return false; }
    virtual bool isPredictOptimizable() const override { return false; }
    virtual bool isPure() const override { return false; }  // SPECIAL: has 'visual' ordering
    virtual bool isOutputter() const override { return true; }  // SPECIAL: makes output
    virtual bool cleanOut() const override { return false; }
    virtual V3Hash sameHash() const override { return V3Hash(); }
    virtual bool same(const AstNode* samep) const override { return true; }
    AstNode* memp() const { return op1p(); }
    void memp(AstNode* nodep) { setOp1p(nodep); }
    AstNode* filep() const { return op2p(); }
    void filep(AstNode* nodep) { setOp2p(nodep); }
    AstNode* startp() const { return op3p(); }
    void startp(AstNode* nodep) { setNOp3p(nodep); }
    AstNode* countp() const { return op4p(); }
    void countp(AstNode* nodep) { setNOp4p(nodep); }
};

class AstFRewind final : public AstNodeMath {
    // Parents: stmtlist
    // Children: file which must be a varref
public:
    AstFRewind(FileLine* fl, AstNode* filep)
        : ASTGEN_SUPER(fl) {
        setNOp2p(filep);
    }
    ASTNODE_NODE_FUNCS(FRewind)
    virtual string verilogKwd() const override { return "$frewind"; }
    virtual string emitVerilog() override { V3ERROR_NA_RETURN(""); }
    virtual string emitC() override { V3ERROR_NA_RETURN(""); }
    virtual bool isGateOptimizable() const override { return false; }
    virtual bool isPredictOptimizable() const override { return false; }
    virtual bool isPure() const override { return false; }
    virtual bool isOutputter() const override { return true; }
    virtual bool isUnlikely() const override { return true; }
    virtual bool cleanOut() const override { return false; }
    virtual V3Hash sameHash() const override { return V3Hash(); }
    virtual bool same(const AstNode* samep) const override { return true; }
    AstNode* filep() const { return op2p(); }
    void filep(AstNodeVarRef* nodep) { setNOp2p(nodep); }
};

class AstFTell final : public AstNodeMath {
    // Parents: stmtlist
    // Children: file which must be a varref
public:
    AstFTell(FileLine* fl, AstNode* filep)
        : ASTGEN_SUPER(fl) {
        setNOp2p(filep);
    }
    ASTNODE_NODE_FUNCS(FTell)
    virtual string verilogKwd() const override { return "$ftell"; }
    virtual string emitVerilog() override { V3ERROR_NA_RETURN(""); }
    virtual string emitC() override { V3ERROR_NA_RETURN(""); }
    virtual bool isGateOptimizable() const override { return false; }
    virtual bool isPredictOptimizable() const override { return false; }
    virtual bool isPure() const override { return false; }
    virtual bool isOutputter() const override { return true; }
    virtual bool isUnlikely() const override { return true; }
    virtual bool cleanOut() const override { return false; }
    virtual V3Hash sameHash() const override { return V3Hash(); }
    virtual bool same(const AstNode* samep) const override { return true; }
    AstNode* filep() const { return op2p(); }
    void filep(AstNodeVarRef* nodep) { setNOp2p(nodep); }
};

class AstFSeek final : public AstNodeMath {
    // Parents: expr
    // Children: file which must be a varref
    // Children: offset
    // Children: operation
public:
    AstFSeek(FileLine* fl, AstNode* filep, AstNode* offset, AstNode* operation)
        : ASTGEN_SUPER(fl) {
        setOp2p(filep);
        setNOp3p(offset);
        setNOp4p(operation);
    }
    ASTNODE_NODE_FUNCS(FSeek)
    virtual string verilogKwd() const override { return "$fseek"; }
    virtual string emitVerilog() override { V3ERROR_NA_RETURN(""); }
    virtual string emitC() override { V3ERROR_NA_RETURN(""); }
    virtual bool isGateOptimizable() const override { return false; }
    virtual bool isPredictOptimizable() const override { return false; }
    virtual bool isPure() const override { return false; }  // SPECIAL: has 'visual' ordering
    virtual bool isOutputter() const override { return true; }  // SPECIAL: makes output
    virtual bool cleanOut() const override { return false; }
    virtual V3Hash sameHash() const override { return V3Hash(); }
    virtual bool same(const AstNode* samep) const override { return true; }
    AstNode* filep() const { return op2p(); }
    void filep(AstNode* nodep) { setOp2p(nodep); }
    AstNode* offset() const { return op3p(); }
    void offset(AstNode* nodep) { setNOp3p(nodep); }
    AstNode* operation() const { return op4p(); }
    void operation(AstNode* nodep) { setNOp4p(nodep); }
};

class AstFScanF final : public AstNodeMath {
    // Parents: expr
    // Children: file which must be a varref
    // Children: varrefs to load
private:
    string m_text;

public:
    AstFScanF(FileLine* fl, const string& text, AstNode* filep, AstNode* exprsp)
        : ASTGEN_SUPER(fl)
        , m_text{text} {
        addNOp1p(exprsp);
        setNOp2p(filep);
    }
    ASTNODE_NODE_FUNCS(FScanF)
    virtual string name() const override { return m_text; }
    virtual string verilogKwd() const override { return "$fscanf"; }
    virtual string emitVerilog() override { V3ERROR_NA_RETURN(""); }
    virtual string emitC() override { V3ERROR_NA_RETURN(""); }
    virtual bool isGateOptimizable() const override { return false; }
    virtual bool isPredictOptimizable() const override { return false; }
    virtual bool isPure() const override { return false; }  // SPECIAL: has 'visual' ordering
    virtual bool isOutputter() const override { return true; }  // SPECIAL: makes output
    virtual bool cleanOut() const override { return false; }
    virtual V3Hash sameHash() const override { return V3Hash(text()); }
    virtual bool same(const AstNode* samep) const override {
        return text() == static_cast<const AstFScanF*>(samep)->text();
    }
    AstNode* exprsp() const { return op1p(); }  // op1 = Expressions to output
    void exprsp(AstNode* nodep) { addOp1p(nodep); }  // op1 = Expressions to output
    string text() const { return m_text; }  // * = Text to display
    void text(const string& text) { m_text = text; }
    AstNode* filep() const { return op2p(); }
    void filep(AstNodeVarRef* nodep) { setNOp2p(nodep); }
};

class AstSScanF final : public AstNodeMath {
    // Parents: expr
    // Children: file which must be a varref
    // Children: varrefs to load
private:
    string m_text;

public:
    AstSScanF(FileLine* fl, const string& text, AstNode* fromp, AstNode* exprsp)
        : ASTGEN_SUPER(fl)
        , m_text{text} {
        addNOp1p(exprsp);
        setOp2p(fromp);
    }
    ASTNODE_NODE_FUNCS(SScanF)
    virtual string name() const override { return m_text; }
    virtual string verilogKwd() const override { return "$sscanf"; }
    virtual string emitVerilog() override { V3ERROR_NA_RETURN(""); }
    virtual string emitC() override { V3ERROR_NA_RETURN(""); }
    virtual bool isGateOptimizable() const override { return false; }
    virtual bool isPredictOptimizable() const override { return false; }
    virtual bool isPure() const override { return false; }  // SPECIAL: has 'visual' ordering
    virtual bool isOutputter() const override { return true; }  // SPECIAL: makes output
    virtual bool cleanOut() const override { return false; }
    virtual V3Hash sameHash() const override { return V3Hash(text()); }
    virtual bool same(const AstNode* samep) const override {
        return text() == static_cast<const AstSScanF*>(samep)->text();
    }
    AstNode* exprsp() const { return op1p(); }  // op1 = Expressions to output
    void exprsp(AstNode* nodep) { addOp1p(nodep); }  // op1 = Expressions to output
    string text() const { return m_text; }  // * = Text to display
    void text(const string& text) { m_text = text; }
    AstNode* fromp() const { return op2p(); }
    void fromp(AstNode* nodep) { setOp2p(nodep); }
};

class AstNodeReadWriteMem VL_NOT_FINAL : public AstNodeStmt {
private:
    bool m_isHex;  // readmemh, not readmemb
public:
    AstNodeReadWriteMem(AstType t, FileLine* fl, bool hex, AstNode* filenamep, AstNode* memp,
                        AstNode* lsbp, AstNode* msbp)
        : AstNodeStmt(t, fl)
        , m_isHex(hex) {
        setOp1p(filenamep);
        setOp2p(memp);
        setNOp3p(lsbp);
        setNOp4p(msbp);
    }
    virtual bool isGateOptimizable() const override { return false; }
    virtual bool isHeavy() const override { return true; }
    virtual bool isPredictOptimizable() const override { return false; }
    virtual bool isPure() const override { return false; }
    virtual bool isOutputter() const override { return true; }
    virtual bool isUnlikely() const override { return true; }
    virtual V3Hash sameHash() const override { return V3Hash(); }
    virtual bool same(const AstNode* samep) const override {
        return isHex() == static_cast<const AstNodeReadWriteMem*>(samep)->isHex();
    }
    bool isHex() const { return m_isHex; }
    AstNode* filenamep() const { return op1p(); }
    AstNode* memp() const { return op2p(); }
    AstNode* lsbp() const { return op3p(); }
    AstNode* msbp() const { return op4p(); }
    virtual const char* cFuncPrefixp() const = 0;
};

class AstReadMem final : public AstNodeReadWriteMem {
public:
    AstReadMem(FileLine* fl, bool hex, AstNode* filenamep, AstNode* memp, AstNode* lsbp,
               AstNode* msbp)
        : ASTGEN_SUPER(fl, hex, filenamep, memp, lsbp, msbp) {}
    ASTNODE_NODE_FUNCS(ReadMem);
    virtual string verilogKwd() const override { return (isHex() ? "$readmemh" : "$readmemb"); }
    virtual const char* cFuncPrefixp() const override { return "VL_READMEM_"; }
};

class AstWriteMem final : public AstNodeReadWriteMem {
public:
    AstWriteMem(FileLine* fl, bool hex, AstNode* filenamep, AstNode* memp, AstNode* lsbp,
                AstNode* msbp)
        : ASTGEN_SUPER(fl, hex, filenamep, memp, lsbp, msbp) {}
    ASTNODE_NODE_FUNCS(WriteMem)
    virtual string verilogKwd() const override { return (isHex() ? "$writememh" : "$writememb"); }
    virtual const char* cFuncPrefixp() const override { return "VL_WRITEMEM_"; }
};

class AstMonitorOff final : public AstNodeStmt {
    bool m_off;  // Monitor off.  Using 0=on allows faster init and comparison

public:
    AstMonitorOff(FileLine* fl, bool off)
        : ASTGEN_SUPER(fl)
        , m_off{off} {}
    ASTNODE_NODE_FUNCS(MonitorOff)
    virtual string verilogKwd() const override { return m_off ? "$monitoroff" : "$monitoron"; }
    virtual bool isGateOptimizable() const override { return false; }  // Though deleted before opt
    virtual bool isPredictOptimizable() const override {
        return false;
    }  // Though deleted before opt
    virtual bool isPure() const override { return false; }  // Though deleted before opt
    virtual bool isOutputter() const override { return true; }  // Though deleted before opt
    virtual int instrCount() const override { return instrCountPli(); }
    virtual V3Hash sameHash() const override { return V3Hash(m_off); }
    virtual bool same(const AstNode* samep) const override {
        return m_off == static_cast<const AstMonitorOff*>(samep)->m_off;
    }
    bool off() const { return m_off; }
};

class AstSystemT final : public AstNodeStmt {
    // $system used as task
public:
    AstSystemT(FileLine* fl, AstNode* lhsp)
        : ASTGEN_SUPER(fl) {
        setOp1p(lhsp);
    }
    ASTNODE_NODE_FUNCS(SystemT)
    virtual string verilogKwd() const override { return "$system"; }
    virtual bool isGateOptimizable() const override { return false; }
    virtual bool isPredictOptimizable() const override { return false; }
    virtual bool isPure() const override { return false; }
    virtual bool isOutputter() const override { return true; }
    virtual bool isUnlikely() const override { return true; }
    virtual V3Hash sameHash() const override { return V3Hash(); }
    virtual bool same(const AstNode* samep) const override { return true; }
    AstNode* lhsp() const { return op1p(); }
};

class AstSystemF final : public AstNodeMath {
    // $system used as function
public:
    AstSystemF(FileLine* fl, AstNode* lhsp)
        : ASTGEN_SUPER(fl) {
        setOp1p(lhsp);
    }
    ASTNODE_NODE_FUNCS(SystemF)
    virtual string verilogKwd() const override { return "$system"; }
    virtual string emitVerilog() override { return verilogKwd(); }
    virtual string emitC() override { return "VL_SYSTEM_%nq(%lw, %P)"; }
    virtual bool isGateOptimizable() const override { return false; }
    virtual bool isPredictOptimizable() const override { return false; }
    virtual bool isPure() const override { return false; }
    virtual bool isOutputter() const override { return true; }
    virtual bool isUnlikely() const override { return true; }
    virtual bool cleanOut() const override { return true; }
    virtual V3Hash sameHash() const override { return V3Hash(); }
    virtual bool same(const AstNode* samep) const override { return true; }
    AstNode* lhsp() const { return op1p(); }
};

class AstValuePlusArgs final : public AstNodeMath {
    // Parents: expr
    // Child: variable to set.  If nullptr then this is a $test$plusargs instead of $value$plusargs
public:
    AstValuePlusArgs(FileLine* fl, AstNode* searchp, AstNode* outp)
        : ASTGEN_SUPER(fl) {
        setOp1p(searchp);
        setOp2p(outp);
    }
    ASTNODE_NODE_FUNCS(ValuePlusArgs)
    virtual string verilogKwd() const override { return "$value$plusargs"; }
    virtual string emitVerilog() override { return "%f$value$plusargs(%l, %k%r)"; }
    virtual string emitC() override { V3ERROR_NA_RETURN(""); }
    virtual bool isGateOptimizable() const override { return false; }
    virtual bool isHeavy() const override { return true; }
    virtual bool isPredictOptimizable() const override { return false; }
    virtual bool cleanOut() const override { return true; }
    virtual V3Hash sameHash() const override { return V3Hash(); }
    virtual bool same(const AstNode* samep) const override { return true; }
    AstNode* searchp() const { return op1p(); }  // op1 = Search expression
    void searchp(AstNode* nodep) { setOp1p(nodep); }
    AstNode* outp() const { return op2p(); }  // op2 = Expressions to output
    void outp(AstNode* nodep) { setOp2p(nodep); }
};

class AstTestPlusArgs final : public AstNodeMath {
    // Parents: expr
    // Child: variable to set.  If nullptr then this is a $test$plusargs instead of $value$plusargs
private:
    string m_text;

public:
    AstTestPlusArgs(FileLine* fl, const string& text)
        : ASTGEN_SUPER(fl)
        , m_text{text} {}
    ASTNODE_NODE_FUNCS(TestPlusArgs)
    virtual string name() const override { return m_text; }
    virtual string verilogKwd() const override { return "$test$plusargs"; }
    virtual string emitVerilog() override { return verilogKwd(); }
    virtual string emitC() override { return "VL_VALUEPLUSARGS_%nq(%lw, %P, nullptr)"; }
    virtual bool isGateOptimizable() const override { return false; }
    virtual bool isPredictOptimizable() const override { return false; }
    virtual bool cleanOut() const override { return true; }
    virtual V3Hash sameHash() const override { return V3Hash(text()); }
    virtual bool same(const AstNode* samep) const override {
        return text() == static_cast<const AstTestPlusArgs*>(samep)->text();
    }
    string text() const { return m_text; }  // * = Text to display
    void text(const string& text) { m_text = text; }
};

class AstGenFor final : public AstNodeFor {
public:
    AstGenFor(FileLine* fl, AstNode* initsp, AstNode* condp, AstNode* incsp, AstNode* bodysp)
        : ASTGEN_SUPER(fl, initsp, condp, incsp, bodysp) {}
    ASTNODE_NODE_FUNCS(GenFor)
};

class AstForeach final : public AstNodeStmt {
public:
    AstForeach(FileLine* fl, AstNode* arrayp, AstNode* bodysp)
        : ASTGEN_SUPER(fl) {
        setOp1p(arrayp);
        addNOp4p(bodysp);
    }
    ASTNODE_NODE_FUNCS(Foreach)
    AstNode* arrayp() const { return op1p(); }  // op1 = array and index vars
    AstNode* bodysp() const { return op4p(); }  // op4 = body of loop
    virtual bool isGateOptimizable() const override { return false; }
    virtual int instrCount() const override { return instrCountBranch(); }
    virtual V3Hash sameHash() const override { return V3Hash(); }
    virtual bool same(const AstNode* samep) const override { return true; }
};

class AstRepeat final : public AstNodeStmt {
public:
    AstRepeat(FileLine* fl, AstNode* countp, AstNode* bodysp)
        : ASTGEN_SUPER(fl) {
        setOp2p(countp);
        addNOp3p(bodysp);
    }
    ASTNODE_NODE_FUNCS(Repeat)
    AstNode* countp() const { return op2p(); }  // op2 = condition to continue
    AstNode* bodysp() const { return op3p(); }  // op3 = body of loop
    virtual bool isGateOptimizable() const override {
        return false;
    }  // Not relevant - converted to FOR
    virtual int instrCount() const override { return instrCountBranch(); }
    virtual V3Hash sameHash() const override { return V3Hash(); }
    virtual bool same(const AstNode* samep) const override { return true; }
};

class AstWait final : public AstNodeStmt {
public:
    AstWait(FileLine* fl, AstNode* condp, AstNode* bodysp)
        : ASTGEN_SUPER(fl) {
        setOp2p(condp);
        addNOp3p(bodysp);
    }
    ASTNODE_NODE_FUNCS(Wait)
    AstNode* bodysp() const { return op3p(); }  // op3 = body of loop
};

class AstWhile final : public AstNodeStmt {
public:
    AstWhile(FileLine* fl, AstNode* condp, AstNode* bodysp, AstNode* incsp = nullptr)
        : ASTGEN_SUPER(fl) {
        setOp2p(condp);
        addNOp3p(bodysp);
        addNOp4p(incsp);
    }
    ASTNODE_NODE_FUNCS(While)
    // op1 = prepare statements for condition (exec every loop)
    AstNode* precondsp() const { return op1p(); }
    AstNode* condp() const { return op2p(); }  // op2 = condition to continue
    AstNode* bodysp() const { return op3p(); }  // op3 = body of loop
    AstNode* incsp() const { return op4p(); }  // op4 = increment (if from a FOR loop)
    void addPrecondsp(AstNode* newp) { addOp1p(newp); }
    void addBodysp(AstNode* newp) { addOp3p(newp); }
    void addIncsp(AstNode* newp) { addOp4p(newp); }
    virtual bool isGateOptimizable() const override { return false; }
    virtual int instrCount() const override { return instrCountBranch(); }
    virtual V3Hash sameHash() const override { return V3Hash(); }
    virtual bool same(const AstNode* samep) const override { return true; }
    // Stop statement searchback here
    virtual void addBeforeStmt(AstNode* newp, AstNode* belowp) override;
    // Stop statement searchback here
    virtual void addNextStmt(AstNode* newp, AstNode* belowp) override;
};

class AstBreak final : public AstNodeStmt {
public:
    explicit AstBreak(FileLine* fl)
        : ASTGEN_SUPER(fl) {}
    ASTNODE_NODE_FUNCS(Break)
    virtual string verilogKwd() const override { return "break"; }
    virtual V3Hash sameHash() const override { return V3Hash(); }
    virtual bool isBrancher() const override {
        return true;  // SPECIAL: We don't process code after breaks
    }
};

class AstContinue final : public AstNodeStmt {
public:
    explicit AstContinue(FileLine* fl)
        : ASTGEN_SUPER(fl) {}
    ASTNODE_NODE_FUNCS(Continue)
    virtual string verilogKwd() const override { return "continue"; }
    virtual V3Hash sameHash() const override { return V3Hash(); }
    virtual bool isBrancher() const override {
        return true;  // SPECIAL: We don't process code after breaks
    }
};

class AstDisable final : public AstNodeStmt {
private:
    string m_name;  // Name of block
public:
    AstDisable(FileLine* fl, const string& name)
        : ASTGEN_SUPER(fl)
        , m_name{name} {}
    ASTNODE_NODE_FUNCS(Disable)
    virtual string name() const override { return m_name; }  // * = Block name
    virtual void name(const string& flag) override { m_name = flag; }
    virtual bool isBrancher() const override {
        return true;  // SPECIAL: We don't process code after breaks
    }
};

class AstDisableFork final : public AstNodeStmt {
    // A "disable fork" statement
public:
    AstDisableFork(FileLine* fl)
        : ASTGEN_SUPER(fl) {}
    ASTNODE_NODE_FUNCS(DisableFork)
};

class AstWaitFork final : public AstNodeStmt {
    // A "wait fork" statement
public:
    AstWaitFork(FileLine* fl)
        : ASTGEN_SUPER(fl) {}
    ASTNODE_NODE_FUNCS(WaitFork)
};

class AstReturn final : public AstNodeStmt {
public:
    explicit AstReturn(FileLine* fl, AstNode* lhsp = nullptr)
        : ASTGEN_SUPER(fl) {
        setNOp1p(lhsp);
    }
    ASTNODE_NODE_FUNCS(Return)
    virtual string verilogKwd() const override { return "return"; }
    virtual V3Hash sameHash() const override { return V3Hash(); }
    AstNode* lhsp() const { return op1p(); }
    virtual bool isBrancher() const override {
        return true;  // SPECIAL: We don't process code after breaks
    }
};

class AstGenIf final : public AstNodeIf {
public:
    AstGenIf(FileLine* fl, AstNode* condp, AstNode* ifsp, AstNode* elsesp)
        : ASTGEN_SUPER(fl, condp, ifsp, elsesp) {}
    ASTNODE_NODE_FUNCS(GenIf)
};

class AstIf final : public AstNodeIf {
private:
    bool m_uniquePragma;  // unique case
    bool m_unique0Pragma;  // unique0 case
    bool m_priorityPragma;  // priority case
public:
    AstIf(FileLine* fl, AstNode* condp, AstNode* ifsp, AstNode* elsesp = nullptr)
        : ASTGEN_SUPER(fl, condp, ifsp, elsesp) {
        m_uniquePragma = false;
        m_unique0Pragma = false;
        m_priorityPragma = false;
    }
    ASTNODE_NODE_FUNCS(If)
    bool uniquePragma() const { return m_uniquePragma; }
    void uniquePragma(bool flag) { m_uniquePragma = flag; }
    bool unique0Pragma() const { return m_unique0Pragma; }
    void unique0Pragma(bool flag) { m_unique0Pragma = flag; }
    bool priorityPragma() const { return m_priorityPragma; }
    void priorityPragma(bool flag) { m_priorityPragma = flag; }
};

class AstJumpBlock final : public AstNodeStmt {
    // Block of code including a JumpGo and JumpLabel
    // Parents:  {statement list}
    // Children: {statement list, with JumpGo and JumpLabel below}
private:
    AstJumpLabel* m_labelp;  // [After V3Jump] Pointer to declaration
    int m_labelNum = 0;  // Set by V3EmitCSyms to tell final V3Emit what to increment
public:
    // After construction must call ->labelp to associate with appropriate label
    AstJumpBlock(FileLine* fl, AstNode* stmtsp)
        : ASTGEN_SUPER(fl) {
        addNOp1p(stmtsp);
    }
    virtual const char* broken() const override;
    virtual void cloneRelink() override;
    ASTNODE_NODE_FUNCS(JumpBlock)
    virtual int instrCount() const override { return 0; }
    virtual bool maybePointedTo() const override { return true; }
    virtual V3Hash sameHash() const override { return V3Hash(); }
    virtual bool same(const AstNode* samep) const override { return true; }
    // op1 = Statements
    AstNode* stmtsp() const { return op1p(); }  // op1 = List of statements
    void addStmtsp(AstNode* nodep) { addNOp1p(nodep); }
    AstNode* endStmtsp() const { return op2p(); }  // op1 = List of end-of-block
    void addEndStmtsp(AstNode* nodep) { addNOp2p(nodep); }
    int labelNum() const { return m_labelNum; }
    void labelNum(int flag) { m_labelNum = flag; }
    AstJumpLabel* labelp() const { return m_labelp; }
    void labelp(AstJumpLabel* labelp) { m_labelp = labelp; }
};

class AstJumpLabel final : public AstNodeStmt {
    // Jump point declaration
    // Parents:  {statement list with JumpBlock above}
    // Children: none
private:
    AstJumpBlock* m_blockp;  // [After V3Jump] Pointer to declaration
public:
    AstJumpLabel(FileLine* fl, AstJumpBlock* blockp)
        : ASTGEN_SUPER(fl)
        , m_blockp{blockp} {}
    ASTNODE_NODE_FUNCS(JumpLabel)
    virtual bool maybePointedTo() const override { return true; }
    virtual const char* broken() const override {
        BROKEN_RTN(!blockp()->brokeExistsAbove());
        BROKEN_RTN(blockp()->labelp() != this);
        return nullptr;
    }
    virtual void cloneRelink() override {
        if (m_blockp->clonep()) m_blockp = m_blockp->clonep();
    }
    virtual void dump(std::ostream& str) const override;
    virtual int instrCount() const override { return 0; }
    virtual V3Hash sameHash() const override { return V3Hash(); }
    virtual bool same(const AstNode* samep) const override {
        return blockp() == static_cast<const AstJumpLabel*>(samep)->blockp();
    }
    AstJumpBlock* blockp() const { return m_blockp; }
};

class AstJumpGo final : public AstNodeStmt {
    // Jump point; branch down to a JumpLabel
    // No support for backward jumps at present
    // Parents:  {statement list with JumpBlock above}
    // Children: none
private:
    AstJumpLabel* m_labelp;  // [After V3Jump] Pointer to declaration
public:
    AstJumpGo(FileLine* fl, AstJumpLabel* labelp)
        : ASTGEN_SUPER(fl)
        , m_labelp{labelp} {}
    ASTNODE_NODE_FUNCS(JumpGo);
    virtual const char* broken() const override {
        BROKEN_RTN(!labelp()->brokeExistsBelow());
        return nullptr;
    }
    virtual void cloneRelink() override {
        if (m_labelp->clonep()) m_labelp = m_labelp->clonep();
    }
    virtual void dump(std::ostream& str) const override;
    virtual int instrCount() const override { return instrCountBranch(); }
    virtual V3Hash sameHash() const override { return V3Hash(labelp()); }
    virtual bool same(const AstNode* samep) const override {
        return labelp() == static_cast<const AstJumpGo*>(samep)->labelp();
    }
    virtual bool isGateOptimizable() const override { return false; }
    virtual bool isBrancher() const override {
        return true;  // SPECIAL: We don't process code after breaks
    }
    AstJumpLabel* labelp() const { return m_labelp; }
};

<<<<<<< HEAD
class AstTimedEvent : public AstNodeStmt {
    // Schedule event for later time
    // Parents:  {statement list}
    // Children: {Math, VarRef lvalue}
public:
    AstTimedEvent(FileLine* fl, AstNode* timep, AstNodeVarRef* varrefp)
        : ASTGEN_SUPER(fl) {
        addOp1p(timep);
        addOp2p(varrefp);
    }
    ASTNODE_NODE_FUNCS(TimedEvent)
    virtual int instrCount() const { return 100; }
    virtual V3Hash sameHash() const { return V3Hash(); }
    virtual bool same(const AstNode* samep) const { return true; }
    AstNode* timep() const { return op1p(); }  // op1 = Time to activate
    AstNode* varrefp() const { return op2p(); }  // op2 = Variable to activate
};

class AstChangeXor : public AstNodeBiComAsv {
=======
class AstChangeXor final : public AstNodeBiComAsv {
>>>>>>> 38c6085f
    // A comparison to determine change detection, common & must be fast.
    // Returns 32-bit or 64-bit value where 0 indicates no change.
    // Parents: OR or LOGOR
    // Children: VARREF
public:
    AstChangeXor(FileLine* fl, AstNode* lhsp, AstNode* rhsp)
        : ASTGEN_SUPER(fl, lhsp, rhsp) {
        dtypeSetUInt32();  // Always used on, and returns word entities
    }
    ASTNODE_NODE_FUNCS(ChangeXor)
    virtual AstNode* cloneType(AstNode* lhsp, AstNode* rhsp) override {
        return new AstChangeXor(this->fileline(), lhsp, rhsp);
    }
    virtual void numberOperate(V3Number& out, const V3Number& lhs, const V3Number& rhs) override {
        out.opChangeXor(lhs, rhs);
    }
    virtual string emitVerilog() override { return "%k(%l %f^ %r)"; }
    virtual string emitC() override { return "VL_CHANGEXOR_%li(%lw, %P, %li, %ri)"; }
    virtual string emitSimpleOperator() override { return "^"; }
    virtual bool cleanOut() const override { return false; }  // Lclean && Rclean
    virtual bool cleanLhs() const override { return true; }
    virtual bool cleanRhs() const override { return true; }
    virtual bool sizeMattersLhs() const override { return false; }
    virtual bool sizeMattersRhs() const override { return false; }
    virtual int instrCount() const override { return widthInstrs(); }
};

class AstChangeDet final : public AstNodeStmt {
    // A comparison to determine change detection, common & must be fast.
private:
    bool m_clockReq;  // Type of detection
public:
    // Null lhs+rhs used to indicate change needed with no spec vars
    AstChangeDet(FileLine* fl, AstNode* lhsp, AstNode* rhsp, bool clockReq)
        : ASTGEN_SUPER(fl) {
        setNOp1p(lhsp);
        setNOp2p(rhsp);
        m_clockReq = clockReq;
    }
    ASTNODE_NODE_FUNCS(ChangeDet)
    AstNode* lhsp() const { return op1p(); }
    AstNode* rhsp() const { return op2p(); }
    bool isClockReq() const { return m_clockReq; }
    virtual bool isGateOptimizable() const override { return false; }
    virtual bool isPredictOptimizable() const override { return false; }
    virtual int instrCount() const override { return widthInstrs(); }
    virtual V3Hash sameHash() const override { return V3Hash(); }
    virtual bool same(const AstNode* samep) const override { return true; }
};

class AstConsAssoc final : public AstNodeMath {
    // Construct an assoc array and return object, '{}
    // Parents: math
    // Children: expression (elements or other queues)
public:
    AstConsAssoc(FileLine* fl, AstNode* defaultp)
        : ASTGEN_SUPER(fl) {
        setNOp1p(defaultp);
    }
    ASTNODE_NODE_FUNCS(ConsAssoc)
    virtual string emitVerilog() override { return "'{}"; }
    virtual string emitC() override { V3ERROR_NA_RETURN(""); }
    virtual string emitSimpleOperator() override { V3ERROR_NA_RETURN(""); }
    virtual bool cleanOut() const override { return true; }
    virtual int instrCount() const override { return widthInstrs(); }
    AstNode* defaultp() const { return op1p(); }
    virtual V3Hash sameHash() const override { return V3Hash(); }
    virtual bool same(const AstNode* samep) const override { return true; }
};
class AstSetAssoc final : public AstNodeMath {
    // Set an assoc array element and return object, '{}
    // Parents: math
    // Children: expression (elements or other queues)
public:
    AstSetAssoc(FileLine* fl, AstNode* lhsp, AstNode* keyp, AstNode* valuep)
        : ASTGEN_SUPER(fl) {
        setOp1p(lhsp);
        setNOp2p(keyp);
        setOp3p(valuep);
    }
    ASTNODE_NODE_FUNCS(SetAssoc)
    virtual string emitVerilog() override { return "'{}"; }
    virtual string emitC() override { V3ERROR_NA_RETURN(""); }
    virtual string emitSimpleOperator() override { V3ERROR_NA_RETURN(""); }
    virtual bool cleanOut() const override { return true; }
    virtual int instrCount() const override { return widthInstrs(); }
    AstNode* lhsp() const { return op1p(); }
    AstNode* keyp() const { return op2p(); }
    AstNode* valuep() const { return op3p(); }
    virtual V3Hash sameHash() const override { return V3Hash(); }
    virtual bool same(const AstNode* samep) const override { return true; }
};

class AstConsDynArray final : public AstNodeMath {
    // Construct a queue and return object, '{}. '{lhs}, '{lhs. rhs}
    // Parents: math
    // Children: expression (elements or other queues)
public:
    AstConsDynArray(FileLine* fl, AstNode* lhsp = nullptr, AstNode* rhsp = nullptr)
        : ASTGEN_SUPER(fl) {
        setNOp1p(lhsp);
        setNOp2p(rhsp);
    }
    ASTNODE_NODE_FUNCS(ConsDynArray)
    virtual string emitVerilog() override { return "'{%l, %r}"; }
    virtual string emitC() override { V3ERROR_NA_RETURN(""); }
    virtual string emitSimpleOperator() override { V3ERROR_NA_RETURN(""); }
    virtual bool cleanOut() const override { return true; }
    virtual int instrCount() const override { return widthInstrs(); }
    AstNode* lhsp() const { return op1p(); }  // op1 = expression
    AstNode* rhsp() const { return op2p(); }  // op2 = expression
    virtual V3Hash sameHash() const override { return V3Hash(); }
    virtual bool same(const AstNode* samep) const override { return true; }
};

class AstConsQueue final : public AstNodeMath {
    // Construct a queue and return object, '{}. '{lhs}, '{lhs. rhs}
    // Parents: math
    // Children: expression (elements or other queues)
public:
    AstConsQueue(FileLine* fl, AstNode* lhsp = nullptr, AstNode* rhsp = nullptr)
        : ASTGEN_SUPER(fl) {
        setNOp1p(lhsp);
        setNOp2p(rhsp);
    }
    ASTNODE_NODE_FUNCS(ConsQueue)
    virtual string emitVerilog() override { return "'{%l, %r}"; }
    virtual string emitC() override { V3ERROR_NA_RETURN(""); }
    virtual string emitSimpleOperator() override { V3ERROR_NA_RETURN(""); }
    virtual bool cleanOut() const override { return true; }
    virtual int instrCount() const override { return widthInstrs(); }
    AstNode* lhsp() const { return op1p(); }  // op1 = expression
    AstNode* rhsp() const { return op2p(); }  // op2 = expression
    virtual V3Hash sameHash() const override { return V3Hash(); }
    virtual bool same(const AstNode* samep) const override { return true; }
};

class AstBegin final : public AstNodeBlock {
    // A Begin/end named block, only exists shortly after parsing until linking
    // Parents: statement
    // Children: statements
private:
    bool m_generate;  // Underneath a generate
    bool m_implied;  // Not inserted by user
public:
    // Node that simply puts name into the output stream
    AstBegin(FileLine* fl, const string& name, AstNode* stmtsp, bool generate = false,
             bool implied = false)
        : ASTGEN_SUPER(fl, name, stmtsp)
        , m_generate{generate}
        , m_implied{implied} {}
    ASTNODE_NODE_FUNCS(Begin)
    virtual void dump(std::ostream& str) const override;
    // op1p is statements in NodeBlock
    AstNode* genforp() const { return op2p(); }  // op2 = GENFOR, if applicable,
    // might NOT be a GenFor, as loop unrolling replaces with Begin
    void addGenforp(AstGenFor* nodep) { addOp2p(nodep); }
    void generate(bool flag) { m_generate = flag; }
    bool generate() const { return m_generate; }
    bool implied() const { return m_implied; }
};

class AstFork final : public AstNodeBlock {
    // A fork named block
    // Parents: statement
    // Children: statements
private:
    VJoinType m_joinType;  // Join keyword type
public:
    // Node that simply puts name into the output stream
    AstFork(FileLine* fl, const string& name, AstNode* stmtsp)
        : ASTGEN_SUPER(fl, name, stmtsp) {}
    ASTNODE_NODE_FUNCS(Fork)
    virtual void dump(std::ostream& str) const override;
    VJoinType joinType() const { return m_joinType; }
    void joinType(const VJoinType& flag) { m_joinType = flag; }
};

class AstInside final : public AstNodeMath {
public:
    AstInside(FileLine* fl, AstNode* exprp, AstNode* itemsp)
        : ASTGEN_SUPER(fl) {
        addOp1p(exprp);
        addOp2p(itemsp);
        dtypeSetBit();
    }
    ASTNODE_NODE_FUNCS(Inside)
    AstNode* exprp() const { return op1p(); }  // op1 = LHS expression to compare with
    // op2 = RHS, possibly a list of expr or AstInsideRange
    AstNode* itemsp() const { return op2p(); }
    virtual string emitVerilog() override { return "%l inside { %r }"; }
    virtual string emitC() override { V3ERROR_NA_RETURN(""); }
    virtual bool cleanOut() const override { return false; }  // NA
};

class AstInsideRange final : public AstNodeMath {
public:
    AstInsideRange(FileLine* fl, AstNode* lhsp, AstNode* rhsp)
        : ASTGEN_SUPER(fl) {
        addOp1p(lhsp);
        addOp2p(rhsp);
    }
    ASTNODE_NODE_FUNCS(InsideRange)
    AstNode* lhsp() const { return op1p(); }  // op1 = LHS
    AstNode* rhsp() const { return op2p(); }  // op2 = RHS
    virtual string emitVerilog() override { return "[%l:%r]"; }
    virtual string emitC() override { V3ERROR_NA_RETURN(""); }
    virtual bool cleanOut() const override { return false; }  // NA
    // Create AstAnd(AstGte(...), AstLte(...))
    AstNode* newAndFromInside(AstNode* exprp, AstNode* lhsp, AstNode* rhsp);
};

class AstInitItem final : public AstNode {
    // Container for a item in an init array
    // This container is present so that the value underneath may get replaced with a new nodep
    // and the upper AstInitArray's map will remain correct (pointing to this InitItem)
public:
    // Parents: INITARRAY
    AstInitItem(FileLine* fl, AstNode* valuep)
        : ASTGEN_SUPER(fl) {
        addOp1p(valuep);
    }
    ASTNODE_NODE_FUNCS(InitItem)
    virtual bool maybePointedTo() const override { return true; }
    virtual bool hasDType() const override { return false; }  // See valuep()'s dtype instead
    virtual V3Hash sameHash() const override { return V3Hash(); }
    AstNode* valuep() const { return op1p(); }  // op1 = Value
    void valuep(AstNode* nodep) { addOp1p(nodep); }
};

class AstInitArray final : public AstNode {
    // Set a var to a map of values
    // The list of initsp() is not relevant
    // If default is specified, the vector may be sparse, and not provide each value.
    // Key values are C++ array style, with lo() at index 0
    // Parents: ASTVAR::init()
    // Children: AstInitItem
public:
    typedef std::map<uint32_t, AstInitItem*> KeyItemMap;

private:
    KeyItemMap m_map;  // Node value for each array index
public:
    AstInitArray(FileLine* fl, AstNodeArrayDType* newDTypep, AstNode* defaultp)
        : ASTGEN_SUPER(fl) {
        dtypep(newDTypep);
        addNOp1p(defaultp);
    }
    ASTNODE_NODE_FUNCS(InitArray)
    virtual void dump(std::ostream& str) const override;
    virtual const char* broken() const override {
        for (KeyItemMap::const_iterator it = m_map.begin(); it != m_map.end(); ++it) {
            BROKEN_RTN(!VN_IS(it->second, InitItem));
            BROKEN_RTN(!it->second->brokeExists());
        }
        return nullptr;
    }
    virtual void cloneRelink() override {
        for (KeyItemMap::iterator it = m_map.begin(); it != m_map.end(); ++it) {
            if (it->second->clonep()) it->second = it->second->clonep();
        }
    }
    virtual bool hasDType() const override { return true; }
    virtual V3Hash sameHash() const override { return V3Hash(); }
    virtual bool same(const AstNode* samep) const override {
        // Only works if exact same children, instead should override comparison
        // of children list, and instead use map-vs-map key/value compare
        return m_map == static_cast<const AstInitArray*>(samep)->m_map;
    }
    AstNode* defaultp() const { return op1p(); }  // op1 = Default if sparse
    void defaultp(AstNode* newp) { setOp1p(newp); }
    AstNode* initsp() const { return op2p(); }  // op2 = Initial value expressions
    void addValuep(AstNode* newp) { addIndexValuep(m_map.size(), newp); }
    const KeyItemMap& map() const { return m_map; }
    AstNode* addIndexValuep(uint32_t index, AstNode* newp) {
        // Returns old value, caller must garbage collect
        AstNode* oldp = nullptr;
        const auto it = m_map.find(index);
        if (it != m_map.end()) {
            oldp = it->second->valuep();
            it->second->valuep(newp);
        } else {
            AstInitItem* itemp = new AstInitItem(fileline(), newp);
            m_map.insert(it, make_pair(index, itemp));
            addOp2p(itemp);
        }
        return oldp;
    }
    AstNode* getIndexValuep(uint32_t index) const {
        const auto it = m_map.find(index);
        if (it == m_map.end()) {
            return nullptr;
        } else {
            return it->second->valuep();
        }
    }
    AstNode* getIndexDefaultedValuep(uint32_t index) const {
        AstNode* valuep = getIndexValuep(index);
        if (!valuep) valuep = defaultp();
        return valuep;
    }
};

class AstNew final : public AstNodeFTaskRef {
    // New as constructor
    // Don't need the class we are extracting from, as the "fromp()"'s datatype can get us to it
    // Parents: math|stmt
    // Children: varref|arraysel, math
public:
    AstNew(FileLine* fl, AstNode* pinsp)
        : ASTGEN_SUPER(fl, false, "new", pinsp) {}
    ASTNODE_NODE_FUNCS(New)
    virtual V3Hash sameHash() const override { return V3Hash(); }
    virtual bool cleanOut() const { return true; }
    virtual bool same(const AstNode* samep) const override { return true; }
    virtual bool hasDType() const override { return true; }
    virtual int instrCount() const override { return widthInstrs(); }
};

class AstNewCopy final : public AstNodeMath {
    // New as shallow copy
    // Parents: math|stmt
    // Children: varref|arraysel, math
public:
    AstNewCopy(FileLine* fl, AstNode* rhsp)
        : ASTGEN_SUPER(fl) {
        dtypeFrom(rhsp);  // otherwise V3Width will resolve
        setNOp1p(rhsp);
    }
    ASTNODE_NODE_FUNCS(NewCopy)
    virtual V3Hash sameHash() const override { return V3Hash(); }
    virtual string emitVerilog() override { return "new"; }
    virtual string emitC() override { V3ERROR_NA_RETURN(""); }
    virtual bool cleanOut() const override { return true; }
    virtual bool same(const AstNode* samep) const override { return true; }
    virtual int instrCount() const override { return widthInstrs(); }
    AstNode* rhsp() const { return op1p(); }
};

class AstNewDynamic final : public AstNodeMath {
    // New for dynamic array
    // Parents: math|stmt
    // Children: varref|arraysel, math
public:
    AstNewDynamic(FileLine* fl, AstNode* sizep, AstNode* rhsp)
        : ASTGEN_SUPER(fl) {
        dtypeFrom(rhsp);  // otherwise V3Width will resolve
        setNOp1p(sizep);
        setNOp2p(rhsp);
    }
    ASTNODE_NODE_FUNCS(NewDynamic)
    virtual V3Hash sameHash() const override { return V3Hash(); }
    virtual string emitVerilog() override { return "new"; }
    virtual string emitC() override { V3ERROR_NA_RETURN(""); }
    virtual bool cleanOut() const override { return true; }
    virtual bool same(const AstNode* samep) const override { return true; }
    virtual int instrCount() const override { return widthInstrs(); }
    AstNode* sizep() const { return op1p(); }
    AstNode* rhsp() const { return op2p(); }
};

class AstPragma final : public AstNode {
private:
    AstPragmaType m_pragType;  // Type of pragma
public:
    // Pragmas don't result in any output code, they're just flags that affect
    // other processing in verilator.
    AstPragma(FileLine* fl, AstPragmaType pragType)
        : ASTGEN_SUPER(fl)
        , m_pragType{pragType} {}
    ASTNODE_NODE_FUNCS(Pragma)
    AstPragmaType pragType() const { return m_pragType; }  // *=type of the pragma
    virtual V3Hash sameHash() const override { return V3Hash(pragType()); }
    virtual bool isPredictOptimizable() const override { return false; }
    virtual bool same(const AstNode* samep) const override {
        return pragType() == static_cast<const AstPragma*>(samep)->pragType();
    }
};

class AstPrintTimeScale final : public AstNodeStmt {
    // Parents: stmtlist
    string m_name;  // Parent module name
    VTimescale m_timeunit;  // Parent module time unit
public:
    AstPrintTimeScale(FileLine* fl)
        : ASTGEN_SUPER(fl) {}
    ASTNODE_NODE_FUNCS(PrintTimeScale)
    virtual void name(const string& name) override { m_name = name; }
    virtual string name() const override { return m_name; }  // * = Var name
    virtual void dump(std::ostream& str) const override;
    virtual string verilogKwd() const override { return "$printtimescale"; }
    virtual bool isGateOptimizable() const override { return false; }
    virtual bool isPredictOptimizable() const override { return false; }
    virtual bool isPure() const override { return false; }
    virtual bool isOutputter() const override { return true; }
    virtual int instrCount() const override { return instrCountPli(); }
    virtual V3Hash sameHash() const override { return V3Hash(); }
    void timeunit(const VTimescale& flag) { m_timeunit = flag; }
    VTimescale timeunit() const { return m_timeunit; }
};

class AstStop final : public AstNodeStmt {
public:
    AstStop(FileLine* fl, bool maybe)
        : ASTGEN_SUPER(fl) {}
    ASTNODE_NODE_FUNCS(Stop)
    virtual bool isGateOptimizable() const override { return false; }
    virtual bool isPredictOptimizable() const override { return false; }
    virtual bool isPure() const override {
        return false;
    }  // SPECIAL: $display has 'visual' ordering
    virtual bool isOutputter() const override { return true; }  // SPECIAL: $display makes output
    virtual bool isUnlikely() const override { return true; }
    virtual int instrCount() const override { return 0; }  // Rarely executes
    virtual V3Hash sameHash() const override { return V3Hash(fileline()->lineno()); }
    virtual bool same(const AstNode* samep) const override {
        return fileline() == samep->fileline();
    }
};

class AstFinish final : public AstNodeStmt {
public:
    explicit AstFinish(FileLine* fl)
        : ASTGEN_SUPER(fl) {}
    ASTNODE_NODE_FUNCS(Finish)
    virtual bool isGateOptimizable() const override { return false; }
    virtual bool isPredictOptimizable() const override { return false; }
    virtual bool isPure() const override {
        return false;
    }  // SPECIAL: $display has 'visual' ordering
    virtual bool isOutputter() const override { return true; }  // SPECIAL: $display makes output
    virtual bool isUnlikely() const override { return true; }
    virtual int instrCount() const override { return 0; }  // Rarely executes
    virtual V3Hash sameHash() const override { return V3Hash(fileline()->lineno()); }
    virtual bool same(const AstNode* samep) const override {
        return fileline() == samep->fileline();
    }
};

class AstNullCheck final : public AstNodeUniop {
    // Return LHS after checking that LHS is non-null
    // Children: VarRef or something returning pointer
public:
    AstNullCheck(FileLine* fl, AstNode* lhsp)
        : ASTGEN_SUPER(fl, lhsp) {
        dtypeFrom(lhsp);
    }
    ASTNODE_NODE_FUNCS(NullCheck)
    virtual void numberOperate(V3Number& out, const V3Number& lhs) override { V3ERROR_NA; }
    virtual int instrCount() const override { return 1; }  // Rarely executes
    virtual string emitVerilog() override { return "%l"; }
    virtual string emitC() override { V3ERROR_NA_RETURN(""); }
    virtual string emitSimpleOperator() override { V3ERROR_NA_RETURN(""); }
    virtual bool cleanOut() const override { return true; }
    virtual bool cleanLhs() const override { return true; }
    virtual bool sizeMattersLhs() const override { return false; }
    virtual V3Hash sameHash() const override { return V3Hash(fileline()->lineno()); }
    virtual bool same(const AstNode* samep) const override {
        return fileline() == samep->fileline();
    }
};

class AstTimingControl final : public AstNodeStmt {
    // Parents: stmtlist
public:
    AstTimingControl(FileLine* fl, AstSenTree* sensesp, AstNode* stmtsp)
        : ASTGEN_SUPER(fl) {
        setNOp1p(sensesp);
        setNOp2p(stmtsp);
    }
    ASTNODE_NODE_FUNCS(TimingControl)
    virtual string verilogKwd() const override { return "@(%l) %r"; }
    virtual bool isGateOptimizable() const override { return false; }
    virtual bool isPredictOptimizable() const override { return false; }
    virtual bool isPure() const override { return false; }
    virtual bool isOutputter() const override { return false; }
    virtual int instrCount() const override { return 0; }
    virtual V3Hash sameHash() const override { return V3Hash(); }
    AstSenTree* sensesp() const { return VN_CAST(op1p(), SenTree); }
    AstNode* stmtsp() const { return op2p(); }
};

class AstTimeFormat final : public AstNodeStmt {
    // Parents: stmtlist
public:
    AstTimeFormat(FileLine* fl, AstNode* unitsp, AstNode* precisionp, AstNode* suffixp,
                  AstNode* widthp)
        : ASTGEN_SUPER(fl) {
        setOp1p(unitsp);
        setOp2p(precisionp);
        setOp3p(suffixp);
        setOp4p(widthp);
    }
    ASTNODE_NODE_FUNCS(TimeFormat)
    virtual string verilogKwd() const override { return "$timeformat"; }
    virtual bool isGateOptimizable() const override { return false; }
    virtual bool isPredictOptimizable() const override { return false; }
    virtual bool isPure() const override { return false; }
    virtual bool isOutputter() const override { return true; }
    virtual int instrCount() const override { return instrCountPli(); }
    virtual V3Hash sameHash() const override { return V3Hash(); }
    AstNode* unitsp() const { return op1p(); }
    AstNode* precisionp() const { return op2p(); }
    AstNode* suffixp() const { return op3p(); }
    AstNode* widthp() const { return op4p(); }
};

class AstTraceDecl final : public AstNodeStmt {
    // Trace point declaration
    // Separate from AstTraceInc; as a declaration can't be deleted
    // Parents:  {statement list}
    // Children: expression being traced
private:
    uint32_t m_code = 0;  // Trace identifier code; converted to ASCII by trace routines
    const string m_showname;  // Name of variable
    const VNumRange m_bitRange;  // Property of var the trace details
    const VNumRange m_arrayRange;  // Property of var the trace details
    const uint32_t m_codeInc;  // Code increment
    const AstVarType m_varType;  // Type of variable (for localparam vs. param)
    const AstBasicDTypeKwd m_declKwd;  // Keyword at declaration time
    const VDirection m_declDirection;  // Declared direction input/output etc
    const bool m_isScoped;  // Uses run-time scope (for interfaces)
public:
    AstTraceDecl(FileLine* fl, const string& showname,
                 AstVar* varp,  // For input/output state etc
                 AstNode* valuep, const VNumRange& bitRange, const VNumRange& arrayRange,
                 bool isScoped)
        : ASTGEN_SUPER(fl)
        , m_showname{showname}
        , m_bitRange{bitRange}
        , m_arrayRange{arrayRange}
        , m_codeInc(
              ((arrayRange.ranged() ? arrayRange.elements() : 1) * valuep->dtypep()->widthWords()
               * (VL_EDATASIZE / 32)))  // A code is always 32-bits
        , m_varType{varp->varType()}
        , m_declKwd{varp->declKwd()}
        , m_declDirection{varp->declDirection()}
        , m_isScoped{isScoped} {
        dtypeFrom(valuep);
        addNOp1p(valuep);
    }
    virtual int instrCount() const override { return 100; }  // Large...
    ASTNODE_NODE_FUNCS(TraceDecl)
    virtual string name() const override { return m_showname; }
    virtual bool maybePointedTo() const override { return true; }
    virtual bool hasDType() const override { return true; }
    virtual bool same(const AstNode* samep) const override { return false; }
    string showname() const { return m_showname; }  // * = Var name
    // Details on what we're tracing
    uint32_t code() const { return m_code; }
    void code(uint32_t code) { m_code = code; }
    uint32_t codeInc() const { return m_codeInc; }
    const VNumRange& bitRange() const { return m_bitRange; }
    const VNumRange& arrayRange() const { return m_arrayRange; }
    AstVarType varType() const { return m_varType; }
    AstBasicDTypeKwd declKwd() const { return m_declKwd; }
    VDirection declDirection() const { return m_declDirection; }
    bool isScoped() const { return m_isScoped; }
    AstNode* valuep() const { return op1p(); }
};

class AstTraceInc final : public AstNodeStmt {
    // Trace point dump
    // Parents:  {statement list}
    // Children: op1: things to emit before this node,
    //           op2: expression being traced (from decl)

private:
    AstTraceDecl* m_declp;  // Pointer to declaration
    const bool m_full;  // Is this a full vs incremental dump
public:
    AstTraceInc(FileLine* fl, AstTraceDecl* declp, bool full)
        : ASTGEN_SUPER(fl)
        , m_declp{declp}
        , m_full{full} {
        dtypeFrom(declp);
        addOp2p(declp->valuep()->cloneTree(true));
    }
    ASTNODE_NODE_FUNCS(TraceInc)
    virtual const char* broken() const override {
        BROKEN_RTN(!declp()->brokeExists());
        return nullptr;
    }
    virtual void cloneRelink() override {
        if (m_declp->clonep()) m_declp = m_declp->clonep();
    }
    virtual void dump(std::ostream& str) const override;
    virtual int instrCount() const override { return 10 + 2 * instrCountLd(); }
    virtual bool hasDType() const override { return true; }
    virtual V3Hash sameHash() const override { return V3Hash(declp()); }
    virtual bool same(const AstNode* samep) const override {
        return declp() == static_cast<const AstTraceInc*>(samep)->declp();
    }
    virtual bool isGateOptimizable() const override { return false; }
    virtual bool isPredictOptimizable() const override { return false; }
    virtual bool isOutputter() const override { return true; }
    // but isPure()  true
    // op1 = Statements before the value
    AstNode* precondsp() const { return op1p(); }
    void addPrecondsp(AstNode* newp) { addOp1p(newp); }
    AstNode* valuep() const { return op2p(); }
    AstTraceDecl* declp() const { return m_declp; }
    bool full() const { return m_full; }
};

class AstActive final : public AstNode {
    // Block of code with sensitivity activation
    // Parents:  MODULE | CFUNC
    // Children: SENTREE, statements
private:
    string m_name;
    AstSenTree* m_sensesp;

public:
    AstActive(FileLine* fl, const string& name, AstSenTree* sensesp)
        : ASTGEN_SUPER(fl) {
        m_name = name;  // Copy it
        UASSERT(sensesp, "Sensesp required arg");
        m_sensesp = sensesp;
    }
    ASTNODE_NODE_FUNCS(Active)
    virtual void dump(std::ostream& str = std::cout) const override;
    virtual string name() const override { return m_name; }
    virtual const char* broken() const override {
        BROKEN_RTN(m_sensesp && !m_sensesp->brokeExists());
        return nullptr;
    }
    virtual void cloneRelink() override {
        if (m_sensesp->clonep()) {
            m_sensesp = m_sensesp->clonep();
            UASSERT(m_sensesp, "Bad clone cross link: " << this);
        }
    }
    // Statements are broken into pieces, as some must come before others.
    void sensesp(AstSenTree* nodep) { m_sensesp = nodep; }
    AstSenTree* sensesp() const { return m_sensesp; }
    // op1 = Sensitivity tree, if a clocked block in early stages
    void sensesStorep(AstSenTree* nodep) { addOp1p(nodep); }
    AstSenTree* sensesStorep() const { return VN_CAST(op1p(), SenTree); }
    // op2 = Combo logic
    AstNode* stmtsp() const { return op2p(); }
    void addStmtsp(AstNode* nodep) { addOp2p(nodep); }
    // METHODS
    bool hasInitial() const { return m_sensesp->hasInitial(); }
    bool hasSettle() const { return m_sensesp->hasSettle(); }
    bool hasClocked() const { return m_sensesp->hasClocked(); }
};

class AstAttrOf final : public AstNode {
private:
    // Return a value of a attribute, for example a LSB or array LSB of a signal
    AstAttrType m_attrType;  // What sort of extraction
public:
    AstAttrOf(FileLine* fl, AstAttrType attrtype, AstNode* fromp = nullptr,
              AstNode* dimp = nullptr)
        : ASTGEN_SUPER(fl) {
        setNOp1p(fromp);
        setNOp2p(dimp);
        m_attrType = attrtype;
    }
    ASTNODE_NODE_FUNCS(AttrOf)
    AstNode* fromp() const { return op1p(); }
    AstNode* dimp() const { return op2p(); }
    AstAttrType attrType() const { return m_attrType; }
    virtual V3Hash sameHash() const override { return V3Hash(m_attrType); }
    virtual void dump(std::ostream& str = std::cout) const override;
};

class AstScopeName final : public AstNodeMath {
    // For display %m and DPI context imports
    // Parents:  DISPLAY
    // Children: TEXT
private:
    bool m_dpiExport = false;  // Is for dpiExport
    string scopeNameFormatter(AstText* scopeTextp) const;
    string scopePrettyNameFormatter(AstText* scopeTextp) const;

public:
    explicit AstScopeName(FileLine* fl)
        : ASTGEN_SUPER(fl) {
        dtypeSetUInt64();
    }
    ASTNODE_NODE_FUNCS(ScopeName)
    virtual V3Hash sameHash() const override { return V3Hash(); }
    virtual bool same(const AstNode* samep) const override {
        return m_dpiExport == static_cast<const AstScopeName*>(samep)->m_dpiExport;
    }
    virtual string emitVerilog() override { return ""; }
    virtual string emitC() override { V3ERROR_NA_RETURN(""); }
    virtual bool cleanOut() const override { return true; }
    AstText* scopeAttrp() const { return VN_CAST(op1p(), Text); }
    void scopeAttrp(AstNode* nodep) { addOp1p(nodep); }
    AstText* scopeEntrp() const { return VN_CAST(op2p(), Text); }
    void scopeEntrp(AstNode* nodep) { addOp2p(nodep); }
    string scopeSymName() const {  // Name for __Vscope variable including children
        return scopeNameFormatter(scopeAttrp());
    }
    string scopeDpiName() const {  // Name for DPI import scope
        return scopeNameFormatter(scopeEntrp());
    }
    string scopePrettySymName() const {  // Name for __Vscope variable including children
        return scopePrettyNameFormatter(scopeAttrp());
    }
    string scopePrettyDpiName() const {  // Name for __Vscope variable including children
        return scopePrettyNameFormatter(scopeEntrp());
    }
    bool dpiExport() const { return m_dpiExport; }
    void dpiExport(bool flag) { m_dpiExport = flag; }
};

class AstUdpTable final : public AstNode {
public:
    AstUdpTable(FileLine* fl, AstNode* bodysp)
        : ASTGEN_SUPER(fl) {
        addNOp1p(bodysp);
    }
    ASTNODE_NODE_FUNCS(UdpTable)
    // op1 = List of UdpTableLines
    AstUdpTableLine* bodysp() const { return VN_CAST(op1p(), UdpTableLine); }
};

class AstUdpTableLine final : public AstNode {
    string m_text;

public:
    AstUdpTableLine(FileLine* fl, const string& text)
        : ASTGEN_SUPER(fl)
        , m_text{text} {}
    ASTNODE_NODE_FUNCS(UdpTableLine)
    virtual string name() const override { return m_text; }
    string text() const { return m_text; }
};

//======================================================================
// non-ary ops

class AstRand final : public AstNodeMath {
    // $random/$random(seed) or $urandom/$urandom(seed)
    // Return a random number, based upon width()
private:
    bool m_urandom = false;  // $urandom vs $random
    bool m_reset = false;  // Random reset, versus always random
public:
    class Reset {};
    AstRand(FileLine* fl, Reset, AstNodeDType* dtp, bool reset)
        : ASTGEN_SUPER(fl)
        , m_reset{reset} {
        dtypep(dtp);
    }
    AstRand(FileLine* fl, AstNode* seedp, bool urandom)
        : ASTGEN_SUPER(fl)
        , m_urandom(urandom) {
        setNOp1p(seedp);
    }
    ASTNODE_NODE_FUNCS(Rand)
    virtual string emitVerilog() override {
        return seedp() ? (m_urandom ? "%f$urandom(%l)" : "%f$random(%l)")
                       : (m_urandom ? "%f$urandom()" : "%f$random()");
    }
    virtual string emitC() override {
        return m_reset
                   ? "VL_RAND_RESET_%nq(%nw, %P)"
                   : seedp() ? "VL_RANDOM_SEEDED_%nq%lq(%nw, %P, %li)" : "VL_RANDOM_%nq(%nw, %P)";
    }
    virtual bool cleanOut() const override { return true; }
    virtual bool isGateOptimizable() const override { return false; }
    virtual bool isPredictOptimizable() const override { return false; }
    virtual int instrCount() const override { return instrCountPli(); }
    virtual V3Hash sameHash() const override { return V3Hash(); }
    virtual bool same(const AstNode* samep) const override { return true; }
    AstNode* seedp() const { return op1p(); }
    bool reset() const { return m_reset; }
    bool urandom() const { return m_urandom; }
};

class AstURandomRange final : public AstNodeBiop {
    // $urandom_range
public:
    explicit AstURandomRange(FileLine* fl, AstNode* lhsp, AstNode* rhsp)
        : ASTGEN_SUPER(fl, lhsp, rhsp) {
        dtypeSetUInt32();  // Says IEEE
    }
    ASTNODE_NODE_FUNCS(URandomRange)
    virtual AstNode* cloneType(AstNode* lhsp, AstNode* rhsp) override {
        return new AstURandomRange(fileline(), lhsp, rhsp);
    }
    virtual void numberOperate(V3Number& out, const V3Number& lhs, const V3Number& rhs) override {
        V3ERROR_NA;
    }
    virtual string emitVerilog() override { return "%f$urandom_range(%l, %r)"; }
    virtual string emitC() override { return "VL_URANDOM_RANGE_%nq(%li, %ri)"; }
    virtual bool cleanOut() const override { return true; }
    virtual bool cleanLhs() const override { return true; }
    virtual bool cleanRhs() const override { return true; }
    virtual bool sizeMattersLhs() const override { return false; }
    virtual bool sizeMattersRhs() const override { return false; }
    virtual bool isGateOptimizable() const override { return false; }
    virtual bool isPredictOptimizable() const override { return false; }
    virtual int instrCount() const override { return instrCountPli(); }
};

class AstTime final : public AstNodeTermop {
    VTimescale m_timeunit;  // Parent module time unit
public:
    AstTime(FileLine* fl, const VTimescale& timeunit)
        : ASTGEN_SUPER(fl)
        , m_timeunit{timeunit} {
        dtypeSetUInt64();
    }
    ASTNODE_NODE_FUNCS(Time)
    virtual string emitVerilog() override { return "%f$time"; }
    virtual string emitC() override { V3ERROR_NA_RETURN(""); }
    virtual bool cleanOut() const override { return true; }
    virtual bool isGateOptimizable() const override { return false; }
    virtual bool isPredictOptimizable() const override { return false; }
    virtual int instrCount() const override { return instrCountTime(); }
    virtual V3Hash sameHash() const override { return V3Hash(); }
    virtual bool same(const AstNode* samep) const override { return true; }
    virtual void dump(std::ostream& str = std::cout) const override;
    void timeunit(const VTimescale& flag) { m_timeunit = flag; }
    VTimescale timeunit() const { return m_timeunit; }
};

class AstTimeD final : public AstNodeTermop {
    VTimescale m_timeunit;  // Parent module time unit
public:
    AstTimeD(FileLine* fl, const VTimescale& timeunit)
        : ASTGEN_SUPER(fl)
        , m_timeunit{timeunit} {
        dtypeSetDouble();
    }
    ASTNODE_NODE_FUNCS(TimeD)
    virtual string emitVerilog() override { return "%f$realtime"; }
    virtual string emitC() override { V3ERROR_NA_RETURN(""); }
    virtual bool cleanOut() const override { return true; }
    virtual bool isGateOptimizable() const override { return false; }
    virtual bool isPredictOptimizable() const override { return false; }
    virtual int instrCount() const override { return instrCountTime(); }
    virtual V3Hash sameHash() const override { return V3Hash(); }
    virtual bool same(const AstNode* samep) const override { return true; }
    virtual void dump(std::ostream& str = std::cout) const override;
    void timeunit(const VTimescale& flag) { m_timeunit = flag; }
    VTimescale timeunit() const { return m_timeunit; }
};

class AstUCFunc final : public AstNodeMath {
    // User's $c function
    // Perhaps this should be an AstNodeListop; but there's only one list math right now
public:
    AstUCFunc(FileLine* fl, AstNode* exprsp)
        : ASTGEN_SUPER(fl) {
        addNOp1p(exprsp);
    }
    ASTNODE_NODE_FUNCS(UCFunc)
    virtual bool cleanOut() const override { return false; }
    virtual string emitVerilog() override { V3ERROR_NA_RETURN(""); }
    virtual string emitC() override { V3ERROR_NA_RETURN(""); }
    AstNode* bodysp() const { return op1p(); }  // op1 = expressions to print
    virtual bool isPure() const override { return false; }  // SPECIAL: User may order w/other sigs
    virtual bool isOutputter() const override { return true; }
    virtual bool isGateOptimizable() const override { return false; }
    virtual bool isSubstOptimizable() const override { return false; }
    virtual bool isPredictOptimizable() const override { return false; }
    virtual int instrCount() const override { return instrCountPli(); }
    virtual V3Hash sameHash() const override { return V3Hash(); }
    virtual bool same(const AstNode* samep) const override { return true; }
};

//======================================================================
// Unary ops

class AstNegate final : public AstNodeUniop {
public:
    AstNegate(FileLine* fl, AstNode* lhsp)
        : ASTGEN_SUPER(fl, lhsp) {
        dtypeFrom(lhsp);
    }
    ASTNODE_NODE_FUNCS(Negate)
    virtual void numberOperate(V3Number& out, const V3Number& lhs) override { out.opNegate(lhs); }
    virtual string emitVerilog() override { return "%f(- %l)"; }
    virtual string emitC() override { return "VL_NEGATE_%lq(%lW, %P, %li)"; }
    virtual string emitSimpleOperator() override { return "-"; }
    virtual bool cleanOut() const override { return false; }
    virtual bool cleanLhs() const override { return false; }
    virtual bool sizeMattersLhs() const override { return true; }
};
class AstNegateD final : public AstNodeUniop {
public:
    AstNegateD(FileLine* fl, AstNode* lhsp)
        : ASTGEN_SUPER(fl, lhsp) {
        dtypeSetDouble();
    }
    ASTNODE_NODE_FUNCS(NegateD)
    virtual void numberOperate(V3Number& out, const V3Number& lhs) override { out.opNegateD(lhs); }
    virtual string emitVerilog() override { return "%f(- %l)"; }
    virtual string emitC() override { V3ERROR_NA_RETURN(""); }
    virtual string emitSimpleOperator() override { return "-"; }
    virtual bool cleanOut() const override { return true; }
    virtual bool cleanLhs() const override { return false; }
    virtual bool sizeMattersLhs() const override { return false; }
    virtual int instrCount() const override { return instrCountDouble(); }
    virtual bool doubleFlavor() const override { return true; }
};
class AstRedAnd final : public AstNodeUniop {
public:
    AstRedAnd(FileLine* fl, AstNode* lhsp)
        : ASTGEN_SUPER(fl, lhsp) {
        dtypeSetBit();
    }
    ASTNODE_NODE_FUNCS(RedAnd)
    virtual void numberOperate(V3Number& out, const V3Number& lhs) override { out.opRedAnd(lhs); }
    virtual string emitVerilog() override { return "%f(& %l)"; }
    virtual string emitC() override { return "VL_REDAND_%nq%lq(%nw,%lw, %P, %li)"; }
    virtual bool cleanOut() const override { return true; }
    virtual bool cleanLhs() const override { return true; }
    virtual bool sizeMattersLhs() const override { return false; }
};
class AstRedOr final : public AstNodeUniop {
public:
    AstRedOr(FileLine* fl, AstNode* lhsp)
        : ASTGEN_SUPER(fl, lhsp) {
        dtypeSetBit();
    }
    ASTNODE_NODE_FUNCS(RedOr)
    virtual void numberOperate(V3Number& out, const V3Number& lhs) override { out.opRedOr(lhs); }
    virtual string emitVerilog() override { return "%f(| %l)"; }
    virtual string emitC() override { return "VL_REDOR_%lq(%lW, %P, %li)"; }
    virtual bool cleanOut() const override { return true; }
    virtual bool cleanLhs() const override { return true; }
    virtual bool sizeMattersLhs() const override { return false; }
};
class AstRedXor final : public AstNodeUniop {
public:
    AstRedXor(FileLine* fl, AstNode* lhsp)
        : ASTGEN_SUPER(fl, lhsp) {
        dtypeSetBit();
    }
    ASTNODE_NODE_FUNCS(RedXor)
    virtual void numberOperate(V3Number& out, const V3Number& lhs) override { out.opRedXor(lhs); }
    virtual string emitVerilog() override { return "%f(^ %l)"; }
    virtual string emitC() override { return "VL_REDXOR_%lq(%lW, %P, %li)"; }
    virtual bool cleanOut() const override { return false; }
    virtual bool cleanLhs() const override {
        int w = lhsp()->width();
        return (w != 1 && w != 2 && w != 4 && w != 8 && w != 16);
    }
    virtual bool sizeMattersLhs() const override { return false; }
    virtual int instrCount() const override { return 1 + V3Number::log2b(width()); }
};
class AstRedXnor final : public AstNodeUniop {
    // AstRedXnors are replaced with AstRedXors in V3Const.
public:
    AstRedXnor(FileLine* fl, AstNode* lhsp)
        : ASTGEN_SUPER(fl, lhsp) {
        dtypeSetBit();
    }
    ASTNODE_NODE_FUNCS(RedXnor)
    virtual void numberOperate(V3Number& out, const V3Number& lhs) override { out.opRedXnor(lhs); }
    virtual string emitVerilog() override { return "%f(~^ %l)"; }
    virtual string emitC() override {
        v3fatalSrc("REDXNOR should have became REDXOR");
        return "";
    }
    virtual bool cleanOut() const override { return false; }
    virtual bool cleanLhs() const override { return true; }
    virtual bool sizeMattersLhs() const override { return false; }
    virtual int instrCount() const override { return 1 + V3Number::log2b(width()); }
};

class AstLenN final : public AstNodeUniop {
    // Length of a string
public:
    AstLenN(FileLine* fl, AstNode* lhsp)
        : ASTGEN_SUPER(fl, lhsp) {
        dtypeSetSigned32();
    }
    ASTNODE_NODE_FUNCS(LenN)
    virtual void numberOperate(V3Number& out, const V3Number& lhs) override { out.opLenN(lhs); }
    virtual string emitVerilog() override { return "%f(%l)"; }
    virtual string emitC() override { return "VL_LEN_IN(%li)"; }
    virtual bool cleanOut() const override { return true; }
    virtual bool cleanLhs() const override { return true; }
    virtual bool sizeMattersLhs() const override { return false; }
};
class AstLogNot final : public AstNodeUniop {
public:
    AstLogNot(FileLine* fl, AstNode* lhsp)
        : ASTGEN_SUPER(fl, lhsp) {
        dtypeSetBit();
    }
    ASTNODE_NODE_FUNCS(LogNot)
    virtual void numberOperate(V3Number& out, const V3Number& lhs) override { out.opLogNot(lhs); }
    virtual string emitVerilog() override { return "%f(! %l)"; }
    virtual string emitC() override { return "VL_LOGNOT_%nq%lq(%nw,%lw, %P, %li)"; }
    virtual string emitSimpleOperator() override { return "!"; }
    virtual bool cleanOut() const override { return true; }
    virtual bool cleanLhs() const override { return true; }
    virtual bool sizeMattersLhs() const override { return false; }
};
class AstNot final : public AstNodeUniop {
public:
    AstNot(FileLine* fl, AstNode* lhsp)
        : ASTGEN_SUPER(fl, lhsp) {
        dtypeFrom(lhsp);
    }
    ASTNODE_NODE_FUNCS(Not)
    virtual void numberOperate(V3Number& out, const V3Number& lhs) override { out.opNot(lhs); }
    virtual string emitVerilog() override { return "%f(~ %l)"; }
    virtual string emitC() override { return "VL_NOT_%lq(%lW, %P, %li)"; }
    virtual string emitSimpleOperator() override { return "~"; }
    virtual bool cleanOut() const override { return false; }
    virtual bool cleanLhs() const override { return false; }
    virtual bool sizeMattersLhs() const override { return true; }
};
class AstExtend final : public AstNodeUniop {
    // Expand a value into a wider entity by 0 extension.  Width is implied from nodep->width()
public:
    AstExtend(FileLine* fl, AstNode* lhsp)
        : ASTGEN_SUPER(fl, lhsp) {}
    AstExtend(FileLine* fl, AstNode* lhsp, int width)
        : ASTGEN_SUPER(fl, lhsp) {
        dtypeSetLogicSized(width, VSigning::UNSIGNED);
    }
    ASTNODE_NODE_FUNCS(Extend)
    virtual void numberOperate(V3Number& out, const V3Number& lhs) override { out.opAssign(lhs); }
    virtual string emitVerilog() override { return "%l"; }
    virtual string emitC() override { return "VL_EXTEND_%nq%lq(%nw,%lw, %P, %li)"; }
    virtual bool cleanOut() const override { return true; }
    virtual bool cleanLhs() const override { return true; }
    virtual bool sizeMattersLhs() const override {
        return false;  // Because the EXTEND operator self-casts
    }
    virtual int instrCount() const override { return 0; }
};
class AstExtendS final : public AstNodeUniop {
    // Expand a value into a wider entity by sign extension.  Width is implied from nodep->width()
public:
    AstExtendS(FileLine* fl, AstNode* lhsp)
        : ASTGEN_SUPER(fl, lhsp) {}
    AstExtendS(FileLine* fl, AstNode* lhsp, int width)
        // Important that widthMin be correct, as opExtend requires it after V3Expand
        : ASTGEN_SUPER(fl, lhsp) {
        dtypeSetLogicSized(width, VSigning::UNSIGNED);
    }
    ASTNODE_NODE_FUNCS(ExtendS)
    virtual void numberOperate(V3Number& out, const V3Number& lhs) override {
        out.opExtendS(lhs, lhsp()->widthMinV());
    }
    virtual string emitVerilog() override { return "%l"; }
    virtual string emitC() override { return "VL_EXTENDS_%nq%lq(%nw,%lw, %P, %li)"; }
    virtual bool cleanOut() const override { return false; }
    virtual bool cleanLhs() const override { return true; }
    virtual bool sizeMattersLhs() const override {
        return false;  // Because the EXTEND operator self-casts
    }
    virtual int instrCount() const override { return 0; }
    virtual bool signedFlavor() const override { return true; }
};
class AstSigned final : public AstNodeUniop {
    // $signed(lhs)
public:
    AstSigned(FileLine* fl, AstNode* lhsp)
        : ASTGEN_SUPER(fl, lhsp) {
        UASSERT_OBJ(!v3Global.assertDTypesResolved(), this,
                    "not coded to create after dtypes resolved");
    }
    ASTNODE_NODE_FUNCS(Signed)
    virtual void numberOperate(V3Number& out, const V3Number& lhs) override {
        out.opAssign(lhs);
        out.isSigned(false);
    }
    virtual string emitVerilog() override { return "%f$signed(%l)"; }
    virtual string emitC() override { V3ERROR_NA_RETURN(""); }
    virtual bool cleanOut() const override { return false; }
    virtual bool cleanLhs() const override { return false; }  // Eliminated before matters
    virtual bool sizeMattersLhs() const override { return true; }  // Eliminated before matters
    virtual int instrCount() const override { return 0; }
};
class AstUnsigned final : public AstNodeUniop {
    // $unsigned(lhs)
public:
    AstUnsigned(FileLine* fl, AstNode* lhsp)
        : ASTGEN_SUPER(fl, lhsp) {
        UASSERT_OBJ(!v3Global.assertDTypesResolved(), this,
                    "not coded to create after dtypes resolved");
    }
    ASTNODE_NODE_FUNCS(Unsigned)
    virtual void numberOperate(V3Number& out, const V3Number& lhs) override {
        out.opAssign(lhs);
        out.isSigned(false);
    }
    virtual string emitVerilog() override { return "%f$unsigned(%l)"; }
    virtual string emitC() override { V3ERROR_NA_RETURN(""); }
    virtual bool cleanOut() const override { return false; }
    virtual bool cleanLhs() const override { return false; }  // Eliminated before matters
    virtual bool sizeMattersLhs() const override { return true; }  // Eliminated before matters
    virtual int instrCount() const override { return 0; }
};
class AstRToIS final : public AstNodeUniop {
    // $rtoi(lhs)
public:
    AstRToIS(FileLine* fl, AstNode* lhsp)
        : ASTGEN_SUPER(fl, lhsp) {
        dtypeSetSigned32();
    }
    ASTNODE_NODE_FUNCS(RToIS)
    virtual void numberOperate(V3Number& out, const V3Number& lhs) override { out.opRToIS(lhs); }
    virtual string emitVerilog() override { return "%f$rtoi(%l)"; }
    virtual string emitC() override { return "VL_RTOI_I_D(%li)"; }
    virtual bool cleanOut() const override { return false; }
    virtual bool cleanLhs() const override { return false; }  // Eliminated before matters
    virtual bool sizeMattersLhs() const override { return false; }  // Eliminated before matters
    virtual int instrCount() const override { return instrCountDouble(); }
};
class AstRToIRoundS final : public AstNodeUniop {
    // Convert real to integer, with arbitrary sized output (not just "integer" format)
public:
    AstRToIRoundS(FileLine* fl, AstNode* lhsp)
        : ASTGEN_SUPER(fl, lhsp) {
        dtypeSetSigned32();
    }
    ASTNODE_NODE_FUNCS(RToIRoundS)
    virtual void numberOperate(V3Number& out, const V3Number& lhs) override {
        out.opRToIRoundS(lhs);
    }
    virtual string emitVerilog() override { return "%f$rtoi_rounded(%l)"; }
    virtual string emitC() override { return "VL_RTOIROUND_%nq_D(%nw, %P, %li)"; }
    virtual bool cleanOut() const override { return false; }
    virtual bool cleanLhs() const override { return false; }
    virtual bool sizeMattersLhs() const override { return false; }
    virtual int instrCount() const override { return instrCountDouble(); }
};
class AstIToRD final : public AstNodeUniop {
    // $itor where lhs is unsigned
public:
    AstIToRD(FileLine* fl, AstNode* lhsp)
        : ASTGEN_SUPER(fl, lhsp) {
        dtypeSetDouble();
    }
    ASTNODE_NODE_FUNCS(IToRD)
    virtual void numberOperate(V3Number& out, const V3Number& lhs) override { out.opIToRD(lhs); }
    virtual string emitVerilog() override { return "%f$itor(%l)"; }
    virtual string emitC() override { return "VL_ITOR_D_%lq(%lw, %li)"; }
    virtual bool cleanOut() const override { return false; }
    virtual bool cleanLhs() const override { return true; }
    virtual bool sizeMattersLhs() const override { return false; }
    virtual int instrCount() const override { return instrCountDouble(); }
};
class AstISToRD final : public AstNodeUniop {
    // $itor where lhs is signed
public:
    AstISToRD(FileLine* fl, AstNode* lhsp)
        : ASTGEN_SUPER(fl, lhsp) {
        dtypeSetDouble();
    }
    ASTNODE_NODE_FUNCS(ISToRD)
    virtual void numberOperate(V3Number& out, const V3Number& lhs) override { out.opISToRD(lhs); }
    virtual string emitVerilog() override { return "%f$itor($signed(%l))"; }
    virtual string emitC() override { return "VL_ISTOR_D_%lq(%lw, %li)"; }
    virtual bool emitCheckMaxWords() override { return true; }
    virtual bool cleanOut() const override { return false; }
    virtual bool cleanLhs() const override { return true; }
    virtual bool sizeMattersLhs() const override { return false; }
    virtual int instrCount() const override { return instrCountDouble(); }
};
class AstRealToBits final : public AstNodeUniop {
public:
    AstRealToBits(FileLine* fl, AstNode* lhsp)
        : ASTGEN_SUPER(fl, lhsp) {
        dtypeSetUInt64();
    }
    ASTNODE_NODE_FUNCS(RealToBits)
    virtual void numberOperate(V3Number& out, const V3Number& lhs) override {
        out.opRealToBits(lhs);
    }
    virtual string emitVerilog() override { return "%f$realtobits(%l)"; }
    virtual string emitC() override { return "VL_CVT_Q_D(%li)"; }
    virtual bool cleanOut() const override { return false; }
    virtual bool cleanLhs() const override { return false; }  // Eliminated before matters
    virtual bool sizeMattersLhs() const override { return false; }  // Eliminated before matters
    virtual int instrCount() const override { return instrCountDouble(); }
};
class AstBitsToRealD final : public AstNodeUniop {
public:
    AstBitsToRealD(FileLine* fl, AstNode* lhsp)
        : ASTGEN_SUPER(fl, lhsp) {
        dtypeSetDouble();
    }
    ASTNODE_NODE_FUNCS(BitsToRealD)
    virtual void numberOperate(V3Number& out, const V3Number& lhs) override {
        out.opBitsToRealD(lhs);
    }
    virtual string emitVerilog() override { return "%f$bitstoreal(%l)"; }
    virtual string emitC() override { return "VL_CVT_D_Q(%li)"; }
    virtual bool cleanOut() const override { return false; }
    virtual bool cleanLhs() const override { return false; }  // Eliminated before matters
    virtual bool sizeMattersLhs() const override { return false; }  // Eliminated before matters
    virtual int instrCount() const override { return instrCountDouble(); }
};

class AstCLog2 final : public AstNodeUniop {
public:
    AstCLog2(FileLine* fl, AstNode* lhsp)
        : ASTGEN_SUPER(fl, lhsp) {}
    ASTNODE_NODE_FUNCS(CLog2)
    virtual void numberOperate(V3Number& out, const V3Number& lhs) override { out.opCLog2(lhs); }
    virtual string emitVerilog() override { return "%f$clog2(%l)"; }
    virtual string emitC() override { return "VL_CLOG2_%lq(%lW, %P, %li)"; }
    virtual bool cleanOut() const override { return false; }
    virtual bool cleanLhs() const override { return true; }
    virtual bool sizeMattersLhs() const override { return false; }
    virtual int instrCount() const override { return widthInstrs() * 16; }
};
class AstCountBits final : public AstNodeQuadop {
    // Number of bits set in vector
public:
    AstCountBits(FileLine* fl, AstNode* exprp, AstNode* ctrl1p)
        : ASTGEN_SUPER(fl, exprp, ctrl1p, ctrl1p->cloneTree(false), ctrl1p->cloneTree(false)) {}
    AstCountBits(FileLine* fl, AstNode* exprp, AstNode* ctrl1p, AstNode* ctrl2p)
        : ASTGEN_SUPER(fl, exprp, ctrl1p, ctrl2p, ctrl2p->cloneTree(false)) {}
    AstCountBits(FileLine* fl, AstNode* exprp, AstNode* ctrl1p, AstNode* ctrl2p, AstNode* ctrl3p)
        : ASTGEN_SUPER(fl, exprp, ctrl1p, ctrl2p, ctrl3p) {}
    ASTNODE_NODE_FUNCS(CountBits)
    virtual void numberOperate(V3Number& out, const V3Number& expr, const V3Number& ctrl1,
                               const V3Number& ctrl2, const V3Number& ctrl3) override {
        out.opCountBits(expr, ctrl1, ctrl2, ctrl3);
    }
    virtual string emitVerilog() override { return "%f$countbits(%l, %r, %f, %o)"; }
    virtual string emitC() override { return ""; }
    virtual bool cleanOut() const override { return false; }
    virtual bool cleanLhs() const override { return true; }
    virtual bool cleanRhs() const override { return true; }
    virtual bool cleanThs() const override { return true; }
    virtual bool cleanFhs() const override { return true; }
    virtual bool sizeMattersLhs() const override { return false; }
    virtual bool sizeMattersRhs() const override { return false; }
    virtual bool sizeMattersThs() const override { return false; }
    virtual bool sizeMattersFhs() const override { return false; }
    virtual int instrCount() const override { return widthInstrs() * 16; }
};
class AstCountOnes final : public AstNodeUniop {
    // Number of bits set in vector
public:
    AstCountOnes(FileLine* fl, AstNode* lhsp)
        : ASTGEN_SUPER(fl, lhsp) {}
    ASTNODE_NODE_FUNCS(CountOnes)
    virtual void numberOperate(V3Number& out, const V3Number& lhs) override {
        out.opCountOnes(lhs);
    }
    virtual string emitVerilog() override { return "%f$countones(%l)"; }
    virtual string emitC() override { return "VL_COUNTONES_%lq(%lW, %P, %li)"; }
    virtual bool cleanOut() const override { return false; }
    virtual bool cleanLhs() const override { return true; }
    virtual bool sizeMattersLhs() const override { return false; }
    virtual int instrCount() const override { return widthInstrs() * 16; }
};
class AstIsUnknown final : public AstNodeUniop {
    // True if any unknown bits
public:
    AstIsUnknown(FileLine* fl, AstNode* lhsp)
        : ASTGEN_SUPER(fl, lhsp) {
        dtypeSetBit();
    }
    ASTNODE_NODE_FUNCS(IsUnknown)
    virtual void numberOperate(V3Number& out, const V3Number& lhs) override {
        out.opIsUnknown(lhs);
    }
    virtual string emitVerilog() override { return "%f$isunknown(%l)"; }
    virtual string emitC() override { V3ERROR_NA_RETURN(""); }
    virtual bool cleanOut() const override { return false; }
    virtual bool cleanLhs() const override { return false; }
    virtual bool sizeMattersLhs() const override { return false; }
};
class AstIsUnbounded final : public AstNodeUniop {
    // True if is unmbounded ($)
public:
    AstIsUnbounded(FileLine* fl, AstNode* lhsp)
        : ASTGEN_SUPER(fl, lhsp) {
        dtypeSetBit();
    }
    ASTNODE_NODE_FUNCS(IsUnbounded)
    virtual void numberOperate(V3Number& out, const V3Number&) override {
        // Any constant isn't unbounded
        out.setZero();
    }
    virtual string emitVerilog() override { return "%f$isunbounded(%l)"; }
    virtual string emitC() override { V3ERROR_NA_RETURN(""); }
    virtual bool cleanOut() const override { return false; }
    virtual bool cleanLhs() const override { return false; }
    virtual bool sizeMattersLhs() const override { return false; }
};
class AstOneHot final : public AstNodeUniop {
    // True if only single bit set in vector
public:
    AstOneHot(FileLine* fl, AstNode* lhsp)
        : ASTGEN_SUPER(fl, lhsp) {
        dtypeSetBit();
    }
    ASTNODE_NODE_FUNCS(OneHot)
    virtual void numberOperate(V3Number& out, const V3Number& lhs) override { out.opOneHot(lhs); }
    virtual string emitVerilog() override { return "%f$onehot(%l)"; }
    virtual string emitC() override { return "VL_ONEHOT_%lq(%lW, %P, %li)"; }
    virtual bool cleanOut() const override { return true; }
    virtual bool cleanLhs() const override { return true; }
    virtual bool sizeMattersLhs() const override { return false; }
    virtual int instrCount() const override { return widthInstrs() * 4; }
};
class AstOneHot0 final : public AstNodeUniop {
    // True if only single bit, or no bits set in vector
public:
    AstOneHot0(FileLine* fl, AstNode* lhsp)
        : ASTGEN_SUPER(fl, lhsp) {
        dtypeSetBit();
    }
    ASTNODE_NODE_FUNCS(OneHot0)
    virtual void numberOperate(V3Number& out, const V3Number& lhs) override { out.opOneHot0(lhs); }
    virtual string emitVerilog() override { return "%f$onehot0(%l)"; }
    virtual string emitC() override { return "VL_ONEHOT0_%lq(%lW, %P, %li)"; }
    virtual bool cleanOut() const override { return true; }
    virtual bool cleanLhs() const override { return true; }
    virtual bool sizeMattersLhs() const override { return false; }
    virtual int instrCount() const override { return widthInstrs() * 3; }
};

class AstCast final : public AstNode {
    // Cast to appropriate data type - note lhsp is value, to match AstTypedef, AstCCast, etc
public:
    AstCast(FileLine* fl, AstNode* lhsp, VFlagChildDType, AstNodeDType* dtp)
        : ASTGEN_SUPER(fl) {
        setOp1p(lhsp);
        setOp2p(dtp);
        dtypeFrom(dtp);
    }
    AstCast(FileLine* fl, AstNode* lhsp, AstNodeDType* dtp)
        : ASTGEN_SUPER(fl) {
        setOp1p(lhsp);
        dtypeFrom(dtp);
    }
    ASTNODE_NODE_FUNCS(Cast)
    virtual bool hasDType() const override { return true; }
    virtual string emitVerilog() { return "((%d)'(%l))"; }
    virtual bool cleanOut() const { V3ERROR_NA_RETURN(true); }
    virtual bool cleanLhs() const { return true; }
    virtual bool sizeMattersLhs() const { return false; }
    AstNode* lhsp() const { return op1p(); }
    void lhsp(AstNode* nodep) { setOp1p(nodep); }
    virtual AstNodeDType* getChildDTypep() const override { return childDTypep(); }
    AstNodeDType* childDTypep() const { return VN_CAST(op2p(), NodeDType); }
    virtual AstNodeDType* subDTypep() const { return dtypep() ? dtypep() : childDTypep(); }
};

class AstCastDynamic final : public AstNodeBiop {
    // Verilog $cast used as a function
    // Task usage of $cast is converted during parse to assert($cast(...))
    // Parents: MATH
    // Children: MATH
public:
    AstCastDynamic(FileLine* fl, AstNode* lhsp, AstNode* rhsp)
        : ASTGEN_SUPER(fl, lhsp, rhsp) {}
    ASTNODE_NODE_FUNCS(CastDynamic)
    virtual void numberOperate(V3Number& out, const V3Number& lhs, const V3Number& rhs) override {
        V3ERROR_NA;
    }
    virtual AstNode* cloneType(AstNode* lhsp, AstNode* rhsp) override {
        return new AstCastDynamic(this->fileline(), lhsp, rhsp);
    }
    virtual string emitVerilog() override { return "%f$cast(%r, %l)"; }
    // Non-existent filehandle returns EOF
    virtual string emitC() override { V3ERROR_NA_RETURN(""); }
    virtual bool cleanOut() const override { return true; }
    virtual bool cleanLhs() const override { return true; }
    virtual bool cleanRhs() const override { return true; }
    virtual bool sizeMattersLhs() const override { return false; }
    virtual bool sizeMattersRhs() const override { return false; }
    virtual int instrCount() const override { return widthInstrs() * 20; }
    virtual bool isPure() const override { return true; }
};

class AstCastParse final : public AstNode {
    // Cast to appropriate type, where we haven't determined yet what the data type is
public:
    AstCastParse(FileLine* fl, AstNode* lhsp, AstNode* dtp)
        : ASTGEN_SUPER(fl) {
        setOp1p(lhsp);
        setOp2p(dtp);
    }
    ASTNODE_NODE_FUNCS(CastParse)
    virtual string emitVerilog() { return "((%d)'(%l))"; }
    virtual string emitC() { V3ERROR_NA_RETURN(""); }
    virtual bool cleanOut() const { V3ERROR_NA_RETURN(true); }
    virtual bool cleanLhs() const { return true; }
    virtual bool sizeMattersLhs() const { return false; }
    AstNode* lhsp() const { return op1p(); }
    AstNode* dtp() const { return op2p(); }
};

class AstCastSize final : public AstNode {
    // Cast to specific size; signed/twostate inherited from lower element per IEEE
public:
    AstCastSize(FileLine* fl, AstNode* lhsp, AstConst* rhsp)
        : ASTGEN_SUPER(fl) {
        setOp1p(lhsp);
        setOp2p(rhsp);
    }
    ASTNODE_NODE_FUNCS(CastSize)
    // No hasDType because widthing removes this node before the hasDType check
    virtual string emitVerilog() { return "((%r)'(%l))"; }
    virtual bool cleanOut() const { V3ERROR_NA_RETURN(true); }
    virtual bool cleanLhs() const { return true; }
    virtual bool sizeMattersLhs() const { return false; }
    AstNode* lhsp() const { return op1p(); }
    AstNode* rhsp() const { return op2p(); }
};

class AstCCast final : public AstNodeUniop {
    // Cast to C-based data type
private:
    int m_size;

public:
    AstCCast(FileLine* fl, AstNode* lhsp, int setwidth, int minwidth = -1)
        : ASTGEN_SUPER(fl, lhsp) {
        m_size = setwidth;
        if (setwidth) {
            if (minwidth == -1) minwidth = setwidth;
            dtypeSetLogicUnsized(setwidth, minwidth, VSigning::UNSIGNED);
        }
    }
    AstCCast(FileLine* fl, AstNode* lhsp, AstNode* typeFromp)
        : ASTGEN_SUPER(fl, lhsp) {
        dtypeFrom(typeFromp);
        m_size = width();
    }
    ASTNODE_NODE_FUNCS(CCast)
    virtual void numberOperate(V3Number& out, const V3Number& lhs) override { out.opAssign(lhs); }
    virtual string emitVerilog() override { return "%f$_CAST(%l)"; }
    virtual string emitC() override { return "VL_CAST_%nq%lq(%nw,%lw, %P, %li)"; }
    virtual bool cleanOut() const override { return true; }
    virtual bool cleanLhs() const override { return true; }
    virtual bool sizeMattersLhs() const override { return false; }  // Special cased in V3Cast
    virtual V3Hash sameHash() const override { return V3Hash(size()); }
    virtual bool same(const AstNode* samep) const override {
        return size() == static_cast<const AstCCast*>(samep)->size();
    }
    virtual void dump(std::ostream& str = std::cout) const override;
    //
    int size() const { return m_size; }
};

class AstCvtPackString final : public AstNodeUniop {
    // Convert to Verilator Packed String (aka verilog "string")
public:
    AstCvtPackString(FileLine* fl, AstNode* lhsp)
        : ASTGEN_SUPER(fl, lhsp) {
        dtypeSetString();
    }
    ASTNODE_NODE_FUNCS(CvtPackString)
    virtual void numberOperate(V3Number& out, const V3Number& lhs) override { V3ERROR_NA; }
    virtual string emitVerilog() override { return "%f$_CAST(%l)"; }
    virtual string emitC() override { return "VL_CVT_PACK_STR_N%lq(%lW, %li)"; }
    virtual bool cleanOut() const override { return true; }
    virtual bool cleanLhs() const override { return true; }
    virtual bool sizeMattersLhs() const override { return false; }
    virtual V3Hash sameHash() const override { return V3Hash(); }
    virtual bool same(const AstNode* samep) const override { return true; }
};

class AstFEof final : public AstNodeUniop {
public:
    AstFEof(FileLine* fl, AstNode* lhsp)
        : ASTGEN_SUPER(fl, lhsp) {}
    ASTNODE_NODE_FUNCS(FEof)
    virtual void numberOperate(V3Number& out, const V3Number& lhs) override { V3ERROR_NA; }
    virtual string emitVerilog() override { return "%f$feof(%l)"; }
    virtual string emitC() override { return "(%li ? feof(VL_CVT_I_FP(%li)) : true)"; }
    virtual bool cleanOut() const override { return true; }
    virtual bool cleanLhs() const override { return true; }
    virtual bool sizeMattersLhs() const override { return false; }
    virtual int instrCount() const override { return widthInstrs() * 16; }
    virtual bool isPure() const override {
        return false;
    }  // SPECIAL: $display has 'visual' ordering
    AstNode* filep() const { return lhsp(); }
};

class AstFError final : public AstNodeMath {
public:
    AstFError(FileLine* fl, AstNode* filep, AstNode* strp)
        : ASTGEN_SUPER(fl) {
        setOp1p(filep);
        setOp2p(strp);
    }
    ASTNODE_NODE_FUNCS(FError)
    virtual string emitVerilog() override { return "%f$ferror(%l, %r)"; }
    virtual string emitC() override { V3ERROR_NA_RETURN(""); }
    virtual bool cleanOut() const override { return true; }
    virtual bool cleanLhs() const { return true; }
    virtual bool sizeMattersLhs() const { return false; }
    virtual int instrCount() const override { return widthInstrs() * 64; }
    virtual bool isPure() const override {
        return false;
    }  // SPECIAL: $display has 'visual' ordering
    void filep(AstNode* nodep) { setOp1p(nodep); }
    AstNode* filep() const { return op1p(); }
    void strp(AstNode* nodep) { setOp2p(nodep); }
    AstNode* strp() const { return op2p(); }
    virtual V3Hash sameHash() const override { return V3Hash(); }
    virtual bool same(const AstNode* samep) const override { return true; }
};

class AstFGetC final : public AstNodeUniop {
public:
    AstFGetC(FileLine* fl, AstNode* lhsp)
        : ASTGEN_SUPER(fl, lhsp) {}
    ASTNODE_NODE_FUNCS(FGetC)
    virtual void numberOperate(V3Number& out, const V3Number& lhs) override { V3ERROR_NA; }
    virtual string emitVerilog() override { return "%f$fgetc(%l)"; }
    // Non-existent filehandle returns EOF
    virtual string emitC() override { return "(%li ? fgetc(VL_CVT_I_FP(%li)) : -1)"; }
    virtual bool cleanOut() const override { return false; }
    virtual bool cleanLhs() const override { return true; }
    virtual bool sizeMattersLhs() const override { return false; }
    virtual int instrCount() const override { return widthInstrs() * 64; }
    virtual bool isPure() const override {
        return false;
    }  // SPECIAL: $display has 'visual' ordering
    AstNode* filep() const { return lhsp(); }
};

class AstFUngetC final : public AstNodeBiop {
public:
    AstFUngetC(FileLine* fl, AstNode* lhsp, AstNode* rhsp)
        : ASTGEN_SUPER(fl, lhsp, rhsp) {}
    ASTNODE_NODE_FUNCS(FUngetC)
    virtual void numberOperate(V3Number& out, const V3Number& lhs, const V3Number& rhs) override {
        V3ERROR_NA;
    }
    virtual AstNode* cloneType(AstNode* lhsp, AstNode* rhsp) override {
        return new AstFUngetC(this->fileline(), lhsp, rhsp);
    }
    virtual string emitVerilog() override { return "%f$ungetc(%r, %l)"; }
    // Non-existent filehandle returns EOF
    virtual string emitC() override {
        return "(%li ? (ungetc(%ri, VL_CVT_I_FP(%li)) >= 0 ? 0 : -1) : -1)";
    }
    virtual bool cleanOut() const override { return false; }
    virtual bool cleanLhs() const override { return true; }
    virtual bool cleanRhs() const override { return true; }
    virtual bool sizeMattersLhs() const override { return false; }
    virtual bool sizeMattersRhs() const override { return false; }
    virtual int instrCount() const override { return widthInstrs() * 64; }
    virtual bool isPure() const override {
        return false;
    }  // SPECIAL: $display has 'visual' ordering
    AstNode* filep() const { return lhsp(); }
    AstNode* charp() const { return rhsp(); }
};

class AstNodeSystemUniop VL_NOT_FINAL : public AstNodeUniop {
public:
    AstNodeSystemUniop(AstType t, FileLine* fl, AstNode* lhsp)
        : AstNodeUniop(t, fl, lhsp) {
        dtypeSetDouble();
    }
    ASTNODE_BASE_FUNCS(NodeSystemUniop)
    virtual bool cleanOut() const override { return true; }
    virtual bool cleanLhs() const override { return false; }
    virtual bool sizeMattersLhs() const override { return false; }
    virtual int instrCount() const override { return instrCountDoubleTrig(); }
    virtual bool doubleFlavor() const override { return true; }
};

class AstLogD final : public AstNodeSystemUniop {
public:
    AstLogD(FileLine* fl, AstNode* lhsp)
        : ASTGEN_SUPER(fl, lhsp) {}
    ASTNODE_NODE_FUNCS(LogD)
    virtual void numberOperate(V3Number& out, const V3Number& lhs) override {
        out.setDouble(log(lhs.toDouble()));
    }
    virtual string emitVerilog() override { return "%f$ln(%l)"; }
    virtual string emitC() override { return "log(%li)"; }
};
class AstLog10D final : public AstNodeSystemUniop {
public:
    AstLog10D(FileLine* fl, AstNode* lhsp)
        : ASTGEN_SUPER(fl, lhsp) {}
    ASTNODE_NODE_FUNCS(Log10D)
    virtual void numberOperate(V3Number& out, const V3Number& lhs) override {
        out.setDouble(log10(lhs.toDouble()));
    }
    virtual string emitVerilog() override { return "%f$log10(%l)"; }
    virtual string emitC() override { return "log10(%li)"; }
};

class AstExpD final : public AstNodeSystemUniop {
public:
    AstExpD(FileLine* fl, AstNode* lhsp)
        : ASTGEN_SUPER(fl, lhsp) {}
    ASTNODE_NODE_FUNCS(ExpD)
    virtual void numberOperate(V3Number& out, const V3Number& lhs) override {
        out.setDouble(exp(lhs.toDouble()));
    }
    virtual string emitVerilog() override { return "%f$exp(%l)"; }
    virtual string emitC() override { return "exp(%li)"; }
};

class AstSqrtD final : public AstNodeSystemUniop {
public:
    AstSqrtD(FileLine* fl, AstNode* lhsp)
        : ASTGEN_SUPER(fl, lhsp) {}
    ASTNODE_NODE_FUNCS(SqrtD)
    virtual void numberOperate(V3Number& out, const V3Number& lhs) override {
        out.setDouble(sqrt(lhs.toDouble()));
    }
    virtual string emitVerilog() override { return "%f$sqrt(%l)"; }
    virtual string emitC() override { return "sqrt(%li)"; }
};

class AstFloorD final : public AstNodeSystemUniop {
public:
    AstFloorD(FileLine* fl, AstNode* lhsp)
        : ASTGEN_SUPER(fl, lhsp) {}
    ASTNODE_NODE_FUNCS(FloorD)
    virtual void numberOperate(V3Number& out, const V3Number& lhs) override {
        out.setDouble(floor(lhs.toDouble()));
    }
    virtual string emitVerilog() override { return "%f$floor(%l)"; }
    virtual string emitC() override { return "floor(%li)"; }
};

class AstCeilD final : public AstNodeSystemUniop {
public:
    AstCeilD(FileLine* fl, AstNode* lhsp)
        : ASTGEN_SUPER(fl, lhsp) {}
    ASTNODE_NODE_FUNCS(CeilD)
    virtual void numberOperate(V3Number& out, const V3Number& lhs) override {
        out.setDouble(ceil(lhs.toDouble()));
    }
    virtual string emitVerilog() override { return "%f$ceil(%l)"; }
    virtual string emitC() override { return "ceil(%li)"; }
};

class AstSinD final : public AstNodeSystemUniop {
public:
    AstSinD(FileLine* fl, AstNode* lhsp)
        : ASTGEN_SUPER(fl, lhsp) {}
    ASTNODE_NODE_FUNCS(SinD)
    virtual void numberOperate(V3Number& out, const V3Number& lhs) override {
        out.setDouble(sin(lhs.toDouble()));
    }
    virtual string emitVerilog() override { return "%f$sin(%l)"; }
    virtual string emitC() override { return "sin(%li)"; }
};

class AstCosD final : public AstNodeSystemUniop {
public:
    AstCosD(FileLine* fl, AstNode* lhsp)
        : ASTGEN_SUPER(fl, lhsp) {}
    ASTNODE_NODE_FUNCS(CosD)
    virtual void numberOperate(V3Number& out, const V3Number& lhs) override {
        out.setDouble(cos(lhs.toDouble()));
    }
    virtual string emitVerilog() override { return "%f$cos(%l)"; }
    virtual string emitC() override { return "cos(%li)"; }
};

class AstTanD final : public AstNodeSystemUniop {
public:
    AstTanD(FileLine* fl, AstNode* lhsp)
        : ASTGEN_SUPER(fl, lhsp) {}
    ASTNODE_NODE_FUNCS(TanD)
    virtual void numberOperate(V3Number& out, const V3Number& lhs) override {
        out.setDouble(tan(lhs.toDouble()));
    }
    virtual string emitVerilog() override { return "%f$tan(%l)"; }
    virtual string emitC() override { return "tan(%li)"; }
};

class AstAsinD final : public AstNodeSystemUniop {
public:
    AstAsinD(FileLine* fl, AstNode* lhsp)
        : ASTGEN_SUPER(fl, lhsp) {}
    ASTNODE_NODE_FUNCS(AsinD)
    virtual void numberOperate(V3Number& out, const V3Number& lhs) override {
        out.setDouble(asin(lhs.toDouble()));
    }
    virtual string emitVerilog() override { return "%f$asin(%l)"; }
    virtual string emitC() override { return "asin(%li)"; }
};

class AstAcosD final : public AstNodeSystemUniop {
public:
    AstAcosD(FileLine* fl, AstNode* lhsp)
        : ASTGEN_SUPER(fl, lhsp) {}
    ASTNODE_NODE_FUNCS(AcosD)
    virtual void numberOperate(V3Number& out, const V3Number& lhs) override {
        out.setDouble(acos(lhs.toDouble()));
    }
    virtual string emitVerilog() override { return "%f$acos(%l)"; }
    virtual string emitC() override { return "acos(%li)"; }
};

class AstAtanD final : public AstNodeSystemUniop {
public:
    AstAtanD(FileLine* fl, AstNode* lhsp)
        : ASTGEN_SUPER(fl, lhsp) {}
    ASTNODE_NODE_FUNCS(AtanD)
    virtual void numberOperate(V3Number& out, const V3Number& lhs) override {
        out.setDouble(atan(lhs.toDouble()));
    }
    virtual string emitVerilog() override { return "%f$atan(%l)"; }
    virtual string emitC() override { return "atan(%li)"; }
};

class AstSinhD final : public AstNodeSystemUniop {
public:
    AstSinhD(FileLine* fl, AstNode* lhsp)
        : ASTGEN_SUPER(fl, lhsp) {}
    ASTNODE_NODE_FUNCS(SinhD)
    virtual void numberOperate(V3Number& out, const V3Number& lhs) override {
        out.setDouble(sinh(lhs.toDouble()));
    }
    virtual string emitVerilog() override { return "%f$sinh(%l)"; }
    virtual string emitC() override { return "sinh(%li)"; }
};

class AstCoshD final : public AstNodeSystemUniop {
public:
    AstCoshD(FileLine* fl, AstNode* lhsp)
        : ASTGEN_SUPER(fl, lhsp) {}
    ASTNODE_NODE_FUNCS(CoshD)
    virtual void numberOperate(V3Number& out, const V3Number& lhs) override {
        out.setDouble(cosh(lhs.toDouble()));
    }
    virtual string emitVerilog() override { return "%f$cosh(%l)"; }
    virtual string emitC() override { return "cosh(%li)"; }
};

class AstTanhD final : public AstNodeSystemUniop {
public:
    AstTanhD(FileLine* fl, AstNode* lhsp)
        : ASTGEN_SUPER(fl, lhsp) {}
    ASTNODE_NODE_FUNCS(TanhD)
    virtual void numberOperate(V3Number& out, const V3Number& lhs) override {
        out.setDouble(tanh(lhs.toDouble()));
    }
    virtual string emitVerilog() override { return "%f$tanh(%l)"; }
    virtual string emitC() override { return "tanh(%li)"; }
};

class AstAsinhD final : public AstNodeSystemUniop {
public:
    AstAsinhD(FileLine* fl, AstNode* lhsp)
        : ASTGEN_SUPER(fl, lhsp) {}
    ASTNODE_NODE_FUNCS(AsinhD)
    virtual void numberOperate(V3Number& out, const V3Number& lhs) override {
        out.setDouble(asinh(lhs.toDouble()));
    }
    virtual string emitVerilog() override { return "%f$asinh(%l)"; }
    virtual string emitC() override { return "asinh(%li)"; }
};

class AstAcoshD final : public AstNodeSystemUniop {
public:
    AstAcoshD(FileLine* fl, AstNode* lhsp)
        : ASTGEN_SUPER(fl, lhsp) {}
    ASTNODE_NODE_FUNCS(AcoshD)
    virtual void numberOperate(V3Number& out, const V3Number& lhs) override {
        out.setDouble(acosh(lhs.toDouble()));
    }
    virtual string emitVerilog() override { return "%f$acosh(%l)"; }
    virtual string emitC() override { return "acosh(%li)"; }
};

class AstAtanhD final : public AstNodeSystemUniop {
public:
    AstAtanhD(FileLine* fl, AstNode* lhsp)
        : ASTGEN_SUPER(fl, lhsp) {}
    ASTNODE_NODE_FUNCS(AtanhD)
    virtual void numberOperate(V3Number& out, const V3Number& lhs) override {
        out.setDouble(atanh(lhs.toDouble()));
    }
    virtual string emitVerilog() override { return "%f$atanh(%l)"; }
    virtual string emitC() override { return "atanh(%li)"; }
};
class AstToLowerN final : public AstNodeUniop {
    // string.tolower()
public:
    AstToLowerN(FileLine* fl, AstNode* lhsp)
        : ASTGEN_SUPER(fl, lhsp) {
        dtypeSetString();
    }
    ASTNODE_NODE_FUNCS(ToLowerN)
    virtual void numberOperate(V3Number& out, const V3Number& lhs) override {
        out.opToLowerN(lhs);
    }
    virtual string emitVerilog() override { return "%l.tolower()"; }
    virtual string emitC() override { return "VL_TOLOWER_NN(%li)"; }
    virtual bool cleanOut() const override { return true; }
    virtual bool cleanLhs() const override { return true; }
    virtual bool sizeMattersLhs() const override { return false; }
};
class AstToUpperN final : public AstNodeUniop {
    // string.toupper()
public:
    AstToUpperN(FileLine* fl, AstNode* lhsp)
        : ASTGEN_SUPER(fl, lhsp) {
        dtypeSetString();
    }
    ASTNODE_NODE_FUNCS(ToUpperN)
    virtual void numberOperate(V3Number& out, const V3Number& lhs) override {
        out.opToUpperN(lhs);
    }
    virtual string emitVerilog() override { return "%l.toupper()"; }
    virtual string emitC() override { return "VL_TOUPPER_NN(%li)"; }
    virtual bool cleanOut() const override { return true; }
    virtual bool cleanLhs() const override { return true; }
    virtual bool sizeMattersLhs() const override { return false; }
};
class AstTimeImport final : public AstNodeUniop {
    // Take a constant that represents a time and needs conversion based on time units
    VTimescale m_timeunit;  // Parent module time unit
public:
    AstTimeImport(FileLine* fl, AstNode* lhsp)
        : ASTGEN_SUPER(fl, lhsp) {}
    ASTNODE_NODE_FUNCS(TimeImport)
    virtual void numberOperate(V3Number& out, const V3Number& lhs) override { V3ERROR_NA; }
    virtual string emitVerilog() override { return "%l"; }
    virtual string emitC() override { V3ERROR_NA_RETURN(""); }
    virtual bool cleanOut() const override { return false; }
    virtual bool cleanLhs() const override { return false; }
    virtual bool sizeMattersLhs() const override { return false; }
    virtual void dump(std::ostream& str = std::cout) const override;
    void timeunit(const VTimescale& flag) { m_timeunit = flag; }
    VTimescale timeunit() const { return m_timeunit; }
};

class AstAtoN final : public AstNodeUniop {
    // string.atoi(), atobin(), atohex(), atooct(), atoireal()
public:
    enum FmtType { ATOI = 10, ATOHEX = 16, ATOOCT = 8, ATOBIN = 2, ATOREAL = -1 };

private:
    FmtType m_fmt;  // Operation type
public:
    AstAtoN(FileLine* fl, AstNode* lhsp, FmtType fmt)
        : ASTGEN_SUPER(fl, lhsp)
        , m_fmt{fmt} {
        fmt == ATOREAL ? dtypeSetDouble() : dtypeSetSigned32();
    }
    ASTNODE_NODE_FUNCS(AtoN)
    virtual void numberOperate(V3Number& out, const V3Number& lhs) override {
        out.opAtoN(lhs, m_fmt);
    }
    virtual string name() const override {
        switch (m_fmt) {
        case ATOI: return "atoi";
        case ATOHEX: return "atohex";
        case ATOOCT: return "atooct";
        case ATOBIN: return "atobin";
        case ATOREAL: return "atoreal";
        default: V3ERROR_NA;
        }
    }
    virtual string emitVerilog() override { return "%l." + name() + "()"; }
    virtual string emitC() override {
        switch (m_fmt) {
        case ATOI: return "VL_ATOI_N(%li, 10)";
        case ATOHEX: return "VL_ATOI_N(%li, 16)";
        case ATOOCT: return "VL_ATOI_N(%li, 8)";
        case ATOBIN: return "VL_ATOI_N(%li, 2)";
        case ATOREAL: return "std::atof(%li.c_str())";
        default: V3ERROR_NA;
        }
    }
    virtual bool cleanOut() const override { return true; }
    virtual bool cleanLhs() const override { return true; }
    virtual bool sizeMattersLhs() const override { return false; }
    virtual bool isHeavy() const override { return true; }
    FmtType format() const { return m_fmt; }
};

//======================================================================
// Binary ops

class AstLogOr final : public AstNodeBiop {
public:
    AstLogOr(FileLine* fl, AstNode* lhsp, AstNode* rhsp)
        : ASTGEN_SUPER(fl, lhsp, rhsp) {
        dtypeSetBit();
    }
    ASTNODE_NODE_FUNCS(LogOr)
    virtual AstNode* cloneType(AstNode* lhsp, AstNode* rhsp) override {
        return new AstLogOr(this->fileline(), lhsp, rhsp);
    }
    virtual void numberOperate(V3Number& out, const V3Number& lhs, const V3Number& rhs) override {
        out.opLogOr(lhs, rhs);
    }
    virtual string emitVerilog() override { return "%k(%l %f|| %r)"; }
    virtual string emitC() override { return "VL_LOGOR_%nq%lq%rq(%nw,%lw,%rw, %P, %li, %ri)"; }
    virtual string emitSimpleOperator() override { return "||"; }
    virtual bool cleanOut() const override { return true; }
    virtual bool cleanLhs() const override { return true; }
    virtual bool cleanRhs() const override { return true; }
    virtual bool sizeMattersLhs() const override { return false; }
    virtual bool sizeMattersRhs() const override { return false; }
    virtual int instrCount() const override { return widthInstrs() + instrCountBranch(); }
};
class AstLogAnd final : public AstNodeBiop {
public:
    AstLogAnd(FileLine* fl, AstNode* lhsp, AstNode* rhsp)
        : ASTGEN_SUPER(fl, lhsp, rhsp) {
        dtypeSetBit();
    }
    ASTNODE_NODE_FUNCS(LogAnd)
    virtual AstNode* cloneType(AstNode* lhsp, AstNode* rhsp) override {
        return new AstLogAnd(this->fileline(), lhsp, rhsp);
    }
    virtual void numberOperate(V3Number& out, const V3Number& lhs, const V3Number& rhs) override {
        out.opLogAnd(lhs, rhs);
    }
    virtual string emitVerilog() override { return "%k(%l %f&& %r)"; }
    virtual string emitC() override { return "VL_LOGAND_%nq%lq%rq(%nw,%lw,%rw, %P, %li, %ri)"; }
    virtual string emitSimpleOperator() override { return "&&"; }
    virtual bool cleanOut() const override { return true; }
    virtual bool cleanLhs() const override { return true; }
    virtual bool cleanRhs() const override { return true; }
    virtual bool sizeMattersLhs() const override { return false; }
    virtual bool sizeMattersRhs() const override { return false; }
    virtual int instrCount() const override { return widthInstrs() + instrCountBranch(); }
};
class AstLogEq final : public AstNodeBiCom {
public:
    AstLogEq(FileLine* fl, AstNode* lhsp, AstNode* rhsp)
        : ASTGEN_SUPER(fl, lhsp, rhsp) {
        dtypeSetBit();
    }
    ASTNODE_NODE_FUNCS(LogEq)
    virtual AstNode* cloneType(AstNode* lhsp, AstNode* rhsp) override {
        return new AstLogEq(this->fileline(), lhsp, rhsp);
    }
    virtual void numberOperate(V3Number& out, const V3Number& lhs, const V3Number& rhs) override {
        out.opLogEq(lhs, rhs);
    }
    virtual string emitVerilog() override { return "%k(%l %f<-> %r)"; }
    virtual string emitC() override { return "VL_LOGEQ_%nq%lq%rq(%nw,%lw,%rw, %P, %li, %ri)"; }
    virtual string emitSimpleOperator() override { return "<->"; }
    virtual bool cleanOut() const override { return true; }
    virtual bool cleanLhs() const override { return true; }
    virtual bool cleanRhs() const override { return true; }
    virtual bool sizeMattersLhs() const override { return false; }
    virtual bool sizeMattersRhs() const override { return false; }
    virtual int instrCount() const override { return widthInstrs() + instrCountBranch(); }
};
class AstLogIf final : public AstNodeBiop {
public:
    AstLogIf(FileLine* fl, AstNode* lhsp, AstNode* rhsp)
        : ASTGEN_SUPER(fl, lhsp, rhsp) {
        dtypeSetBit();
    }
    ASTNODE_NODE_FUNCS(LogIf)
    virtual AstNode* cloneType(AstNode* lhsp, AstNode* rhsp) override {
        return new AstLogIf(this->fileline(), lhsp, rhsp);
    }
    virtual void numberOperate(V3Number& out, const V3Number& lhs, const V3Number& rhs) override {
        out.opLogIf(lhs, rhs);
    }
    virtual string emitVerilog() override { return "%k(%l %f-> %r)"; }
    virtual string emitC() override { return "VL_LOGIF_%nq%lq%rq(%nw,%lw,%rw, %P, %li, %ri)"; }
    virtual string emitSimpleOperator() override { return "->"; }
    virtual bool cleanOut() const override { return true; }
    virtual bool cleanLhs() const override { return true; }
    virtual bool cleanRhs() const override { return true; }
    virtual bool sizeMattersLhs() const override { return false; }
    virtual bool sizeMattersRhs() const override { return false; }
    virtual int instrCount() const override { return widthInstrs() + instrCountBranch(); }
};
class AstOr final : public AstNodeBiComAsv {
public:
    AstOr(FileLine* fl, AstNode* lhsp, AstNode* rhsp)
        : ASTGEN_SUPER(fl, lhsp, rhsp) {
        dtypeFrom(lhsp);
    }
    ASTNODE_NODE_FUNCS(Or)
    virtual AstNode* cloneType(AstNode* lhsp, AstNode* rhsp) override {
        return new AstOr(this->fileline(), lhsp, rhsp);
    }
    virtual void numberOperate(V3Number& out, const V3Number& lhs, const V3Number& rhs) override {
        out.opOr(lhs, rhs);
    }
    virtual string emitVerilog() override { return "%k(%l %f| %r)"; }
    virtual string emitC() override { return "VL_OR_%lq(%lW, %P, %li, %ri)"; }
    virtual string emitSimpleOperator() override { return "|"; }
    virtual bool cleanOut() const override { V3ERROR_NA_RETURN(false); }
    virtual bool cleanLhs() const override { return false; }
    virtual bool cleanRhs() const override { return false; }
    virtual bool sizeMattersLhs() const override { return false; }
    virtual bool sizeMattersRhs() const override { return false; }
};
class AstAnd final : public AstNodeBiComAsv {
public:
    AstAnd(FileLine* fl, AstNode* lhsp, AstNode* rhsp)
        : ASTGEN_SUPER(fl, lhsp, rhsp) {
        dtypeFrom(lhsp);
    }
    ASTNODE_NODE_FUNCS(And)
    virtual AstNode* cloneType(AstNode* lhsp, AstNode* rhsp) override {
        return new AstAnd(this->fileline(), lhsp, rhsp);
    }
    virtual void numberOperate(V3Number& out, const V3Number& lhs, const V3Number& rhs) override {
        out.opAnd(lhs, rhs);
    }
    virtual string emitVerilog() override { return "%k(%l %f& %r)"; }
    virtual string emitC() override { return "VL_AND_%lq(%lW, %P, %li, %ri)"; }
    virtual string emitSimpleOperator() override { return "&"; }
    virtual bool cleanOut() const override { V3ERROR_NA_RETURN(false); }
    virtual bool cleanLhs() const override { return false; }
    virtual bool cleanRhs() const override { return false; }
    virtual bool sizeMattersLhs() const override { return false; }
    virtual bool sizeMattersRhs() const override { return false; }
};
class AstXor final : public AstNodeBiComAsv {
public:
    AstXor(FileLine* fl, AstNode* lhsp, AstNode* rhsp)
        : ASTGEN_SUPER(fl, lhsp, rhsp) {
        dtypeFrom(lhsp);
    }
    ASTNODE_NODE_FUNCS(Xor)
    virtual AstNode* cloneType(AstNode* lhsp, AstNode* rhsp) override {
        return new AstXor(this->fileline(), lhsp, rhsp);
    }
    virtual void numberOperate(V3Number& out, const V3Number& lhs, const V3Number& rhs) override {
        out.opXor(lhs, rhs);
    }
    virtual string emitVerilog() override { return "%k(%l %f^ %r)"; }
    virtual string emitC() override { return "VL_XOR_%lq(%lW, %P, %li, %ri)"; }
    virtual string emitSimpleOperator() override { return "^"; }
    virtual bool cleanOut() const override { return false; }  // Lclean && Rclean
    virtual bool cleanLhs() const override { return false; }
    virtual bool cleanRhs() const override { return false; }
    virtual bool sizeMattersLhs() const override { return false; }
    virtual bool sizeMattersRhs() const override { return false; }
};
class AstXnor final : public AstNodeBiComAsv {
public:
    AstXnor(FileLine* fl, AstNode* lhsp, AstNode* rhsp)
        : ASTGEN_SUPER(fl, lhsp, rhsp) {
        dtypeFrom(lhsp);
    }
    ASTNODE_NODE_FUNCS(Xnor)
    virtual AstNode* cloneType(AstNode* lhsp, AstNode* rhsp) override {
        return new AstXnor(this->fileline(), lhsp, rhsp);
    }
    virtual void numberOperate(V3Number& out, const V3Number& lhs, const V3Number& rhs) override {
        out.opXnor(lhs, rhs);
    }
    virtual string emitVerilog() override { return "%k(%l %f^ ~ %r)"; }
    virtual string emitC() override { return "VL_XNOR_%lq(%lW, %P, %li, %ri)"; }
    virtual string emitSimpleOperator() override { return "^ ~"; }
    virtual bool cleanOut() const override { return false; }
    virtual bool cleanLhs() const override { return false; }
    virtual bool cleanRhs() const override { return false; }
    virtual bool sizeMattersLhs() const override { return true; }
    virtual bool sizeMattersRhs() const override { return true; }
};
class AstEq final : public AstNodeBiCom {
public:
    AstEq(FileLine* fl, AstNode* lhsp, AstNode* rhsp)
        : ASTGEN_SUPER(fl, lhsp, rhsp) {
        dtypeSetBit();
    }
    ASTNODE_NODE_FUNCS(Eq)
    virtual AstNode* cloneType(AstNode* lhsp, AstNode* rhsp) override {
        return new AstEq(this->fileline(), lhsp, rhsp);
    }
    static AstNodeBiop* newTyped(FileLine* fl, AstNode* lhsp,
                                 AstNode* rhsp);  // Return AstEq/AstEqD
    virtual void numberOperate(V3Number& out, const V3Number& lhs, const V3Number& rhs) override {
        out.opEq(lhs, rhs);
    }
    virtual string emitVerilog() override { return "%k(%l %f== %r)"; }
    virtual string emitC() override { return "VL_EQ_%lq(%lW, %P, %li, %ri)"; }
    virtual string emitSimpleOperator() override { return "=="; }
    virtual bool cleanOut() const override { return true; }
    virtual bool cleanLhs() const override { return true; }
    virtual bool cleanRhs() const override { return true; }
    virtual bool sizeMattersLhs() const override { return false; }
    virtual bool sizeMattersRhs() const override { return false; }
};
class AstEqD final : public AstNodeBiCom {
public:
    AstEqD(FileLine* fl, AstNode* lhsp, AstNode* rhsp)
        : ASTGEN_SUPER(fl, lhsp, rhsp) {
        dtypeSetBit();
    }
    ASTNODE_NODE_FUNCS(EqD)
    virtual AstNode* cloneType(AstNode* lhsp, AstNode* rhsp) override {
        return new AstEqD(this->fileline(), lhsp, rhsp);
    }
    virtual void numberOperate(V3Number& out, const V3Number& lhs, const V3Number& rhs) override {
        out.opEqD(lhs, rhs);
    }
    virtual string emitVerilog() override { return "%k(%l %f== %r)"; }
    virtual string emitC() override { V3ERROR_NA_RETURN(""); }
    virtual string emitSimpleOperator() override { return "=="; }
    virtual bool cleanOut() const override { return true; }
    virtual bool cleanLhs() const override { return false; }
    virtual bool cleanRhs() const override { return false; }
    virtual bool sizeMattersLhs() const override { return false; }
    virtual bool sizeMattersRhs() const override { return false; }
    virtual int instrCount() const override { return instrCountDouble(); }
    virtual bool doubleFlavor() const override { return true; }
};
class AstEqN final : public AstNodeBiCom {
public:
    AstEqN(FileLine* fl, AstNode* lhsp, AstNode* rhsp)
        : ASTGEN_SUPER(fl, lhsp, rhsp) {
        dtypeSetBit();
    }
    ASTNODE_NODE_FUNCS(EqN)
    virtual AstNode* cloneType(AstNode* lhsp, AstNode* rhsp) override {
        return new AstEqN(this->fileline(), lhsp, rhsp);
    }
    virtual void numberOperate(V3Number& out, const V3Number& lhs, const V3Number& rhs) override {
        out.opEqN(lhs, rhs);
    }
    virtual string emitVerilog() override { return "%k(%l %f== %r)"; }
    virtual string emitC() override { V3ERROR_NA_RETURN(""); }
    virtual string emitSimpleOperator() override { return "=="; }
    virtual bool cleanOut() const override { return true; }
    virtual bool cleanLhs() const override { return false; }
    virtual bool cleanRhs() const override { return false; }
    virtual bool sizeMattersLhs() const override { return false; }
    virtual bool sizeMattersRhs() const override { return false; }
    virtual int instrCount() const override { return instrCountString(); }
    virtual bool stringFlavor() const override { return true; }
};
class AstNeq final : public AstNodeBiCom {
public:
    AstNeq(FileLine* fl, AstNode* lhsp, AstNode* rhsp)
        : ASTGEN_SUPER(fl, lhsp, rhsp) {
        dtypeSetBit();
    }
    ASTNODE_NODE_FUNCS(Neq)
    virtual AstNode* cloneType(AstNode* lhsp, AstNode* rhsp) override {
        return new AstNeq(this->fileline(), lhsp, rhsp);
    }
    virtual void numberOperate(V3Number& out, const V3Number& lhs, const V3Number& rhs) override {
        out.opNeq(lhs, rhs);
    }
    virtual string emitVerilog() override { return "%k(%l %f!= %r)"; }
    virtual string emitC() override { return "VL_NEQ_%lq(%lW, %P, %li, %ri)"; }
    virtual string emitSimpleOperator() override { return "!="; }
    virtual bool cleanOut() const override { return true; }
    virtual bool cleanLhs() const override { return true; }
    virtual bool cleanRhs() const override { return true; }
    virtual bool sizeMattersLhs() const override { return false; }
    virtual bool sizeMattersRhs() const override { return false; }
};
class AstNeqD final : public AstNodeBiCom {
public:
    AstNeqD(FileLine* fl, AstNode* lhsp, AstNode* rhsp)
        : ASTGEN_SUPER(fl, lhsp, rhsp) {
        dtypeSetBit();
    }
    ASTNODE_NODE_FUNCS(NeqD)
    virtual AstNode* cloneType(AstNode* lhsp, AstNode* rhsp) override {
        return new AstNeqD(this->fileline(), lhsp, rhsp);
    }
    virtual void numberOperate(V3Number& out, const V3Number& lhs, const V3Number& rhs) override {
        out.opNeqD(lhs, rhs);
    }
    virtual string emitVerilog() override { return "%k(%l %f!= %r)"; }
    virtual string emitC() override { V3ERROR_NA_RETURN(""); }
    virtual string emitSimpleOperator() override { return "!="; }
    virtual bool cleanOut() const override { return true; }
    virtual bool cleanLhs() const override { return false; }
    virtual bool cleanRhs() const override { return false; }
    virtual bool sizeMattersLhs() const override { return false; }
    virtual bool sizeMattersRhs() const override { return false; }
    virtual int instrCount() const override { return instrCountDouble(); }
    virtual bool doubleFlavor() const override { return true; }
};
class AstNeqN final : public AstNodeBiCom {
public:
    AstNeqN(FileLine* fl, AstNode* lhsp, AstNode* rhsp)
        : ASTGEN_SUPER(fl, lhsp, rhsp) {
        dtypeSetBit();
    }
    ASTNODE_NODE_FUNCS(NeqN)
    virtual AstNode* cloneType(AstNode* lhsp, AstNode* rhsp) override {
        return new AstNeqN(this->fileline(), lhsp, rhsp);
    }
    virtual void numberOperate(V3Number& out, const V3Number& lhs, const V3Number& rhs) override {
        out.opNeqN(lhs, rhs);
    }
    virtual string emitVerilog() override { return "%k(%l %f!= %r)"; }
    virtual string emitC() override { V3ERROR_NA_RETURN(""); }
    virtual string emitSimpleOperator() override { return "!="; }
    virtual bool cleanOut() const override { return true; }
    virtual bool cleanLhs() const override { return false; }
    virtual bool cleanRhs() const override { return false; }
    virtual bool sizeMattersLhs() const override { return false; }
    virtual bool sizeMattersRhs() const override { return false; }
    virtual int instrCount() const override { return instrCountString(); }
    virtual bool stringFlavor() const override { return true; }
};
class AstLt final : public AstNodeBiop {
public:
    AstLt(FileLine* fl, AstNode* lhsp, AstNode* rhsp)
        : ASTGEN_SUPER(fl, lhsp, rhsp) {
        dtypeSetBit();
    }
    ASTNODE_NODE_FUNCS(Lt)
    virtual AstNode* cloneType(AstNode* lhsp, AstNode* rhsp) override {
        return new AstLt(this->fileline(), lhsp, rhsp);
    }
    virtual void numberOperate(V3Number& out, const V3Number& lhs, const V3Number& rhs) override {
        out.opLt(lhs, rhs);
    }
    virtual string emitVerilog() override { return "%k(%l %f< %r)"; }
    virtual string emitC() override { return "VL_LT_%lq(%lW, %P, %li, %ri)"; }
    virtual string emitSimpleOperator() override { return "<"; }
    virtual bool cleanOut() const override { return true; }
    virtual bool cleanLhs() const override { return true; }
    virtual bool cleanRhs() const override { return true; }
    virtual bool sizeMattersLhs() const override { return false; }
    virtual bool sizeMattersRhs() const override { return false; }
};
class AstLtD final : public AstNodeBiop {
public:
    AstLtD(FileLine* fl, AstNode* lhsp, AstNode* rhsp)
        : ASTGEN_SUPER(fl, lhsp, rhsp) {
        dtypeSetBit();
    }
    ASTNODE_NODE_FUNCS(LtD)
    virtual AstNode* cloneType(AstNode* lhsp, AstNode* rhsp) override {
        return new AstLtD(this->fileline(), lhsp, rhsp);
    }
    virtual void numberOperate(V3Number& out, const V3Number& lhs, const V3Number& rhs) override {
        out.opLtD(lhs, rhs);
    }
    virtual string emitVerilog() override { return "%k(%l %f< %r)"; }
    virtual string emitC() override { V3ERROR_NA_RETURN(""); }
    virtual string emitSimpleOperator() override { return "<"; }
    virtual bool cleanOut() const override { return true; }
    virtual bool cleanLhs() const override { return false; }
    virtual bool cleanRhs() const override { return false; }
    virtual bool sizeMattersLhs() const override { return false; }
    virtual bool sizeMattersRhs() const override { return false; }
    virtual int instrCount() const override { return instrCountDouble(); }
    virtual bool doubleFlavor() const override { return true; }
};
class AstLtS final : public AstNodeBiop {
public:
    AstLtS(FileLine* fl, AstNode* lhsp, AstNode* rhsp)
        : ASTGEN_SUPER(fl, lhsp, rhsp) {
        dtypeSetBit();
    }
    ASTNODE_NODE_FUNCS(LtS)
    virtual AstNode* cloneType(AstNode* lhsp, AstNode* rhsp) override {
        return new AstLtS(this->fileline(), lhsp, rhsp);
    }
    virtual void numberOperate(V3Number& out, const V3Number& lhs, const V3Number& rhs) override {
        out.opLtS(lhs, rhs);
    }
    virtual string emitVerilog() override { return "%k(%l %f< %r)"; }
    virtual string emitC() override { return "VL_LTS_%nq%lq%rq(%nw,%lw,%rw, %P, %li, %ri)"; }
    virtual string emitSimpleOperator() override { return ""; }
    virtual bool cleanOut() const override { return true; }
    virtual bool cleanLhs() const override { return true; }
    virtual bool cleanRhs() const override { return true; }
    virtual bool sizeMattersLhs() const override { return false; }
    virtual bool sizeMattersRhs() const override { return false; }
    virtual bool signedFlavor() const override { return true; }
};
class AstLtN final : public AstNodeBiop {
public:
    AstLtN(FileLine* fl, AstNode* lhsp, AstNode* rhsp)
        : ASTGEN_SUPER(fl, lhsp, rhsp) {
        dtypeSetBit();
    }
    ASTNODE_NODE_FUNCS(LtN)
    virtual AstNode* cloneType(AstNode* lhsp, AstNode* rhsp) override {
        return new AstLtN(this->fileline(), lhsp, rhsp);
    }
    virtual void numberOperate(V3Number& out, const V3Number& lhs, const V3Number& rhs) override {
        out.opLtN(lhs, rhs);
    }
    virtual string emitVerilog() override { return "%k(%l %f< %r)"; }
    virtual string emitC() override { V3ERROR_NA_RETURN(""); }
    virtual string emitSimpleOperator() override { return "<"; }
    virtual bool cleanOut() const override { return true; }
    virtual bool cleanLhs() const override { return false; }
    virtual bool cleanRhs() const override { return false; }
    virtual bool sizeMattersLhs() const override { return false; }
    virtual bool sizeMattersRhs() const override { return false; }
    virtual int instrCount() const override { return instrCountString(); }
    virtual bool stringFlavor() const override { return true; }
};
class AstGt final : public AstNodeBiop {
public:
    AstGt(FileLine* fl, AstNode* lhsp, AstNode* rhsp)
        : ASTGEN_SUPER(fl, lhsp, rhsp) {
        dtypeSetBit();
    }
    ASTNODE_NODE_FUNCS(Gt)
    virtual AstNode* cloneType(AstNode* lhsp, AstNode* rhsp) override {
        return new AstGt(this->fileline(), lhsp, rhsp);
    }
    virtual void numberOperate(V3Number& out, const V3Number& lhs, const V3Number& rhs) override {
        out.opGt(lhs, rhs);
    }
    virtual string emitVerilog() override { return "%k(%l %f> %r)"; }
    virtual string emitC() override { return "VL_GT_%lq(%lW, %P, %li, %ri)"; }
    virtual string emitSimpleOperator() override { return ">"; }
    virtual bool cleanOut() const override { return true; }
    virtual bool cleanLhs() const override { return true; }
    virtual bool cleanRhs() const override { return true; }
    virtual bool sizeMattersLhs() const override { return false; }
    virtual bool sizeMattersRhs() const override { return false; }
};
class AstGtD final : public AstNodeBiop {
public:
    AstGtD(FileLine* fl, AstNode* lhsp, AstNode* rhsp)
        : ASTGEN_SUPER(fl, lhsp, rhsp) {
        dtypeSetBit();
    }
    ASTNODE_NODE_FUNCS(GtD)
    virtual AstNode* cloneType(AstNode* lhsp, AstNode* rhsp) override {
        return new AstGtD(this->fileline(), lhsp, rhsp);
    }
    virtual void numberOperate(V3Number& out, const V3Number& lhs, const V3Number& rhs) override {
        out.opGtD(lhs, rhs);
    }
    virtual string emitVerilog() override { return "%k(%l %f> %r)"; }
    virtual string emitC() override { V3ERROR_NA_RETURN(""); }
    virtual string emitSimpleOperator() override { return ">"; }
    virtual bool cleanOut() const override { return true; }
    virtual bool cleanLhs() const override { return false; }
    virtual bool cleanRhs() const override { return false; }
    virtual bool sizeMattersLhs() const override { return false; }
    virtual bool sizeMattersRhs() const override { return false; }
    virtual int instrCount() const override { return instrCountDouble(); }
    virtual bool doubleFlavor() const override { return true; }
};
class AstGtS final : public AstNodeBiop {
public:
    AstGtS(FileLine* fl, AstNode* lhsp, AstNode* rhsp)
        : ASTGEN_SUPER(fl, lhsp, rhsp) {
        dtypeSetBit();
    }
    ASTNODE_NODE_FUNCS(GtS)
    virtual AstNode* cloneType(AstNode* lhsp, AstNode* rhsp) override {
        return new AstGtS(this->fileline(), lhsp, rhsp);
    }
    virtual void numberOperate(V3Number& out, const V3Number& lhs, const V3Number& rhs) override {
        out.opGtS(lhs, rhs);
    }
    virtual string emitVerilog() override { return "%k(%l %f> %r)"; }
    virtual string emitC() override { return "VL_GTS_%nq%lq%rq(%nw,%lw,%rw, %P, %li, %ri)"; }
    virtual string emitSimpleOperator() override { return ""; }
    virtual bool cleanOut() const override { return true; }
    virtual bool cleanLhs() const override { return true; }
    virtual bool cleanRhs() const override { return true; }
    virtual bool sizeMattersLhs() const override { return false; }
    virtual bool sizeMattersRhs() const override { return false; }
    virtual bool signedFlavor() const override { return true; }
};
class AstGtN final : public AstNodeBiop {
public:
    AstGtN(FileLine* fl, AstNode* lhsp, AstNode* rhsp)
        : ASTGEN_SUPER(fl, lhsp, rhsp) {
        dtypeSetBit();
    }
    ASTNODE_NODE_FUNCS(GtN)
    virtual AstNode* cloneType(AstNode* lhsp, AstNode* rhsp) override {
        return new AstGtN(this->fileline(), lhsp, rhsp);
    }
    virtual void numberOperate(V3Number& out, const V3Number& lhs, const V3Number& rhs) override {
        out.opGtN(lhs, rhs);
    }
    virtual string emitVerilog() override { return "%k(%l %f> %r)"; }
    virtual string emitC() override { V3ERROR_NA_RETURN(""); }
    virtual string emitSimpleOperator() override { return ">"; }
    virtual bool cleanOut() const override { return true; }
    virtual bool cleanLhs() const override { return false; }
    virtual bool cleanRhs() const override { return false; }
    virtual bool sizeMattersLhs() const override { return false; }
    virtual bool sizeMattersRhs() const override { return false; }
    virtual int instrCount() const override { return instrCountString(); }
    virtual bool stringFlavor() const override { return true; }
};
class AstGte final : public AstNodeBiop {
public:
    AstGte(FileLine* fl, AstNode* lhsp, AstNode* rhsp)
        : ASTGEN_SUPER(fl, lhsp, rhsp) {
        dtypeSetBit();
    }
    ASTNODE_NODE_FUNCS(Gte)
    virtual AstNode* cloneType(AstNode* lhsp, AstNode* rhsp) override {
        return new AstGte(this->fileline(), lhsp, rhsp);
    }
    static AstNodeBiop* newTyped(FileLine* fl, AstNode* lhsp,
                                 AstNode* rhsp);  // Return AstGte/AstGteS/AstGteD
    virtual void numberOperate(V3Number& out, const V3Number& lhs, const V3Number& rhs) override {
        out.opGte(lhs, rhs);
    }
    virtual string emitVerilog() override { return "%k(%l %f>= %r)"; }
    virtual string emitC() override { return "VL_GTE_%lq(%lW, %P, %li, %ri)"; }
    virtual string emitSimpleOperator() override { return ">="; }
    virtual bool cleanOut() const override { return true; }
    virtual bool cleanLhs() const override { return true; }
    virtual bool cleanRhs() const override { return true; }
    virtual bool sizeMattersLhs() const override { return false; }
    virtual bool sizeMattersRhs() const override { return false; }
};
class AstGteD final : public AstNodeBiop {
public:
    AstGteD(FileLine* fl, AstNode* lhsp, AstNode* rhsp)
        : ASTGEN_SUPER(fl, lhsp, rhsp) {
        dtypeSetBit();
    }
    ASTNODE_NODE_FUNCS(GteD)
    virtual AstNode* cloneType(AstNode* lhsp, AstNode* rhsp) override {
        return new AstGteD(this->fileline(), lhsp, rhsp);
    }
    virtual void numberOperate(V3Number& out, const V3Number& lhs, const V3Number& rhs) override {
        out.opGteD(lhs, rhs);
    }
    virtual string emitVerilog() override { return "%k(%l %f>= %r)"; }
    virtual string emitC() override { V3ERROR_NA_RETURN(""); }
    virtual string emitSimpleOperator() override { return ">="; }
    virtual bool cleanOut() const override { return true; }
    virtual bool cleanLhs() const override { return false; }
    virtual bool cleanRhs() const override { return false; }
    virtual bool sizeMattersLhs() const override { return false; }
    virtual bool sizeMattersRhs() const override { return false; }
    virtual int instrCount() const override { return instrCountDouble(); }
    virtual bool doubleFlavor() const override { return true; }
};
class AstGteS final : public AstNodeBiop {
public:
    AstGteS(FileLine* fl, AstNode* lhsp, AstNode* rhsp)
        : ASTGEN_SUPER(fl, lhsp, rhsp) {
        dtypeSetBit();
    }
    ASTNODE_NODE_FUNCS(GteS)
    virtual AstNode* cloneType(AstNode* lhsp, AstNode* rhsp) override {
        return new AstGteS(this->fileline(), lhsp, rhsp);
    }
    virtual void numberOperate(V3Number& out, const V3Number& lhs, const V3Number& rhs) override {
        out.opGteS(lhs, rhs);
    }
    virtual string emitVerilog() override { return "%k(%l %f>= %r)"; }
    virtual string emitC() override { return "VL_GTES_%nq%lq%rq(%nw,%lw,%rw, %P, %li, %ri)"; }
    virtual string emitSimpleOperator() override { return ""; }
    virtual bool cleanOut() const override { return true; }
    virtual bool cleanLhs() const override { return true; }
    virtual bool cleanRhs() const override { return true; }
    virtual bool sizeMattersLhs() const override { return false; }
    virtual bool sizeMattersRhs() const override { return false; }
    virtual bool signedFlavor() const override { return true; }
};
class AstGteN final : public AstNodeBiop {
public:
    AstGteN(FileLine* fl, AstNode* lhsp, AstNode* rhsp)
        : ASTGEN_SUPER(fl, lhsp, rhsp) {
        dtypeSetBit();
    }
    ASTNODE_NODE_FUNCS(GteN)
    virtual AstNode* cloneType(AstNode* lhsp, AstNode* rhsp) override {
        return new AstGteN(this->fileline(), lhsp, rhsp);
    }
    virtual void numberOperate(V3Number& out, const V3Number& lhs, const V3Number& rhs) override {
        out.opGteN(lhs, rhs);
    }
    virtual string emitVerilog() override { return "%k(%l %f>= %r)"; }
    virtual string emitC() override { V3ERROR_NA_RETURN(""); }
    virtual string emitSimpleOperator() override { return ">="; }
    virtual bool cleanOut() const override { return true; }
    virtual bool cleanLhs() const override { return false; }
    virtual bool cleanRhs() const override { return false; }
    virtual bool sizeMattersLhs() const override { return false; }
    virtual bool sizeMattersRhs() const override { return false; }
    virtual int instrCount() const override { return instrCountString(); }
    virtual bool stringFlavor() const override { return true; }
};
class AstLte final : public AstNodeBiop {
public:
    AstLte(FileLine* fl, AstNode* lhsp, AstNode* rhsp)
        : ASTGEN_SUPER(fl, lhsp, rhsp) {
        dtypeSetBit();
    }
    ASTNODE_NODE_FUNCS(Lte)
    virtual AstNode* cloneType(AstNode* lhsp, AstNode* rhsp) override {
        return new AstLte(this->fileline(), lhsp, rhsp);
    }
    static AstNodeBiop* newTyped(FileLine* fl, AstNode* lhsp,
                                 AstNode* rhsp);  // Return AstLte/AstLteS/AstLteD
    virtual void numberOperate(V3Number& out, const V3Number& lhs, const V3Number& rhs) override {
        out.opLte(lhs, rhs);
    }
    virtual string emitVerilog() override { return "%k(%l %f<= %r)"; }
    virtual string emitC() override { return "VL_LTE_%lq(%lW, %P, %li, %ri)"; }
    virtual string emitSimpleOperator() override { return "<="; }
    virtual bool cleanOut() const override { return true; }
    virtual bool cleanLhs() const override { return true; }
    virtual bool cleanRhs() const override { return true; }
    virtual bool sizeMattersLhs() const override { return false; }
    virtual bool sizeMattersRhs() const override { return false; }
};
class AstLteD final : public AstNodeBiop {
public:
    AstLteD(FileLine* fl, AstNode* lhsp, AstNode* rhsp)
        : ASTGEN_SUPER(fl, lhsp, rhsp) {
        dtypeSetBit();
    }
    ASTNODE_NODE_FUNCS(LteD)
    virtual AstNode* cloneType(AstNode* lhsp, AstNode* rhsp) override {
        return new AstLteD(this->fileline(), lhsp, rhsp);
    }
    virtual void numberOperate(V3Number& out, const V3Number& lhs, const V3Number& rhs) override {
        out.opLteD(lhs, rhs);
    }
    virtual string emitVerilog() override { return "%k(%l %f<= %r)"; }
    virtual string emitC() override { V3ERROR_NA_RETURN(""); }
    virtual string emitSimpleOperator() override { return "<="; }
    virtual bool cleanOut() const override { return true; }
    virtual bool cleanLhs() const override { return false; }
    virtual bool cleanRhs() const override { return false; }
    virtual bool sizeMattersLhs() const override { return false; }
    virtual bool sizeMattersRhs() const override { return false; }
    virtual int instrCount() const override { return instrCountDouble(); }
    virtual bool doubleFlavor() const override { return true; }
};
class AstLteS final : public AstNodeBiop {
public:
    AstLteS(FileLine* fl, AstNode* lhsp, AstNode* rhsp)
        : ASTGEN_SUPER(fl, lhsp, rhsp) {
        dtypeSetBit();
    }
    ASTNODE_NODE_FUNCS(LteS)
    virtual AstNode* cloneType(AstNode* lhsp, AstNode* rhsp) override {
        return new AstLteS(this->fileline(), lhsp, rhsp);
    }
    virtual void numberOperate(V3Number& out, const V3Number& lhs, const V3Number& rhs) override {
        out.opLteS(lhs, rhs);
    }
    virtual string emitVerilog() override { return "%k(%l %f<= %r)"; }
    virtual string emitC() override { return "VL_LTES_%nq%lq%rq(%nw,%lw,%rw, %P, %li, %ri)"; }
    virtual string emitSimpleOperator() override { return ""; }
    virtual bool cleanOut() const override { return true; }
    virtual bool cleanLhs() const override { return true; }
    virtual bool cleanRhs() const override { return true; }
    virtual bool sizeMattersLhs() const override { return false; }
    virtual bool sizeMattersRhs() const override { return false; }
    virtual bool signedFlavor() const override { return true; }
};
class AstLteN final : public AstNodeBiop {
public:
    AstLteN(FileLine* fl, AstNode* lhsp, AstNode* rhsp)
        : ASTGEN_SUPER(fl, lhsp, rhsp) {
        dtypeSetBit();
    }
    ASTNODE_NODE_FUNCS(LteN)
    virtual AstNode* cloneType(AstNode* lhsp, AstNode* rhsp) override {
        return new AstLteN(this->fileline(), lhsp, rhsp);
    }
    virtual void numberOperate(V3Number& out, const V3Number& lhs, const V3Number& rhs) override {
        out.opLteN(lhs, rhs);
    }
    virtual string emitVerilog() override { return "%k(%l %f<= %r)"; }
    virtual string emitC() override { V3ERROR_NA_RETURN(""); }
    virtual string emitSimpleOperator() override { return "<="; }
    virtual bool cleanOut() const override { return true; }
    virtual bool cleanLhs() const override { return false; }
    virtual bool cleanRhs() const override { return false; }
    virtual bool sizeMattersLhs() const override { return false; }
    virtual bool sizeMattersRhs() const override { return false; }
    virtual int instrCount() const override { return instrCountString(); }
    virtual bool stringFlavor() const override { return true; }
};
class AstShiftL final : public AstNodeBiop {
public:
    AstShiftL(FileLine* fl, AstNode* lhsp, AstNode* rhsp, int setwidth = 0)
        : ASTGEN_SUPER(fl, lhsp, rhsp) {
        if (setwidth) { dtypeSetLogicSized(setwidth, VSigning::UNSIGNED); }
    }
    ASTNODE_NODE_FUNCS(ShiftL)
    virtual AstNode* cloneType(AstNode* lhsp, AstNode* rhsp) override {
        return new AstShiftL(this->fileline(), lhsp, rhsp);
    }
    virtual void numberOperate(V3Number& out, const V3Number& lhs, const V3Number& rhs) override {
        out.opShiftL(lhs, rhs);
    }
    virtual string emitVerilog() override { return "%k(%l %f<< %r)"; }
    virtual string emitC() override { return "VL_SHIFTL_%nq%lq%rq(%nw,%lw,%rw, %P, %li, %ri)"; }
    virtual string emitSimpleOperator() override { return "<<"; }
    virtual bool cleanOut() const override { return false; }
    virtual bool cleanLhs() const override { return false; }
    virtual bool cleanRhs() const override { return true; }
    virtual bool sizeMattersLhs() const override { return true; }
    virtual bool sizeMattersRhs() const override { return false; }
};
class AstShiftR final : public AstNodeBiop {
public:
    AstShiftR(FileLine* fl, AstNode* lhsp, AstNode* rhsp, int setwidth = 0)
        : ASTGEN_SUPER(fl, lhsp, rhsp) {
        if (setwidth) { dtypeSetLogicSized(setwidth, VSigning::UNSIGNED); }
    }
    ASTNODE_NODE_FUNCS(ShiftR)
    virtual AstNode* cloneType(AstNode* lhsp, AstNode* rhsp) override {
        return new AstShiftR(this->fileline(), lhsp, rhsp);
    }
    virtual void numberOperate(V3Number& out, const V3Number& lhs, const V3Number& rhs) override {
        out.opShiftR(lhs, rhs);
    }
    virtual string emitVerilog() override { return "%k(%l %f>> %r)"; }
    virtual string emitC() override { return "VL_SHIFTR_%nq%lq%rq(%nw,%lw,%rw, %P, %li, %ri)"; }
    virtual string emitSimpleOperator() override { return ">>"; }
    virtual bool cleanOut() const override { return false; }
    virtual bool cleanLhs() const override { return true; }
    virtual bool cleanRhs() const override { return true; }
    // LHS size might be > output size, so don't want to force size
    virtual bool sizeMattersLhs() const override { return false; }
    virtual bool sizeMattersRhs() const override { return false; }
};
class AstShiftRS final : public AstNodeBiop {
    // Shift right with sign extension, >>> operator
    // Output data type's width determines which bit is used for sign extension
public:
    AstShiftRS(FileLine* fl, AstNode* lhsp, AstNode* rhsp, int setwidth = 0)
        : ASTGEN_SUPER(fl, lhsp, rhsp) {
        // Important that widthMin be correct, as opExtend requires it after V3Expand
        if (setwidth) { dtypeSetLogicSized(setwidth, VSigning::SIGNED); }
    }
    ASTNODE_NODE_FUNCS(ShiftRS)
    virtual AstNode* cloneType(AstNode* lhsp, AstNode* rhsp) override {
        return new AstShiftRS(this->fileline(), lhsp, rhsp);
    }
    virtual void numberOperate(V3Number& out, const V3Number& lhs, const V3Number& rhs) override {
        out.opShiftRS(lhs, rhs, lhsp()->widthMinV());
    }
    virtual string emitVerilog() override { return "%k(%l %f>>> %r)"; }
    virtual string emitC() override { return "VL_SHIFTRS_%nq%lq%rq(%nw,%lw,%rw, %P, %li, %ri)"; }
    virtual string emitSimpleOperator() override { return ""; }
    virtual bool cleanOut() const override { return false; }
    virtual bool cleanLhs() const override { return true; }
    virtual bool cleanRhs() const override { return true; }
    virtual bool sizeMattersLhs() const override { return false; }
    virtual bool sizeMattersRhs() const override { return false; }
    virtual bool signedFlavor() const override { return true; }
};
class AstAdd final : public AstNodeBiComAsv {
public:
    AstAdd(FileLine* fl, AstNode* lhsp, AstNode* rhsp)
        : ASTGEN_SUPER(fl, lhsp, rhsp) {
        dtypeFrom(lhsp);
    }
    ASTNODE_NODE_FUNCS(Add)
    virtual AstNode* cloneType(AstNode* lhsp, AstNode* rhsp) override {
        return new AstAdd(this->fileline(), lhsp, rhsp);
    }
    virtual void numberOperate(V3Number& out, const V3Number& lhs, const V3Number& rhs) override {
        out.opAdd(lhs, rhs);
    }
    virtual string emitVerilog() override { return "%k(%l %f+ %r)"; }
    virtual string emitC() override { return "VL_ADD_%lq(%lW, %P, %li, %ri)"; }
    virtual string emitSimpleOperator() override { return "+"; }
    virtual bool cleanOut() const override { return false; }
    virtual bool cleanLhs() const override { return false; }
    virtual bool cleanRhs() const override { return false; }
    virtual bool sizeMattersLhs() const override { return true; }
    virtual bool sizeMattersRhs() const override { return true; }
};
class AstAddD final : public AstNodeBiComAsv {
public:
    AstAddD(FileLine* fl, AstNode* lhsp, AstNode* rhsp)
        : ASTGEN_SUPER(fl, lhsp, rhsp) {
        dtypeSetDouble();
    }
    ASTNODE_NODE_FUNCS(AddD)
    virtual AstNode* cloneType(AstNode* lhsp, AstNode* rhsp) override {
        return new AstAddD(this->fileline(), lhsp, rhsp);
    }
    virtual void numberOperate(V3Number& out, const V3Number& lhs, const V3Number& rhs) override {
        out.opAddD(lhs, rhs);
    }
    virtual string emitVerilog() override { return "%k(%l %f+ %r)"; }
    virtual string emitC() override { V3ERROR_NA_RETURN(""); }
    virtual string emitSimpleOperator() override { return "+"; }
    virtual bool cleanOut() const override { return true; }
    virtual bool cleanLhs() const override { return false; }
    virtual bool cleanRhs() const override { return false; }
    virtual bool sizeMattersLhs() const override { return false; }
    virtual bool sizeMattersRhs() const override { return false; }
    virtual int instrCount() const override { return instrCountDouble(); }
    virtual bool doubleFlavor() const override { return true; }
};
class AstSub final : public AstNodeBiop {
public:
    AstSub(FileLine* fl, AstNode* lhsp, AstNode* rhsp)
        : ASTGEN_SUPER(fl, lhsp, rhsp) {
        dtypeFrom(lhsp);
    }
    ASTNODE_NODE_FUNCS(Sub)
    virtual AstNode* cloneType(AstNode* lhsp, AstNode* rhsp) override {
        return new AstSub(this->fileline(), lhsp, rhsp);
    }
    virtual void numberOperate(V3Number& out, const V3Number& lhs, const V3Number& rhs) override {
        out.opSub(lhs, rhs);
    }
    virtual string emitVerilog() override { return "%k(%l %f- %r)"; }
    virtual string emitC() override { return "VL_SUB_%lq(%lW, %P, %li, %ri)"; }
    virtual string emitSimpleOperator() override { return "-"; }
    virtual bool cleanOut() const override { return false; }
    virtual bool cleanLhs() const override { return false; }
    virtual bool cleanRhs() const override { return false; }
    virtual bool sizeMattersLhs() const override { return true; }
    virtual bool sizeMattersRhs() const override { return true; }
};
class AstSubD final : public AstNodeBiop {
public:
    AstSubD(FileLine* fl, AstNode* lhsp, AstNode* rhsp)
        : ASTGEN_SUPER(fl, lhsp, rhsp) {
        dtypeSetDouble();
    }
    ASTNODE_NODE_FUNCS(SubD)
    virtual AstNode* cloneType(AstNode* lhsp, AstNode* rhsp) override {
        return new AstSubD(this->fileline(), lhsp, rhsp);
    }
    virtual void numberOperate(V3Number& out, const V3Number& lhs, const V3Number& rhs) override {
        out.opSubD(lhs, rhs);
    }
    virtual string emitVerilog() override { return "%k(%l %f- %r)"; }
    virtual string emitC() override { V3ERROR_NA_RETURN(""); }
    virtual string emitSimpleOperator() override { return "-"; }
    virtual bool cleanOut() const override { return true; }
    virtual bool cleanLhs() const override { return false; }
    virtual bool cleanRhs() const override { return false; }
    virtual bool sizeMattersLhs() const override { return false; }
    virtual bool sizeMattersRhs() const override { return false; }
    virtual int instrCount() const override { return instrCountDouble(); }
    virtual bool doubleFlavor() const override { return true; }
};
class AstMul final : public AstNodeBiComAsv {
public:
    AstMul(FileLine* fl, AstNode* lhsp, AstNode* rhsp)
        : ASTGEN_SUPER(fl, lhsp, rhsp) {
        dtypeFrom(lhsp);
    }
    ASTNODE_NODE_FUNCS(Mul)
    virtual AstNode* cloneType(AstNode* lhsp, AstNode* rhsp) override {
        return new AstMul(this->fileline(), lhsp, rhsp);
    }
    virtual void numberOperate(V3Number& out, const V3Number& lhs, const V3Number& rhs) override {
        out.opMul(lhs, rhs);
    }
    virtual string emitVerilog() override { return "%k(%l %f* %r)"; }
    virtual string emitC() override { return "VL_MUL_%lq(%lW, %P, %li, %ri)"; }
    virtual string emitSimpleOperator() override { return "*"; }
    virtual bool cleanOut() const override { return false; }
    virtual bool cleanLhs() const override { return true; }
    virtual bool cleanRhs() const override { return true; }
    virtual bool sizeMattersLhs() const override { return true; }
    virtual bool sizeMattersRhs() const override { return true; }
    virtual int instrCount() const override { return widthInstrs() * instrCountMul(); }
};
class AstMulD final : public AstNodeBiComAsv {
public:
    AstMulD(FileLine* fl, AstNode* lhsp, AstNode* rhsp)
        : ASTGEN_SUPER(fl, lhsp, rhsp) {
        dtypeSetDouble();
    }
    ASTNODE_NODE_FUNCS(MulD)
    virtual AstNode* cloneType(AstNode* lhsp, AstNode* rhsp) override {
        return new AstMulD(this->fileline(), lhsp, rhsp);
    }
    virtual void numberOperate(V3Number& out, const V3Number& lhs, const V3Number& rhs) override {
        out.opMulD(lhs, rhs);
    }
    virtual string emitVerilog() override { return "%k(%l %f* %r)"; }
    virtual string emitC() override { V3ERROR_NA_RETURN(""); }
    virtual string emitSimpleOperator() override { return "*"; }
    virtual bool cleanOut() const override { return true; }
    virtual bool cleanLhs() const override { return false; }
    virtual bool cleanRhs() const override { return false; }
    virtual bool sizeMattersLhs() const override { return true; }
    virtual bool sizeMattersRhs() const override { return true; }
    virtual int instrCount() const override { return instrCountDouble(); }
    virtual bool doubleFlavor() const override { return true; }
};
class AstMulS final : public AstNodeBiComAsv {
public:
    AstMulS(FileLine* fl, AstNode* lhsp, AstNode* rhsp)
        : ASTGEN_SUPER(fl, lhsp, rhsp) {
        dtypeFrom(lhsp);
    }
    ASTNODE_NODE_FUNCS(MulS)
    virtual AstNode* cloneType(AstNode* lhsp, AstNode* rhsp) override {
        return new AstMulS(this->fileline(), lhsp, rhsp);
    }
    virtual void numberOperate(V3Number& out, const V3Number& lhs, const V3Number& rhs) override {
        out.opMulS(lhs, rhs);
    }
    virtual string emitVerilog() override { return "%k(%l %f* %r)"; }
    virtual string emitC() override { return "VL_MULS_%nq%lq%rq(%nw,%lw,%rw, %P, %li, %ri)"; }
    virtual string emitSimpleOperator() override { return ""; }
    virtual bool emitCheckMaxWords() override { return true; }
    virtual bool cleanOut() const override { return false; }
    virtual bool cleanLhs() const override { return true; }
    virtual bool cleanRhs() const override { return true; }
    virtual bool sizeMattersLhs() const override { return true; }
    virtual bool sizeMattersRhs() const override { return true; }
    virtual int instrCount() const override { return widthInstrs() * instrCountMul(); }
    virtual bool signedFlavor() const override { return true; }
};
class AstDiv final : public AstNodeBiop {
public:
    AstDiv(FileLine* fl, AstNode* lhsp, AstNode* rhsp)
        : ASTGEN_SUPER(fl, lhsp, rhsp) {
        dtypeFrom(lhsp);
    }
    ASTNODE_NODE_FUNCS(Div)
    virtual AstNode* cloneType(AstNode* lhsp, AstNode* rhsp) override {
        return new AstDiv(this->fileline(), lhsp, rhsp);
    }
    virtual void numberOperate(V3Number& out, const V3Number& lhs, const V3Number& rhs) override {
        out.opDiv(lhs, rhs);
    }
    virtual string emitVerilog() override { return "%k(%l %f/ %r)"; }
    virtual string emitC() override { return "VL_DIV_%nq%lq%rq(%lw, %P, %li, %ri)"; }
    virtual bool cleanOut() const override { return false; }
    virtual bool cleanLhs() const override { return true; }
    virtual bool cleanRhs() const override { return true; }
    virtual bool sizeMattersLhs() const override { return true; }
    virtual bool sizeMattersRhs() const override { return true; }
    virtual int instrCount() const override { return widthInstrs() * instrCountDiv(); }
};
class AstDivD final : public AstNodeBiop {
public:
    AstDivD(FileLine* fl, AstNode* lhsp, AstNode* rhsp)
        : ASTGEN_SUPER(fl, lhsp, rhsp) {
        dtypeSetDouble();
    }
    ASTNODE_NODE_FUNCS(DivD)
    virtual AstNode* cloneType(AstNode* lhsp, AstNode* rhsp) override {
        return new AstDivD(this->fileline(), lhsp, rhsp);
    }
    virtual void numberOperate(V3Number& out, const V3Number& lhs, const V3Number& rhs) override {
        out.opDivD(lhs, rhs);
    }
    virtual string emitVerilog() override { return "%k(%l %f/ %r)"; }
    virtual string emitC() override { V3ERROR_NA_RETURN(""); }
    virtual string emitSimpleOperator() override { return "/"; }
    virtual bool cleanOut() const override { return true; }
    virtual bool cleanLhs() const override { return false; }
    virtual bool cleanRhs() const override { return false; }
    virtual bool sizeMattersLhs() const override { return false; }
    virtual bool sizeMattersRhs() const override { return false; }
    virtual int instrCount() const override { return instrCountDoubleDiv(); }
    virtual bool doubleFlavor() const override { return true; }
};
class AstDivS final : public AstNodeBiop {
public:
    AstDivS(FileLine* fl, AstNode* lhsp, AstNode* rhsp)
        : ASTGEN_SUPER(fl, lhsp, rhsp) {
        dtypeFrom(lhsp);
    }
    ASTNODE_NODE_FUNCS(DivS)
    virtual AstNode* cloneType(AstNode* lhsp, AstNode* rhsp) override {
        return new AstDivS(this->fileline(), lhsp, rhsp);
    }
    virtual void numberOperate(V3Number& out, const V3Number& lhs, const V3Number& rhs) override {
        out.opDivS(lhs, rhs);
    }
    virtual string emitVerilog() override { return "%k(%l %f/ %r)"; }
    virtual string emitC() override { return "VL_DIVS_%nq%lq%rq(%lw, %P, %li, %ri)"; }
    virtual bool cleanOut() const override { return false; }
    virtual bool cleanLhs() const override { return true; }
    virtual bool cleanRhs() const override { return true; }
    virtual bool sizeMattersLhs() const override { return true; }
    virtual bool sizeMattersRhs() const override { return true; }
    virtual int instrCount() const override { return widthInstrs() * instrCountDiv(); }
    virtual bool signedFlavor() const override { return true; }
};
class AstModDiv final : public AstNodeBiop {
public:
    AstModDiv(FileLine* fl, AstNode* lhsp, AstNode* rhsp)
        : ASTGEN_SUPER(fl, lhsp, rhsp) {
        dtypeFrom(lhsp);
    }
    ASTNODE_NODE_FUNCS(ModDiv)
    virtual AstNode* cloneType(AstNode* lhsp, AstNode* rhsp) override {
        return new AstModDiv(this->fileline(), lhsp, rhsp);
    }
    virtual void numberOperate(V3Number& out, const V3Number& lhs, const V3Number& rhs) override {
        out.opModDiv(lhs, rhs);
    }
    virtual string emitVerilog() override { return "%k(%l %f%% %r)"; }
    virtual string emitC() override { return "VL_MODDIV_%nq%lq%rq(%lw, %P, %li, %ri)"; }
    virtual bool cleanOut() const override { return false; }
    virtual bool cleanLhs() const override { return true; }
    virtual bool cleanRhs() const override { return true; }
    virtual bool sizeMattersLhs() const override { return true; }
    virtual bool sizeMattersRhs() const override { return true; }
    virtual int instrCount() const override { return widthInstrs() * instrCountDiv(); }
};
class AstModDivS final : public AstNodeBiop {
public:
    AstModDivS(FileLine* fl, AstNode* lhsp, AstNode* rhsp)
        : ASTGEN_SUPER(fl, lhsp, rhsp) {
        dtypeFrom(lhsp);
    }
    ASTNODE_NODE_FUNCS(ModDivS)
    virtual AstNode* cloneType(AstNode* lhsp, AstNode* rhsp) override {
        return new AstModDivS(this->fileline(), lhsp, rhsp);
    }
    virtual void numberOperate(V3Number& out, const V3Number& lhs, const V3Number& rhs) override {
        out.opModDivS(lhs, rhs);
    }
    virtual string emitVerilog() override { return "%k(%l %f%% %r)"; }
    virtual string emitC() override { return "VL_MODDIVS_%nq%lq%rq(%lw, %P, %li, %ri)"; }
    virtual bool cleanOut() const override { return false; }
    virtual bool cleanLhs() const override { return true; }
    virtual bool cleanRhs() const override { return true; }
    virtual bool sizeMattersLhs() const override { return true; }
    virtual bool sizeMattersRhs() const override { return true; }
    virtual int instrCount() const override { return widthInstrs() * instrCountDiv(); }
    virtual bool signedFlavor() const override { return true; }
};
class AstPow final : public AstNodeBiop {
public:
    AstPow(FileLine* fl, AstNode* lhsp, AstNode* rhsp)
        : ASTGEN_SUPER(fl, lhsp, rhsp) {
        dtypeFrom(lhsp);
    }
    ASTNODE_NODE_FUNCS(Pow)
    virtual AstNode* cloneType(AstNode* lhsp, AstNode* rhsp) override {
        return new AstPow(this->fileline(), lhsp, rhsp);
    }
    virtual void numberOperate(V3Number& out, const V3Number& lhs, const V3Number& rhs) override {
        out.opPow(lhs, rhs);
    }
    virtual string emitVerilog() override { return "%k(%l %f** %r)"; }
    virtual string emitC() override { return "VL_POW_%nq%lq%rq(%nw,%lw,%rw, %P, %li, %ri)"; }
    virtual bool emitCheckMaxWords() override { return true; }
    virtual bool cleanOut() const override { return false; }
    virtual bool cleanLhs() const override { return true; }
    virtual bool cleanRhs() const override { return true; }
    virtual bool sizeMattersLhs() const override { return true; }
    virtual bool sizeMattersRhs() const override { return false; }
    virtual int instrCount() const override { return widthInstrs() * instrCountMul() * 10; }
};
class AstPowD final : public AstNodeBiop {
public:
    AstPowD(FileLine* fl, AstNode* lhsp, AstNode* rhsp)
        : ASTGEN_SUPER(fl, lhsp, rhsp) {
        dtypeSetDouble();
    }
    ASTNODE_NODE_FUNCS(PowD)
    virtual AstNode* cloneType(AstNode* lhsp, AstNode* rhsp) override {
        return new AstPowD(this->fileline(), lhsp, rhsp);
    }
    virtual void numberOperate(V3Number& out, const V3Number& lhs, const V3Number& rhs) override {
        out.opPowD(lhs, rhs);
    }
    virtual string emitVerilog() override { return "%k(%l %f** %r)"; }
    virtual string emitC() override { return "pow(%li,%ri)"; }
    virtual bool cleanOut() const override { return false; }
    virtual bool cleanLhs() const override { return false; }
    virtual bool cleanRhs() const override { return false; }
    virtual bool sizeMattersLhs() const override { return false; }
    virtual bool sizeMattersRhs() const override { return false; }
    virtual int instrCount() const override { return instrCountDoubleDiv() * 5; }
    virtual bool doubleFlavor() const override { return true; }
};
class AstPowSU final : public AstNodeBiop {
public:
    AstPowSU(FileLine* fl, AstNode* lhsp, AstNode* rhsp)
        : ASTGEN_SUPER(fl, lhsp, rhsp) {
        dtypeFrom(lhsp);
    }
    ASTNODE_NODE_FUNCS(PowSU)
    virtual AstNode* cloneType(AstNode* lhsp, AstNode* rhsp) override {
        return new AstPowSU(this->fileline(), lhsp, rhsp);
    }
    virtual void numberOperate(V3Number& out, const V3Number& lhs, const V3Number& rhs) override {
        out.opPowSU(lhs, rhs);
    }
    virtual string emitVerilog() override { return "%k(%l %f** %r)"; }
    virtual string emitC() override {
        return "VL_POWSS_%nq%lq%rq(%nw,%lw,%rw, %P, %li, %ri, 1,0)";
    }
    virtual bool emitCheckMaxWords() override { return true; }
    virtual bool cleanOut() const override { return false; }
    virtual bool cleanLhs() const override { return true; }
    virtual bool cleanRhs() const override { return true; }
    virtual bool sizeMattersLhs() const override { return true; }
    virtual bool sizeMattersRhs() const override { return false; }
    virtual int instrCount() const override { return widthInstrs() * instrCountMul() * 10; }
    virtual bool signedFlavor() const override { return true; }
};
class AstPowSS final : public AstNodeBiop {
public:
    AstPowSS(FileLine* fl, AstNode* lhsp, AstNode* rhsp)
        : ASTGEN_SUPER(fl, lhsp, rhsp) {
        dtypeFrom(lhsp);
    }
    ASTNODE_NODE_FUNCS(PowSS)
    virtual AstNode* cloneType(AstNode* lhsp, AstNode* rhsp) override {
        return new AstPowSS(this->fileline(), lhsp, rhsp);
    }
    virtual void numberOperate(V3Number& out, const V3Number& lhs, const V3Number& rhs) override {
        out.opPowSS(lhs, rhs);
    }
    virtual string emitVerilog() override { return "%k(%l %f** %r)"; }
    virtual string emitC() override {
        return "VL_POWSS_%nq%lq%rq(%nw,%lw,%rw, %P, %li, %ri, 1,1)";
    }
    virtual bool emitCheckMaxWords() override { return true; }
    virtual bool cleanOut() const override { return false; }
    virtual bool cleanLhs() const override { return true; }
    virtual bool cleanRhs() const override { return true; }
    virtual bool sizeMattersLhs() const override { return true; }
    virtual bool sizeMattersRhs() const override { return false; }
    virtual int instrCount() const override { return widthInstrs() * instrCountMul() * 10; }
    virtual bool signedFlavor() const override { return true; }
};
class AstPowUS final : public AstNodeBiop {
public:
    AstPowUS(FileLine* fl, AstNode* lhsp, AstNode* rhsp)
        : ASTGEN_SUPER(fl, lhsp, rhsp) {
        dtypeFrom(lhsp);
    }
    ASTNODE_NODE_FUNCS(PowUS)
    virtual AstNode* cloneType(AstNode* lhsp, AstNode* rhsp) override {
        return new AstPowUS(this->fileline(), lhsp, rhsp);
    }
    virtual void numberOperate(V3Number& out, const V3Number& lhs, const V3Number& rhs) override {
        out.opPowUS(lhs, rhs);
    }
    virtual string emitVerilog() override { return "%k(%l %f** %r)"; }
    virtual string emitC() override {
        return "VL_POWSS_%nq%lq%rq(%nw,%lw,%rw, %P, %li, %ri, 0,1)";
    }
    virtual bool emitCheckMaxWords() override { return true; }
    virtual bool cleanOut() const override { return false; }
    virtual bool cleanLhs() const override { return true; }
    virtual bool cleanRhs() const override { return true; }
    virtual bool sizeMattersLhs() const override { return true; }
    virtual bool sizeMattersRhs() const override { return false; }
    virtual int instrCount() const override { return widthInstrs() * instrCountMul() * 10; }
    virtual bool signedFlavor() const override { return true; }
};
class AstPreAdd final : public AstNodeTriop {
    // Pre-increment/add
    // Parents:  MATH
    // Children: lhsp: AstConst (1) as currently support only ++ not +=
    // Children: rhsp: tree with AstVarRef that is value to read before operation
    // Children: thsp: tree with AstVarRef LValue that is stored after operation
public:
    AstPreAdd(FileLine* fl, AstNode* lhsp, AstNode* rhsp, AstNode* thsp)
        : ASTGEN_SUPER(fl, lhsp, rhsp, thsp) {}
    ASTNODE_NODE_FUNCS(PreAdd)
    virtual void numberOperate(V3Number& out, const V3Number& lhs, const V3Number& rhs,
                               const V3Number& ths) override {
        V3ERROR_NA;  // Need to modify lhs
    }
    virtual string emitVerilog() override { return "%k(++%r)"; }
    virtual string emitC() override { V3ERROR_NA_RETURN(""); }
    virtual string emitSimpleOperator() override { V3ERROR_NA_RETURN(""); }
    virtual bool cleanOut() const override { return false; }
    virtual bool cleanLhs() const override { return false; }
    virtual bool cleanRhs() const override { return false; }
    virtual bool cleanThs() const override { return false; }
    virtual bool sizeMattersLhs() const override { return true; }
    virtual bool sizeMattersRhs() const override { return true; }
    virtual bool sizeMattersThs() const override { return true; }
};
class AstPreSub final : public AstNodeTriop {
    // Pre-decrement/subtract
    // Parents:  MATH
    // Children: lhsp: AstConst (1) as currently support only -- not -=
    // Children: rhsp: tree with AstVarRef that is value to read before operation
    // Children: thsp: tree with AstVarRef LValue that is stored after operation
public:
    AstPreSub(FileLine* fl, AstNode* lhsp, AstNode* rhsp, AstNode* thsp)
        : ASTGEN_SUPER(fl, lhsp, rhsp, thsp) {}
    ASTNODE_NODE_FUNCS(PreSub)
    virtual void numberOperate(V3Number& out, const V3Number& lhs, const V3Number& rhs,
                               const V3Number& ths) override {
        V3ERROR_NA;  // Need to modify lhs
    }
    virtual string emitVerilog() override { return "%k(--%r)"; }
    virtual string emitC() override { V3ERROR_NA_RETURN(""); }
    virtual string emitSimpleOperator() override { V3ERROR_NA_RETURN(""); }
    virtual bool cleanOut() const override { return false; }
    virtual bool cleanLhs() const override { return false; }
    virtual bool cleanRhs() const override { return false; }
    virtual bool cleanThs() const override { return false; }
    virtual bool sizeMattersLhs() const override { return true; }
    virtual bool sizeMattersRhs() const override { return true; }
    virtual bool sizeMattersThs() const override { return true; }
};
class AstPostAdd final : public AstNodeTriop {
    // Post-increment/add
    // Parents:  MATH
    // Children: lhsp: AstConst (1) as currently support only ++ not +=
    // Children: rhsp: tree with AstVarRef that is value to read before operation
    // Children: thsp: tree with AstVarRef LValue that is stored after operation
public:
    AstPostAdd(FileLine* fl, AstNode* lhsp, AstNode* rhsp, AstNode* thsp)
        : ASTGEN_SUPER(fl, lhsp, rhsp, thsp) {}
    ASTNODE_NODE_FUNCS(PostAdd)
    virtual void numberOperate(V3Number& out, const V3Number& lhs, const V3Number& rhs,
                               const V3Number& ths) override {
        V3ERROR_NA;  // Need to modify lhs
    }
    virtual string emitVerilog() override { return "%k(%r++)"; }
    virtual string emitC() override { V3ERROR_NA_RETURN(""); }
    virtual string emitSimpleOperator() override { V3ERROR_NA_RETURN(""); }
    virtual bool cleanOut() const override { return false; }
    virtual bool cleanLhs() const override { return false; }
    virtual bool cleanRhs() const override { return false; }
    virtual bool cleanThs() const override { return false; }
    virtual bool sizeMattersLhs() const override { return true; }
    virtual bool sizeMattersRhs() const override { return true; }
    virtual bool sizeMattersThs() const override { return true; }
};
class AstPostSub final : public AstNodeTriop {
    // Post-decrement/subtract
    // Parents:  MATH
    // Children: lhsp: AstConst (1) as currently support only -- not -=
    // Children: rhsp: tree with AstVarRef that is value to read before operation
    // Children: thsp: tree with AstVarRef LValue that is stored after operation
public:
    AstPostSub(FileLine* fl, AstNode* lhsp, AstNode* rhsp, AstNode* thsp)
        : ASTGEN_SUPER(fl, lhsp, rhsp, thsp) {}
    ASTNODE_NODE_FUNCS(PostSub)
    virtual void numberOperate(V3Number& out, const V3Number& lhs, const V3Number& rhs,
                               const V3Number& ths) override {
        V3ERROR_NA;  // Need to modify lhs
    }
    virtual string emitVerilog() override { return "%k(%r--)"; }
    virtual string emitC() override { V3ERROR_NA_RETURN(""); }
    virtual string emitSimpleOperator() override { V3ERROR_NA_RETURN(""); }
    virtual bool cleanOut() const override { return false; }
    virtual bool cleanLhs() const override { return false; }
    virtual bool cleanRhs() const override { return false; }
    virtual bool cleanThs() const override { return false; }
    virtual bool sizeMattersLhs() const override { return true; }
    virtual bool sizeMattersRhs() const override { return true; }
    virtual bool sizeMattersThs() const override { return true; }
};
class AstEqCase final : public AstNodeBiCom {
public:
    AstEqCase(FileLine* fl, AstNode* lhsp, AstNode* rhsp)
        : ASTGEN_SUPER(fl, lhsp, rhsp) {
        dtypeSetBit();
    }
    ASTNODE_NODE_FUNCS(EqCase)
    virtual AstNode* cloneType(AstNode* lhsp, AstNode* rhsp) override {
        return new AstEqCase(this->fileline(), lhsp, rhsp);
    }
    virtual void numberOperate(V3Number& out, const V3Number& lhs, const V3Number& rhs) override {
        out.opCaseEq(lhs, rhs);
    }
    virtual string emitVerilog() override { return "%k(%l %f=== %r)"; }
    virtual string emitC() override { return "VL_EQ_%lq(%lW, %P, %li, %ri)"; }
    virtual string emitSimpleOperator() override { return "=="; }
    virtual bool cleanOut() const override { return true; }
    virtual bool cleanLhs() const override { return true; }
    virtual bool cleanRhs() const override { return true; }
    virtual bool sizeMattersLhs() const override { return false; }
    virtual bool sizeMattersRhs() const override { return false; }
};
class AstNeqCase final : public AstNodeBiCom {
public:
    AstNeqCase(FileLine* fl, AstNode* lhsp, AstNode* rhsp)
        : ASTGEN_SUPER(fl, lhsp, rhsp) {
        dtypeSetBit();
    }
    ASTNODE_NODE_FUNCS(NeqCase)
    virtual AstNode* cloneType(AstNode* lhsp, AstNode* rhsp) override {
        return new AstNeqCase(this->fileline(), lhsp, rhsp);
    }
    virtual void numberOperate(V3Number& out, const V3Number& lhs, const V3Number& rhs) override {
        out.opCaseNeq(lhs, rhs);
    }
    virtual string emitVerilog() override { return "%k(%l %f!== %r)"; }
    virtual string emitC() override { return "VL_NEQ_%lq(%lW, %P, %li, %ri)"; }
    virtual string emitSimpleOperator() override { return "!="; }
    virtual bool cleanOut() const override { return true; }
    virtual bool cleanLhs() const override { return true; }
    virtual bool cleanRhs() const override { return true; }
    virtual bool sizeMattersLhs() const override { return false; }
    virtual bool sizeMattersRhs() const override { return false; }
};
class AstEqWild final : public AstNodeBiop {
    // Note wildcard operator rhs differs from lhs
public:
    AstEqWild(FileLine* fl, AstNode* lhsp, AstNode* rhsp)
        : ASTGEN_SUPER(fl, lhsp, rhsp) {
        dtypeSetBit();
    }
    ASTNODE_NODE_FUNCS(EqWild)
    virtual AstNode* cloneType(AstNode* lhsp, AstNode* rhsp) override {
        return new AstEqWild(this->fileline(), lhsp, rhsp);
    }
    static AstNodeBiop* newTyped(FileLine* fl, AstNode* lhsp,
                                 AstNode* rhsp);  // Return AstEqWild/AstEqD
    virtual void numberOperate(V3Number& out, const V3Number& lhs, const V3Number& rhs) override {
        out.opWildEq(lhs, rhs);
    }
    virtual string emitVerilog() override { return "%k(%l %f==? %r)"; }
    virtual string emitC() override { return "VL_EQ_%lq(%lW, %P, %li, %ri)"; }
    virtual string emitSimpleOperator() override { return "=="; }
    virtual bool cleanOut() const override { return true; }
    virtual bool cleanLhs() const override { return true; }
    virtual bool cleanRhs() const override { return true; }
    virtual bool sizeMattersLhs() const override { return false; }
    virtual bool sizeMattersRhs() const override { return false; }
};
class AstNeqWild final : public AstNodeBiop {
public:
    AstNeqWild(FileLine* fl, AstNode* lhsp, AstNode* rhsp)
        : ASTGEN_SUPER(fl, lhsp, rhsp) {
        dtypeSetBit();
    }
    ASTNODE_NODE_FUNCS(NeqWild)
    virtual AstNode* cloneType(AstNode* lhsp, AstNode* rhsp) override {
        return new AstNeqWild(this->fileline(), lhsp, rhsp);
    }
    virtual void numberOperate(V3Number& out, const V3Number& lhs, const V3Number& rhs) override {
        out.opWildNeq(lhs, rhs);
    }
    virtual string emitVerilog() override { return "%k(%l %f!=? %r)"; }
    virtual string emitC() override { return "VL_NEQ_%lq(%lW, %P, %li, %ri)"; }
    virtual string emitSimpleOperator() override { return "!="; }
    virtual bool cleanOut() const override { return true; }
    virtual bool cleanLhs() const override { return true; }
    virtual bool cleanRhs() const override { return true; }
    virtual bool sizeMattersLhs() const override { return false; }
    virtual bool sizeMattersRhs() const override { return false; }
};
class AstConcat final : public AstNodeBiop {
    // If you're looking for {#{}}, see AstReplicate
public:
    AstConcat(FileLine* fl, AstNode* lhsp, AstNode* rhsp)
        : ASTGEN_SUPER(fl, lhsp, rhsp) {
        if (lhsp->dtypep() && rhsp->dtypep()) {
            dtypeSetLogicSized(lhsp->dtypep()->width() + rhsp->dtypep()->width(),
                               VSigning::UNSIGNED);
        }
    }
    ASTNODE_NODE_FUNCS(Concat)
    virtual AstNode* cloneType(AstNode* lhsp, AstNode* rhsp) override {
        return new AstConcat(this->fileline(), lhsp, rhsp);
    }
    virtual string emitVerilog() override { return "%f{%l, %k%r}"; }
    virtual void numberOperate(V3Number& out, const V3Number& lhs, const V3Number& rhs) override {
        out.opConcat(lhs, rhs);
    }
    virtual string emitC() override { return "VL_CONCAT_%nq%lq%rq(%nw,%lw,%rw, %P, %li, %ri)"; }
    virtual bool cleanOut() const override { return true; }
    virtual bool cleanLhs() const override { return true; }
    virtual bool cleanRhs() const override { return true; }
    virtual bool sizeMattersLhs() const override { return false; }
    virtual bool sizeMattersRhs() const override { return false; }
    virtual int instrCount() const override { return widthInstrs() * 2; }
};
class AstConcatN final : public AstNodeBiop {
    // String concatenate
public:
    AstConcatN(FileLine* fl, AstNode* lhsp, AstNode* rhsp)
        : ASTGEN_SUPER(fl, lhsp, rhsp) {
        dtypeSetString();
    }
    ASTNODE_NODE_FUNCS(ConcatN)
    virtual AstNode* cloneType(AstNode* lhsp, AstNode* rhsp) override {
        return new AstConcatN(this->fileline(), lhsp, rhsp);
    }
    virtual string emitVerilog() override { return "%f{%l, %k%r}"; }
    virtual void numberOperate(V3Number& out, const V3Number& lhs, const V3Number& rhs) override {
        out.opConcatN(lhs, rhs);
    }
    virtual string emitC() override { return "VL_CONCATN_NNN(%li, %ri)"; }
    virtual bool cleanOut() const override { return true; }
    virtual bool cleanLhs() const override { return true; }
    virtual bool cleanRhs() const override { return true; }
    virtual bool sizeMattersLhs() const override { return false; }
    virtual bool sizeMattersRhs() const override { return false; }
    virtual int instrCount() const override { return instrCountString(); }
    virtual bool stringFlavor() const override { return true; }
};
class AstReplicate final : public AstNodeBiop {
    // Also used as a "Uniop" flavor of Concat, e.g. "{a}"
    // Verilog {rhs{lhs}} - Note rhsp() is the replicate value, not the lhsp()
public:
    AstReplicate(FileLine* fl, AstNode* lhsp, AstNode* rhsp)
        : ASTGEN_SUPER(fl, lhsp, rhsp) {
        if (lhsp) {
            if (const AstConst* constp = VN_CAST(rhsp, Const)) {
                dtypeSetLogicSized(lhsp->width() * constp->toUInt(), VSigning::UNSIGNED);
            }
        }
    }
    AstReplicate(FileLine* fl, AstNode* lhsp, uint32_t repCount)
        : AstReplicate(fl, lhsp, new AstConst(fl, repCount)) {}
    ASTNODE_NODE_FUNCS(Replicate)
    virtual AstNode* cloneType(AstNode* lhsp, AstNode* rhsp) override {
        return new AstReplicate(this->fileline(), lhsp, rhsp);
    }
    virtual void numberOperate(V3Number& out, const V3Number& lhs, const V3Number& rhs) override {
        out.opRepl(lhs, rhs);
    }
    virtual string emitVerilog() override { return "%f{%r{%k%l}}"; }
    virtual string emitC() override { return "VL_REPLICATE_%nq%lq%rq(%nw,%lw,%rw, %P, %li, %ri)"; }
    virtual bool cleanOut() const override { return false; }
    virtual bool cleanLhs() const override { return true; }
    virtual bool cleanRhs() const override { return true; }
    virtual bool sizeMattersLhs() const override { return false; }
    virtual bool sizeMattersRhs() const override { return false; }
    virtual int instrCount() const override { return widthInstrs() * 2; }
};
class AstReplicateN final : public AstNodeBiop {
    // String replicate
public:
    AstReplicateN(FileLine* fl, AstNode* lhsp, AstNode* rhsp)
        : ASTGEN_SUPER(fl, lhsp, rhsp) {
        dtypeSetString();
    }
    AstReplicateN(FileLine* fl, AstNode* lhsp, uint32_t repCount)
        : AstReplicateN(fl, lhsp, new AstConst(fl, repCount)) {}
    ASTNODE_NODE_FUNCS(ReplicateN)
    virtual AstNode* cloneType(AstNode* lhsp, AstNode* rhsp) override {
        return new AstReplicateN(this->fileline(), lhsp, rhsp);
    }
    virtual void numberOperate(V3Number& out, const V3Number& lhs, const V3Number& rhs) override {
        out.opReplN(lhs, rhs);
    }
    virtual string emitVerilog() override { return "%f{%r{%k%l}}"; }
    virtual string emitC() override { return "VL_REPLICATEN_NN%rq(0,0,%rw, %li, %ri)"; }
    virtual bool cleanOut() const override { return false; }
    virtual bool cleanLhs() const override { return true; }
    virtual bool cleanRhs() const override { return true; }
    virtual bool sizeMattersLhs() const override { return false; }
    virtual bool sizeMattersRhs() const override { return false; }
    virtual int instrCount() const override { return widthInstrs() * 2; }
    virtual bool stringFlavor() const override { return true; }
};
class AstStreamL final : public AstNodeStream {
    // Verilog {rhs{lhs}} - Note rhsp() is the slice size, not the lhsp()
public:
    AstStreamL(FileLine* fl, AstNode* lhsp, AstNode* rhsp)
        : ASTGEN_SUPER(fl, lhsp, rhsp) {}
    ASTNODE_NODE_FUNCS(StreamL)
    virtual AstNode* cloneType(AstNode* lhsp, AstNode* rhsp) override {
        return new AstStreamL(this->fileline(), lhsp, rhsp);
    }
    virtual string emitVerilog() override { return "%f{ << %r %k{%l} }"; }
    virtual void numberOperate(V3Number& out, const V3Number& lhs, const V3Number& rhs) override {
        out.opStreamL(lhs, rhs);
    }
    virtual string emitC() override { return "VL_STREAML_%nq%lq%rq(%nw,%lw,%rw, %P, %li, %ri)"; }
    virtual bool cleanOut() const override { return true; }
    virtual bool cleanLhs() const override { return true; }
    virtual bool cleanRhs() const override { return true; }
    virtual bool sizeMattersLhs() const override { return true; }
    virtual bool sizeMattersRhs() const override { return false; }
    virtual int instrCount() const override { return widthInstrs() * 2; }
};
class AstStreamR final : public AstNodeStream {
    // Verilog {rhs{lhs}} - Note rhsp() is the slice size, not the lhsp()
public:
    AstStreamR(FileLine* fl, AstNode* lhsp, AstNode* rhsp)
        : ASTGEN_SUPER(fl, lhsp, rhsp) {}
    ASTNODE_NODE_FUNCS(StreamR)
    virtual AstNode* cloneType(AstNode* lhsp, AstNode* rhsp) override {
        return new AstStreamR(this->fileline(), lhsp, rhsp);
    }
    virtual string emitVerilog() override { return "%f{ >> %r %k{%l} }"; }
    virtual void numberOperate(V3Number& out, const V3Number& lhs, const V3Number& rhs) override {
        out.opAssign(lhs);
    }
    virtual string emitC() override { return isWide() ? "VL_ASSIGN_W(%nw, %P, %li)" : "%li"; }
    virtual bool cleanOut() const override { return false; }
    virtual bool cleanLhs() const override { return false; }
    virtual bool cleanRhs() const override { return false; }
    virtual bool sizeMattersLhs() const override { return true; }
    virtual bool sizeMattersRhs() const override { return false; }
    virtual int instrCount() const override { return widthInstrs() * 2; }
};
class AstBufIf1 final : public AstNodeBiop {
    // lhs is enable, rhs is data to drive
    // Note unlike the Verilog bufif1() UDP, this allows any width; each lhsp
    // bit enables respective rhsp bit
public:
    AstBufIf1(FileLine* fl, AstNode* lhsp, AstNode* rhsp)
        : ASTGEN_SUPER(fl, lhsp, rhsp) {
        dtypeFrom(lhsp);
    }
    ASTNODE_NODE_FUNCS(BufIf1)
    virtual AstNode* cloneType(AstNode* lhsp, AstNode* rhsp) override {
        return new AstBufIf1(this->fileline(), lhsp, rhsp);
    }
    virtual void numberOperate(V3Number& out, const V3Number& lhs, const V3Number& rhs) override {
        out.opBufIf1(lhs, rhs);
    }
    virtual string emitVerilog() override { return "bufif(%r,%l)"; }
    virtual string emitC() override { V3ERROR_NA_RETURN(""); }  // Lclean || Rclean
    virtual string emitSimpleOperator() override { V3ERROR_NA_RETURN(""); }  // Lclean || Rclean
    virtual bool cleanOut() const override { V3ERROR_NA_RETURN(""); }  // Lclean || Rclean
    virtual bool cleanLhs() const override { return false; }
    virtual bool cleanRhs() const override { return false; }
    virtual bool sizeMattersLhs() const override { return false; }
    virtual bool sizeMattersRhs() const override { return false; }
};
class AstFGetS final : public AstNodeBiop {
public:
    AstFGetS(FileLine* fl, AstNode* lhsp, AstNode* rhsp)
        : ASTGEN_SUPER(fl, lhsp, rhsp) {}
    ASTNODE_NODE_FUNCS(FGetS)
    virtual AstNode* cloneType(AstNode* lhsp, AstNode* rhsp) override {
        return new AstFGetS(this->fileline(), lhsp, rhsp);
    }
    virtual void numberOperate(V3Number& out, const V3Number& lhs, const V3Number& rhs) override {
        V3ERROR_NA;
    }
    virtual string emitVerilog() override { return "%f$fgets(%l,%r)"; }
    virtual string emitC() override {
        return strgp()->dtypep()->basicp()->isString() ? "VL_FGETS_NI(%li, %ri)"
                                                       : "VL_FGETS_%nqX%rq(%lw, %P, &(%li), %ri)";
    }
    virtual bool cleanOut() const override { return false; }
    virtual bool cleanLhs() const override { return true; }
    virtual bool cleanRhs() const override { return true; }
    virtual bool sizeMattersLhs() const override { return false; }
    virtual bool sizeMattersRhs() const override { return false; }
    virtual int instrCount() const override { return widthInstrs() * 64; }
    AstNode* strgp() const { return lhsp(); }
    AstNode* filep() const { return rhsp(); }
};

class AstNodeSystemBiop VL_NOT_FINAL : public AstNodeBiop {
public:
    AstNodeSystemBiop(AstType t, FileLine* fl, AstNode* lhsp, AstNode* rhsp)
        : AstNodeBiop(t, fl, lhsp, rhsp) {
        dtypeSetDouble();
    }
    virtual bool cleanOut() const override { return false; }
    virtual bool cleanLhs() const override { return false; }
    virtual bool cleanRhs() const override { return false; }
    virtual bool sizeMattersLhs() const override { return false; }
    virtual bool sizeMattersRhs() const override { return false; }
    virtual int instrCount() const override { return instrCountDoubleTrig(); }
    virtual bool doubleFlavor() const override { return true; }
};

class AstAtan2D final : public AstNodeSystemBiop {
public:
    AstAtan2D(FileLine* fl, AstNode* lhsp, AstNode* rhsp)
        : ASTGEN_SUPER(fl, lhsp, rhsp) {}
    ASTNODE_NODE_FUNCS(Atan2D)
    virtual AstNode* cloneType(AstNode* lhsp, AstNode* rhsp) override {
        return new AstAtan2D(this->fileline(), lhsp, rhsp);
    }
    virtual void numberOperate(V3Number& out, const V3Number& lhs, const V3Number& rhs) override {
        out.setDouble(atan2(lhs.toDouble(), rhs.toDouble()));
    }
    virtual string emitVerilog() override { return "%f$atan2(%l,%r)"; }
    virtual string emitC() override { return "atan2(%li,%ri)"; }
};

class AstHypotD final : public AstNodeSystemBiop {
public:
    AstHypotD(FileLine* fl, AstNode* lhsp, AstNode* rhsp)
        : ASTGEN_SUPER(fl, lhsp, rhsp) {}
    ASTNODE_NODE_FUNCS(HypotD)
    virtual AstNode* cloneType(AstNode* lhsp, AstNode* rhsp) override {
        return new AstHypotD(this->fileline(), lhsp, rhsp);
    }
    virtual void numberOperate(V3Number& out, const V3Number& lhs, const V3Number& rhs) override {
        out.setDouble(hypot(lhs.toDouble(), rhs.toDouble()));
    }
    virtual string emitVerilog() override { return "%f$hypot(%l,%r)"; }
    virtual string emitC() override { return "hypot(%li,%ri)"; }
};

class AstPutcN final : public AstNodeTriop {
    // Verilog string.putc()
public:
    AstPutcN(FileLine* fl, AstNode* lhsp, AstNode* rhsp, AstNode* ths)
        : ASTGEN_SUPER(fl, lhsp, rhsp, ths) {
        dtypeSetString();
    }
    ASTNODE_NODE_FUNCS(PutcN)
    virtual void numberOperate(V3Number& out, const V3Number& lhs, const V3Number& rhs,
                               const V3Number& ths) override {
        out.opPutcN(lhs, rhs, ths);
    }
    virtual string name() const override { return "putc"; }
    virtual string emitVerilog() override { return "%k(%l.putc(%r,%t))"; }
    virtual string emitC() override { return "VL_PUTC_N(%li,%ri,%ti)"; }
    virtual string emitSimpleOperator() override { return ""; }
    virtual bool cleanOut() const override { return true; }
    virtual bool cleanLhs() const override { return true; }
    virtual bool cleanRhs() const override { return true; }
    virtual bool cleanThs() const override { return true; }
    virtual bool sizeMattersLhs() const override { return false; }
    virtual bool sizeMattersRhs() const override { return false; }
    virtual bool sizeMattersThs() const override { return false; }
    virtual bool isHeavy() const override { return true; }
};

class AstGetcN final : public AstNodeBiop {
    // Verilog string.getc()
public:
    AstGetcN(FileLine* fl, AstNode* lhsp, AstNode* rhsp)
        : ASTGEN_SUPER(fl, lhsp, rhsp) {
        dtypeSetBitSized(8, VSigning::UNSIGNED);
    }
    ASTNODE_NODE_FUNCS(GetcN)
    virtual AstNode* cloneType(AstNode* lhsp, AstNode* rhsp) override {
        return new AstGetcN(this->fileline(), lhsp, rhsp);
    }
    virtual void numberOperate(V3Number& out, const V3Number& lhs, const V3Number& rhs) override {
        out.opGetcN(lhs, rhs);
    }
    virtual string name() const override { return "getc"; }
    virtual string emitVerilog() override { return "%k(%l.getc(%r))"; }
    virtual string emitC() override { return "VL_GETC_N(%li,%ri)"; }
    virtual string emitSimpleOperator() override { return ""; }
    virtual bool cleanOut() const override { return true; }
    virtual bool cleanLhs() const override { return true; }
    virtual bool cleanRhs() const override { return true; }
    virtual bool sizeMattersLhs() const override { return false; }
    virtual bool sizeMattersRhs() const override { return false; }
    virtual bool isHeavy() const override { return true; }
};

class AstGetcRefN final : public AstNodeBiop {
    // Verilog string[#] on the left-hand-side of assignment
    // Spec says is of type byte (not string of single character)
public:
    AstGetcRefN(FileLine* fl, AstNode* lhsp, AstNode* rhsp)
        : ASTGEN_SUPER(fl, lhsp, rhsp) {
        dtypeSetBitSized(8, VSigning::UNSIGNED);
    }
    ASTNODE_NODE_FUNCS(GetcRefN)
    virtual AstNode* cloneType(AstNode* lhsp, AstNode* rhsp) override {
        return new AstGetcRefN(this->fileline(), lhsp, rhsp);
    }
    virtual void numberOperate(V3Number& out, const V3Number& lhs, const V3Number& rhs) override {
        V3ERROR_NA;
    }
    virtual string emitVerilog() override { return "%k%l[%r]"; }
    virtual string emitC() override { V3ERROR_NA_RETURN(""); }
    virtual string emitSimpleOperator() override { return ""; }
    virtual bool cleanOut() const override { return true; }
    virtual bool cleanLhs() const override { return true; }
    virtual bool cleanRhs() const override { return true; }
    virtual bool sizeMattersLhs() const override { return false; }
    virtual bool sizeMattersRhs() const override { return false; }
    virtual bool isHeavy() const override { return true; }
};

class AstSubstrN final : public AstNodeTriop {
    // Verilog string.substr()
public:
    AstSubstrN(FileLine* fl, AstNode* lhsp, AstNode* rhsp, AstNode* ths)
        : ASTGEN_SUPER(fl, lhsp, rhsp, ths) {
        dtypeSetString();
    }
    ASTNODE_NODE_FUNCS(SubstrN)
    virtual void numberOperate(V3Number& out, const V3Number& lhs, const V3Number& rhs,
                               const V3Number& ths) override {
        out.opSubstrN(lhs, rhs, ths);
    }
    virtual string name() const override { return "substr"; }
    virtual string emitVerilog() override { return "%k(%l.substr(%r,%t))"; }
    virtual string emitC() override { return "VL_SUBSTR_N(%li,%ri,%ti)"; }
    virtual string emitSimpleOperator() override { return ""; }
    virtual bool cleanOut() const override { return true; }
    virtual bool cleanLhs() const override { return true; }
    virtual bool cleanRhs() const override { return true; }
    virtual bool cleanThs() const override { return true; }
    virtual bool sizeMattersLhs() const override { return false; }
    virtual bool sizeMattersRhs() const override { return false; }
    virtual bool sizeMattersThs() const override { return false; }
    virtual bool isHeavy() const override { return true; }
};

class AstCompareNN final : public AstNodeBiop {
    // Verilog str.compare() and str.icompare()
private:
    bool m_ignoreCase;  // True for str.icompare()
public:
    AstCompareNN(FileLine* fl, AstNode* lhsp, AstNode* rhsp, bool ignoreCase)
        : ASTGEN_SUPER(fl, lhsp, rhsp)
        , m_ignoreCase{ignoreCase} {
        dtypeSetUInt32();
    }
    ASTNODE_NODE_FUNCS(CompareNN)
    virtual AstNode* cloneType(AstNode* lhsp, AstNode* rhsp) override {
        return new AstCompareNN(this->fileline(), lhsp, rhsp, m_ignoreCase);
    }
    virtual void numberOperate(V3Number& out, const V3Number& lhs, const V3Number& rhs) override {
        out.opCompareNN(lhs, rhs, m_ignoreCase);
    }
    virtual string name() const override { return m_ignoreCase ? "icompare" : "compare"; }
    virtual string emitVerilog() override {
        return m_ignoreCase ? "%k(%l.icompare(%r))" : "%k(%l.compare(%r))";
    }
    virtual string emitC() override {
        return m_ignoreCase ? "VL_CMP_NN(%li,%ri,true)" : "VL_CMP_NN(%li,%ri,false)";
    }
    virtual string emitSimpleOperator() override { return ""; }
    virtual bool cleanOut() const override { return true; }
    virtual bool cleanLhs() const override { return true; }
    virtual bool cleanRhs() const override { return true; }
    virtual bool sizeMattersLhs() const override { return false; }
    virtual bool sizeMattersRhs() const override { return false; }
    virtual bool isHeavy() const override { return true; }
};

class AstFell final : public AstNodeMath {
    // Verilog $fell
    // Parents: math
    // Children: expression
public:
    AstFell(FileLine* fl, AstNode* exprp)
        : ASTGEN_SUPER(fl) {
        addOp1p(exprp);
    }
    ASTNODE_NODE_FUNCS(Fell)
    virtual string emitVerilog() override { return "$fell(%l)"; }
    virtual string emitC() override { V3ERROR_NA_RETURN(""); }
    virtual string emitSimpleOperator() override { V3ERROR_NA_RETURN(""); }
    virtual bool cleanOut() const override { V3ERROR_NA_RETURN(""); }
    virtual int instrCount() const override { return widthInstrs(); }
    AstNode* exprp() const { return op1p(); }  // op1 = expression
    AstSenTree* sentreep() const { return VN_CAST(op2p(), SenTree); }  // op2 = clock domain
    void sentreep(AstSenTree* sentreep) { addOp2p(sentreep); }  // op2 = clock domain
    virtual V3Hash sameHash() const override { return V3Hash(); }
    virtual bool same(const AstNode* samep) const override { return true; }
};

class AstPast final : public AstNodeMath {
    // Verilog $past
    // Parents: math
    // Children: expression
public:
    AstPast(FileLine* fl, AstNode* exprp, AstNode* ticksp)
        : ASTGEN_SUPER(fl) {
        addOp1p(exprp);
        addNOp2p(ticksp);
    }
    ASTNODE_NODE_FUNCS(Past)
    virtual string emitVerilog() override { V3ERROR_NA_RETURN(""); }
    virtual string emitC() override { V3ERROR_NA_RETURN(""); }
    virtual string emitSimpleOperator() override { V3ERROR_NA_RETURN(""); }
    virtual bool cleanOut() const override { V3ERROR_NA_RETURN(""); }
    virtual int instrCount() const override { return widthInstrs(); }
    AstNode* exprp() const { return op1p(); }  // op1 = expression
    AstNode* ticksp() const { return op2p(); }  // op2 = ticks or nullptr means 1
    AstSenTree* sentreep() const { return VN_CAST(op4p(), SenTree); }  // op4 = clock domain
    void sentreep(AstSenTree* sentreep) { addOp4p(sentreep); }  // op4 = clock domain
    virtual V3Hash sameHash() const override { return V3Hash(); }
    virtual bool same(const AstNode* samep) const override { return true; }
};

class AstRose final : public AstNodeMath {
    // Verilog $rose
    // Parents: math
    // Children: expression
public:
    AstRose(FileLine* fl, AstNode* exprp)
        : ASTGEN_SUPER(fl) {
        addOp1p(exprp);
    }
    ASTNODE_NODE_FUNCS(Rose)
    virtual string emitVerilog() override { return "$rose(%l)"; }
    virtual string emitC() override { V3ERROR_NA_RETURN(""); }
    virtual string emitSimpleOperator() override { V3ERROR_NA_RETURN(""); }
    virtual bool cleanOut() const override { V3ERROR_NA_RETURN(""); }
    virtual int instrCount() const override { return widthInstrs(); }
    AstNode* exprp() const { return op1p(); }  // op1 = expression
    AstSenTree* sentreep() const { return VN_CAST(op2p(), SenTree); }  // op2 = clock domain
    void sentreep(AstSenTree* sentreep) { addOp2p(sentreep); }  // op2 = clock domain
    virtual V3Hash sameHash() const override { return V3Hash(); }
    virtual bool same(const AstNode* samep) const override { return true; }
};

class AstSampled final : public AstNodeMath {
    // Verilog $sampled
    // Parents: math
    // Children: expression
public:
    AstSampled(FileLine* fl, AstNode* exprp)
        : ASTGEN_SUPER(fl) {
        addOp1p(exprp);
    }
    ASTNODE_NODE_FUNCS(Sampled)
    virtual string emitVerilog() override { return "$sampled(%l)"; }
    virtual string emitC() override { V3ERROR_NA_RETURN(""); }
    virtual string emitSimpleOperator() override { V3ERROR_NA_RETURN(""); }
    virtual bool cleanOut() const override { V3ERROR_NA_RETURN(""); }
    virtual int instrCount() const override { return 0; }
    AstNode* exprp() const { return op1p(); }  // op1 = expression
    virtual V3Hash sameHash() const override { return V3Hash(); }
    virtual bool same(const AstNode* samep) const override { return true; }
};

class AstStable final : public AstNodeMath {
    // Verilog $stable
    // Parents: math
    // Children: expression
public:
    AstStable(FileLine* fl, AstNode* exprp)
        : ASTGEN_SUPER(fl) {
        addOp1p(exprp);
    }
    ASTNODE_NODE_FUNCS(Stable)
    virtual string emitVerilog() override { return "$stable(%l)"; }
    virtual string emitC() override { V3ERROR_NA_RETURN(""); }
    virtual string emitSimpleOperator() override { V3ERROR_NA_RETURN(""); }
    virtual bool cleanOut() const override { V3ERROR_NA_RETURN(""); }
    virtual int instrCount() const override { return widthInstrs(); }
    AstNode* exprp() const { return op1p(); }  // op1 = expression
    AstSenTree* sentreep() const { return VN_CAST(op2p(), SenTree); }  // op2 = clock domain
    void sentreep(AstSenTree* sentreep) { addOp2p(sentreep); }  // op2 = clock domain
    virtual V3Hash sameHash() const override { return V3Hash(); }
    virtual bool same(const AstNode* samep) const override { return true; }
};

class AstPattern final : public AstNodeMath {
    // Verilog '{a,b,c,d...}
    // Parents: AstNodeAssign, AstPattern, ...
    // Children: expression, AstPattern, AstPatReplicate
public:
    AstPattern(FileLine* fl, AstNode* itemsp)
        : ASTGEN_SUPER(fl) {
        addNOp2p(itemsp);
    }
    ASTNODE_NODE_FUNCS(Pattern)
    virtual string emitVerilog() override { V3ERROR_NA_RETURN(""); }
    virtual string emitC() override { V3ERROR_NA_RETURN(""); }
    virtual string emitSimpleOperator() override { V3ERROR_NA_RETURN(""); }
    virtual bool cleanOut() const override { V3ERROR_NA_RETURN(""); }
    virtual int instrCount() const override { return widthInstrs(); }
    virtual AstNodeDType* getChildDTypep() const override { return childDTypep(); }
    virtual AstNodeDType* subDTypep() const { return dtypep() ? dtypep() : childDTypep(); }
    // op1 = Type assigning to
    AstNodeDType* childDTypep() const { return VN_CAST(op1p(), NodeDType); }
    void childDTypep(AstNodeDType* nodep) { setOp1p(nodep); }
    AstNode* itemsp() const { return op2p(); }  // op2 = AstPatReplicate, AstPatMember, etc
};
class AstPatMember final : public AstNodeMath {
    // Verilog '{a} or '{a{b}}
    // Parents: AstPattern
    // Children: expression, AstPattern, replication count
private:
    bool m_default = false;

public:
    AstPatMember(FileLine* fl, AstNode* lhsp, AstNode* keyp, AstNode* repp)
        : ASTGEN_SUPER(fl) {
        addOp1p(lhsp), setNOp2p(keyp), setNOp3p(repp);
    }
    ASTNODE_NODE_FUNCS(PatMember)
    virtual string emitVerilog() override { return lhssp() ? "%f{%r{%k%l}}" : "%l"; }
    virtual string emitC() override { V3ERROR_NA_RETURN(""); }
    virtual string emitSimpleOperator() override { V3ERROR_NA_RETURN(""); }
    virtual bool cleanOut() const override { V3ERROR_NA_RETURN(""); }
    virtual int instrCount() const override { return widthInstrs() * 2; }
    virtual void dump(std::ostream& str = std::cout) const override;
    // op1 = expression to assign or another AstPattern (list if replicated)
    AstNode* lhssp() const { return op1p(); }
    AstNode* keyp() const { return op2p(); }  // op2 = assignment key (Const, id Text)
    AstNode* repp() const { return op3p(); }  // op3 = replication count, or nullptr for count 1
    bool isDefault() const { return m_default; }
    void isDefault(bool flag) { m_default = flag; }
};

class AstImplication final : public AstNodeMath {
    // Verilog |-> |=>
    // Parents: math
    // Children: expression
public:
    AstImplication(FileLine* fl, AstNode* lhs, AstNode* rhs)
        : ASTGEN_SUPER(fl) {
        setOp1p(lhs);
        setOp2p(rhs);
    }
    ASTNODE_NODE_FUNCS(Implication)
    virtual string emitVerilog() override { V3ERROR_NA_RETURN(""); }
    virtual string emitC() override { V3ERROR_NA_RETURN(""); }
    virtual string emitSimpleOperator() override { V3ERROR_NA_RETURN(""); }
    virtual bool cleanOut() const override { V3ERROR_NA_RETURN(""); }
    virtual int instrCount() const override { return widthInstrs(); }
    AstNode* lhsp() const { return op1p(); }
    AstNode* rhsp() const { return op2p(); }
    void lhsp(AstNode* nodep) { return setOp1p(nodep); }
    void rhsp(AstNode* nodep) { return setOp2p(nodep); }
    AstSenTree* sentreep() const { return VN_CAST(op4p(), SenTree); }  // op4 = clock domain
    void sentreep(AstSenTree* sentreep) { addOp4p(sentreep); }  // op4 = clock domain
    virtual V3Hash sameHash() const override { return V3Hash(); }
    virtual bool same(const AstNode* samep) const override { return true; }
};

//======================================================================
// Assertions

class AstClocking final : public AstNode {
    // Set default clock region
    // Parents:  MODULE
    // Children: Assertions
public:
    AstClocking(FileLine* fl, AstSenItem* sensesp, AstNode* bodysp)
        : ASTGEN_SUPER(fl) {
        addOp1p(sensesp);
        addNOp2p(bodysp);
    }
    ASTNODE_NODE_FUNCS(Clocking)
    // op1 = Sensitivity list
    AstSenItem* sensesp() const { return VN_CAST(op1p(), SenItem); }
    AstNode* bodysp() const { return op2p(); }  // op2 = Body
};

//======================================================================
// PSL

class AstPropClocked final : public AstNode {
    // A clocked property
    // Parents:  ASSERT|COVER (property)
    // Children: SENITEM, Properties
public:
    AstPropClocked(FileLine* fl, AstSenItem* sensesp, AstNode* disablep, AstNode* propp)
        : ASTGEN_SUPER(fl) {
        addNOp1p(sensesp);
        addNOp2p(disablep);
        addOp3p(propp);
    }
    ASTNODE_NODE_FUNCS(PropClocked)
    virtual bool hasDType() const override {
        return true;
    }  // Used under Cover, which expects a bool child
    AstSenItem* sensesp() const { return VN_CAST(op1p(), SenItem); }  // op1 = Sensitivity list
    AstNode* disablep() const { return op2p(); }  // op2 = disable
    AstNode* propp() const { return op3p(); }  // op3 = property
};

class AstNodeCoverOrAssert VL_NOT_FINAL : public AstNodeStmt {
    // Cover or Assert
    // Parents:  {statement list}
    // Children: expression, report string
private:
    bool m_immediate;  // Immediate assertion/cover
    string m_name;  // Name to report
public:
    AstNodeCoverOrAssert(AstType t, FileLine* fl, AstNode* propp, AstNode* passsp, bool immediate,
                         const string& name = "")
        : AstNodeStmt(t, fl)
        , m_immediate(immediate)
        , m_name(name) {
        addOp1p(propp);
        addNOp4p(passsp);
    }
    ASTNODE_BASE_FUNCS(NodeCoverOrAssert)
    virtual string name() const override { return m_name; }  // * = Var name
    virtual V3Hash sameHash() const override { return V3Hash(name()); }
    virtual bool same(const AstNode* samep) const override { return samep->name() == name(); }
    virtual void name(const string& name) override { m_name = name; }
    virtual void dump(std::ostream& str = std::cout) const override;
    AstNode* propp() const { return op1p(); }  // op1 = property
    AstSenTree* sentreep() const { return VN_CAST(op2p(), SenTree); }  // op2 = clock domain
    void sentreep(AstSenTree* sentreep) { addOp2p(sentreep); }  // op2 = clock domain
    AstNode* passsp() const { return op4p(); }  // op4 = statements (assert/cover passes)
    bool immediate() const { return m_immediate; }
};

class AstAssert final : public AstNodeCoverOrAssert {
public:
    ASTNODE_NODE_FUNCS(Assert)
    AstAssert(FileLine* fl, AstNode* propp, AstNode* passsp, AstNode* failsp, bool immediate,
              const string& name = "")
        : ASTGEN_SUPER(fl, propp, passsp, immediate, name) {
        addNOp3p(failsp);
    }
    AstNode* failsp() const { return op3p(); }  // op3 = if assertion fails
};

class AstCover final : public AstNodeCoverOrAssert {
public:
    ASTNODE_NODE_FUNCS(Cover)
    AstCover(FileLine* fl, AstNode* propp, AstNode* stmtsp, bool immediate,
             const string& name = "")
        : ASTGEN_SUPER(fl, propp, stmtsp, immediate, name) {}
    AstNode* coverincp() const { return op3p(); }  // op3 = coverage node
    void coverincp(AstCoverInc* nodep) { addOp3p(nodep); }  // op3 = coverage node
    virtual bool immediate() const { return false; }
};

class AstRestrict final : public AstNodeCoverOrAssert {
public:
    ASTNODE_NODE_FUNCS(Restrict)
    AstRestrict(FileLine* fl, AstNode* propp)
        : ASTGEN_SUPER(fl, propp, nullptr, false, "") {}
};

//======================================================================
// Text based nodes

class AstNodeSimpleText VL_NOT_FINAL : public AstNodeText {
private:
    bool m_tracking;  // When emit, it's ok to parse the string to do indentation
public:
    AstNodeSimpleText(AstType t, FileLine* fl, const string& textp, bool tracking = false)
        : AstNodeText(t, fl, textp)
        , m_tracking(tracking) {}
    ASTNODE_BASE_FUNCS(NodeSimpleText)
    void tracking(bool flag) { m_tracking = flag; }
    bool tracking() const { return m_tracking; }
};

class AstText final : public AstNodeSimpleText {
public:
    AstText(FileLine* fl, const string& textp, bool tracking = false)
        : ASTGEN_SUPER(fl, textp, tracking) {}
    ASTNODE_NODE_FUNCS(Text)
};

class AstTextBlock final : public AstNodeSimpleText {
private:
    bool m_commas;  // Comma separate emitted children
public:
    explicit AstTextBlock(FileLine* fl, const string& textp = "", bool tracking = false,
                          bool commas = false)
        : ASTGEN_SUPER(fl, textp, tracking)
        , m_commas(commas) {}
    ASTNODE_NODE_FUNCS(TextBlock)
    void commas(bool flag) { m_commas = flag; }
    bool commas() const { return m_commas; }
    AstNode* nodesp() const { return op1p(); }
    void addNodep(AstNode* nodep) { addOp1p(nodep); }
    void addText(FileLine* fl, const string& textp, bool tracking = false) {
        addNodep(new AstText(fl, textp, tracking));
    }
};

class AstScCtor final : public AstNodeText {
public:
    AstScCtor(FileLine* fl, const string& textp)
        : ASTGEN_SUPER(fl, textp) {}
    ASTNODE_NODE_FUNCS(ScCtor)
    virtual bool isPure() const override { return false; }  // SPECIAL: User may order w/other sigs
    virtual bool isOutputter() const override { return true; }
};

class AstScDtor final : public AstNodeText {
public:
    AstScDtor(FileLine* fl, const string& textp)
        : ASTGEN_SUPER(fl, textp) {}
    ASTNODE_NODE_FUNCS(ScDtor)
    virtual bool isPure() const override { return false; }  // SPECIAL: User may order w/other sigs
    virtual bool isOutputter() const override { return true; }
};

class AstScHdr final : public AstNodeText {
public:
    AstScHdr(FileLine* fl, const string& textp)
        : ASTGEN_SUPER(fl, textp) {}
    ASTNODE_NODE_FUNCS(ScHdr)
    virtual bool isPure() const override { return false; }  // SPECIAL: User may order w/other sigs
    virtual bool isOutputter() const override { return true; }
};

class AstScImp final : public AstNodeText {
public:
    AstScImp(FileLine* fl, const string& textp)
        : ASTGEN_SUPER(fl, textp) {}
    ASTNODE_NODE_FUNCS(ScImp)
    virtual bool isPure() const override { return false; }  // SPECIAL: User may order w/other sigs
    virtual bool isOutputter() const override { return true; }
};

class AstScImpHdr final : public AstNodeText {
public:
    AstScImpHdr(FileLine* fl, const string& textp)
        : ASTGEN_SUPER(fl, textp) {}
    ASTNODE_NODE_FUNCS(ScImpHdr)
    virtual bool isPure() const override { return false; }  // SPECIAL: User may order w/other sigs
    virtual bool isOutputter() const override { return true; }
};

class AstScInt final : public AstNodeText {
public:
    AstScInt(FileLine* fl, const string& textp)
        : ASTGEN_SUPER(fl, textp) {}
    ASTNODE_NODE_FUNCS(ScInt)
    virtual bool isPure() const override { return false; }  // SPECIAL: User may order w/other sigs
    virtual bool isOutputter() const override { return true; }
};

class AstUCStmt final : public AstNodeStmt {
    // User $c statement
public:
    AstUCStmt(FileLine* fl, AstNode* exprsp)
        : ASTGEN_SUPER(fl) {
        addNOp1p(exprsp);
    }
    ASTNODE_NODE_FUNCS(UCStmt)
    AstNode* bodysp() const { return op1p(); }  // op1 = expressions to print
    virtual bool isGateOptimizable() const override { return false; }
    virtual bool isPredictOptimizable() const override { return false; }
    virtual bool isPure() const override { return false; }
    virtual bool isOutputter() const override { return true; }
    virtual V3Hash sameHash() const override { return V3Hash(); }
    virtual bool same(const AstNode* samep) const override { return true; }
};

//======================================================================
// Emitted file nodes

class AstNodeFile VL_NOT_FINAL : public AstNode {
    // Emitted Otput file
    // Parents:  NETLIST
    // Children: AstTextBlock
private:
    string m_name;  ///< Filename
public:
    AstNodeFile(AstType t, FileLine* fl, const string& name)
        : AstNode(t, fl) {
        m_name = name;
    }
    ASTNODE_BASE_FUNCS(NodeFile)
    virtual void dump(std::ostream& str) const override;
    virtual string name() const override { return m_name; }
    virtual V3Hash sameHash() const override { return V3Hash(); }
    virtual bool same(const AstNode* samep) const override { return true; }
    void tblockp(AstTextBlock* tblockp) { setOp1p(tblockp); }
    AstTextBlock* tblockp() { return VN_CAST(op1p(), TextBlock); }
};

//======================================================================
// Emit V nodes

class AstVFile final : public AstNodeFile {
    // Verilog output file
    // Parents:  NETLIST
public:
    AstVFile(FileLine* fl, const string& name)
        : ASTGEN_SUPER(fl, name) {}
    ASTNODE_NODE_FUNCS(VFile)
    virtual void dump(std::ostream& str = std::cout) const override;
};

//======================================================================
// Emit C nodes

class AstCFile final : public AstNodeFile {
    // C++ output file
    // Parents:  NETLIST
private:
    bool m_slow : 1;  ///< Compile w/o optimization
    bool m_source : 1;  ///< Source file (vs header file)
    bool m_support : 1;  ///< Support file (non systemc)
public:
    AstCFile(FileLine* fl, const string& name)
        : ASTGEN_SUPER(fl, name)
        , m_slow{false}
        , m_source{false}
        , m_support{false} {}
    ASTNODE_NODE_FUNCS(CFile)
    virtual void dump(std::ostream& str = std::cout) const override;
    bool slow() const { return m_slow; }
    void slow(bool flag) { m_slow = flag; }
    bool source() const { return m_source; }
    void source(bool flag) { m_source = flag; }
    bool support() const { return m_support; }
    void support(bool flag) { m_support = flag; }
};

class AstCFunc final : public AstNode {
    // C++ function
    // Parents:  MODULE/SCOPE
    // Children: VAR/statements
private:
    AstCFuncType m_funcType;
    AstScope* m_scopep;
    string m_name;
    string m_cname;  // C name, for dpiExports
    string m_rtnType;  // void, bool, or other return type
    string m_argTypes;  // Argument types
    string m_ctorInits;  // Constructor sub-class inits
    string m_ifdef;  // #ifdef symbol around this function
    VBoolOrUnknown m_isConst;  // Function is declared const (*this not changed)
    VBoolOrUnknown m_isStatic;  // Function is declared static (no this)
    bool m_dontCombine : 1;  // V3Combine shouldn't compare this func tree, it's special
    bool m_skipDecl : 1;  // Don't declare it
    bool m_declPrivate : 1;  // Declare it private
    bool m_formCallTree : 1;  // Make a global function to call entire tree of functions
    bool m_slow : 1;  // Slow routine, called once or just at init time
    bool m_funcPublic : 1;  // From user public task/function
    bool m_isConstructor : 1;  // Is C class constructor
    bool m_isDestructor : 1;  // Is C class destructor
    bool m_isMethod : 1;  // Is inside a class definition
    bool m_isInline : 1;  // Inline function
    bool m_isVirtual : 1;  // Virtual function
    bool m_symProlog : 1;  // Setup symbol table for later instructions
    bool m_entryPoint : 1;  // User may call into this top level function
    bool m_pure : 1;  // Pure function
    bool m_dpiExport : 1;  // From dpi export
    bool m_dpiExportWrapper : 1;  // From dpi export; static function with dispatch table
    bool m_dpiImport : 1;  // From dpi import
    bool m_dpiImportWrapper : 1;  // Wrapper from dpi import
public:
    AstCFunc(FileLine* fl, const string& name, AstScope* scopep, const string& rtnType = "")
        : ASTGEN_SUPER(fl) {
        m_funcType = AstCFuncType::FT_NORMAL;
        m_isConst = VBoolOrUnknown::BU_UNKNOWN;  // Unknown until analyzed
        m_isStatic = VBoolOrUnknown::BU_UNKNOWN;  // Unknown until see where thisp needed
        m_scopep = scopep;
        m_name = name;
        m_rtnType = rtnType;
        m_dontCombine = false;
        m_skipDecl = false;
        m_declPrivate = false;
        m_formCallTree = false;
        m_slow = false;
        m_funcPublic = false;
        m_isConstructor = false;
        m_isDestructor = false;
        m_isMethod = true;
        m_isInline = false;
        m_isVirtual = false;
        m_symProlog = false;
        m_entryPoint = false;
        m_pure = false;
        m_dpiExport = false;
        m_dpiExportWrapper = false;
        m_dpiImport = false;
        m_dpiImportWrapper = false;
    }
    ASTNODE_NODE_FUNCS(CFunc)
    virtual string name() const override { return m_name; }
    virtual const char* broken() const override {
        BROKEN_RTN((m_scopep && !m_scopep->brokeExists()));
        return nullptr;
    }
    virtual bool maybePointedTo() const override { return true; }
    virtual void dump(std::ostream& str = std::cout) const override;
    virtual V3Hash sameHash() const override { return V3Hash(); }
    virtual bool same(const AstNode* samep) const override {
        const AstCFunc* asamep = static_cast<const AstCFunc*>(samep);
        return ((funcType() == asamep->funcType()) && (rtnTypeVoid() == asamep->rtnTypeVoid())
                && (argTypes() == asamep->argTypes()) && (ctorInits() == asamep->ctorInits())
                && (!(dpiImport() || dpiExport()) || name() == asamep->name()));
    }
    //
    virtual void name(const string& name) override { m_name = name; }
    virtual int instrCount() const override { return dpiImport() ? instrCountDpi() : 0; }
    VBoolOrUnknown isConst() const { return m_isConst; }
    void isConst(bool flag) { m_isConst.setTrueOrFalse(flag); }
    void isConst(VBoolOrUnknown flag) { m_isConst = flag; }
    VBoolOrUnknown isStatic() const { return m_isStatic; }
    void isStatic(bool flag) { m_isStatic.setTrueOrFalse(flag); }
    void isStatic(VBoolOrUnknown flag) { m_isStatic = flag; }
    void cname(const string& name) { m_cname = name; }
    string cname() const { return m_cname; }
    AstScope* scopep() const { return m_scopep; }
    void scopep(AstScope* nodep) { m_scopep = nodep; }
    string rtnTypeVoid() const { return ((m_rtnType == "") ? "void" : m_rtnType); }
    bool dontCombine() const { return m_dontCombine || funcType() != AstCFuncType::FT_NORMAL; }
    void dontCombine(bool flag) { m_dontCombine = flag; }
    bool dontInline() const { return dontCombine() || slow() || skipDecl() || funcPublic(); }
    bool skipDecl() const { return m_skipDecl; }
    void skipDecl(bool flag) { m_skipDecl = flag; }
    bool declPrivate() const { return m_declPrivate; }
    void declPrivate(bool flag) { m_declPrivate = flag; }
    bool formCallTree() const { return m_formCallTree; }
    void formCallTree(bool flag) { m_formCallTree = flag; }
    bool slow() const { return m_slow; }
    void slow(bool flag) { m_slow = flag; }
    bool funcPublic() const { return m_funcPublic; }
    void funcPublic(bool flag) { m_funcPublic = flag; }
    void argTypes(const string& str) { m_argTypes = str; }
    string argTypes() const { return m_argTypes; }
    void ctorInits(const string& str) { m_ctorInits = str; }
    string ctorInits() const { return m_ctorInits; }
    void ifdef(const string& str) { m_ifdef = str; }
    string ifdef() const { return m_ifdef; }
    void funcType(AstCFuncType flag) { m_funcType = flag; }
    AstCFuncType funcType() const { return m_funcType; }
    bool isConstructor() const { return m_isConstructor; }
    void isConstructor(bool flag) { m_isConstructor = flag; }
    bool isDestructor() const { return m_isDestructor; }
    void isDestructor(bool flag) { m_isDestructor = flag; }
    bool isMethod() const { return m_isMethod; }
    void isMethod(bool flag) { m_isMethod = flag; }
    bool isInline() const { return m_isInline; }
    void isInline(bool flag) { m_isInline = flag; }
    bool isVirtual() const { return m_isVirtual; }
    void isVirtual(bool flag) { m_isVirtual = flag; }
    bool symProlog() const { return m_symProlog; }
    void symProlog(bool flag) { m_symProlog = flag; }
    bool entryPoint() const { return m_entryPoint; }
    void entryPoint(bool flag) { m_entryPoint = flag; }
    bool pure() const { return m_pure; }
    void pure(bool flag) { m_pure = flag; }
    bool dpiExport() const { return m_dpiExport; }
    void dpiExport(bool flag) { m_dpiExport = flag; }
    bool dpiExportWrapper() const { return m_dpiExportWrapper; }
    void dpiExportWrapper(bool flag) { m_dpiExportWrapper = flag; }
    bool dpiImport() const { return m_dpiImport; }
    void dpiImport(bool flag) { m_dpiImport = flag; }
    bool dpiImportWrapper() const { return m_dpiImportWrapper; }
    void dpiImportWrapper(bool flag) { m_dpiImportWrapper = flag; }
    //
    // If adding node accessors, see below emptyBody
    AstNode* argsp() const { return op1p(); }
    void addArgsp(AstNode* nodep) { addOp1p(nodep); }
    AstNode* initsp() const { return op2p(); }
    void addInitsp(AstNode* nodep) { addOp2p(nodep); }
    AstNode* stmtsp() const { return op3p(); }
    void addStmtsp(AstNode* nodep) { addOp3p(nodep); }
    AstNode* finalsp() const { return op4p(); }
    void addFinalsp(AstNode* nodep) { addOp4p(nodep); }
    // Special methods
    bool emptyBody() const {
        return argsp() == nullptr && initsp() == nullptr && stmtsp() == nullptr
               && finalsp() == nullptr;
    }
};

class AstCCall final : public AstNodeCCall {
    // C++ function call
    // Parents:  Anything above a statement
    // Children: Args to the function
public:
    AstCCall(FileLine* fl, AstCFunc* funcp, AstNode* argsp = nullptr)
        : ASTGEN_SUPER(fl, funcp, argsp) {}
    // Replacement form for V3Combine
    // Note this removes old attachments from the oldp
    AstCCall(AstCCall* oldp, AstCFunc* funcp)
        : ASTGEN_SUPER(oldp, funcp) {}
    ASTNODE_NODE_FUNCS(CCall)
};

class AstCMethodCall final : public AstNodeCCall {
    // C++ method call
    // Parents:  Anything above a statement
    // Children: Args to the function
public:
    AstCMethodCall(FileLine* fl, AstNode* fromp, AstCFunc* funcp, AstNode* argsp = nullptr)
        : ASTGEN_SUPER(fl, funcp, argsp) {
        setOp1p(fromp);
    }
    ASTNODE_NODE_FUNCS(CMethodCall)
    virtual const char* broken() const override {
        BROKEN_BASE_RTN(AstNodeCCall::broken());
        BROKEN_RTN(!fromp());
        return nullptr;
    }
    AstNode* fromp() const {
        return op1p();
    }  // op1 = Extracting what (nullptr=TBD during parsing)
    void fromp(AstNode* nodep) { setOp1p(nodep); }
};

class AstCNew final : public AstNodeCCall {
    // C++ new() call
    // Parents:  Anything above an expression
    // Children: Args to the function
public:
    AstCNew(FileLine* fl, AstCFunc* funcp, AstNode* argsp = nullptr)
        : ASTGEN_SUPER(fl, funcp, argsp) {
        statement(false);
    }
    // Replacement form for V3Combine
    // Note this removes old attachments from the oldp
    AstCNew(AstCCall* oldp, AstCFunc* funcp)
        : ASTGEN_SUPER(oldp, funcp) {}
    virtual bool hasDType() const override { return true; }
    ASTNODE_NODE_FUNCS(CNew)
};

class AstCReturn final : public AstNodeStmt {
    // C++ return from a function
    // Parents:  CFUNC/statement
    // Children: Math
public:
    AstCReturn(FileLine* fl, AstNode* lhsp)
        : ASTGEN_SUPER(fl) {
        setOp1p(lhsp);
    }
    ASTNODE_NODE_FUNCS(CReturn)
    virtual int instrCount() const override { return widthInstrs(); }
    virtual V3Hash sameHash() const override { return V3Hash(); }
    virtual bool same(const AstNode* samep) const override { return true; }
    //
    AstNode* lhsp() const { return op1p(); }
};

class AstCMath final : public AstNodeMath {
private:
    bool m_cleanOut;
    bool m_pure;  // Pure optimizable
public:
    // Emit C textual math function (like AstUCFunc)
    AstCMath(FileLine* fl, AstNode* exprsp)
        : ASTGEN_SUPER(fl)
        , m_cleanOut{true}
        , m_pure{false} {
        addOp1p(exprsp);
        dtypeFrom(exprsp);
    }
    AstCMath(FileLine* fl, const string& textStmt, int setwidth, bool cleanOut = true)
        : ASTGEN_SUPER(fl)
        , m_cleanOut{cleanOut}
        , m_pure{true} {
        addNOp1p(new AstText(fl, textStmt, true));
        if (setwidth) { dtypeSetLogicSized(setwidth, VSigning::UNSIGNED); }
    }
    ASTNODE_NODE_FUNCS(CMath)
    virtual bool isGateOptimizable() const override { return m_pure; }
    virtual bool isPredictOptimizable() const override { return m_pure; }
    virtual bool cleanOut() const override { return m_cleanOut; }
    virtual string emitVerilog() override { V3ERROR_NA_RETURN(""); }
    virtual string emitC() override { V3ERROR_NA_RETURN(""); }
    virtual V3Hash sameHash() const override { return V3Hash(); }
    virtual bool same(const AstNode* samep) const override { return true; }
    void addBodysp(AstNode* nodep) { addNOp1p(nodep); }
    AstNode* bodysp() const { return op1p(); }  // op1 = expressions to print
    bool pure() const { return m_pure; }
    void pure(bool flag) { m_pure = flag; }
};

class AstCReset final : public AstNodeStmt {
    // Reset variable at startup
public:
    AstCReset(FileLine* fl, AstNode* exprsp)
        : ASTGEN_SUPER(fl) {
        addNOp1p(exprsp);
    }
    ASTNODE_NODE_FUNCS(CReset)
    virtual bool isGateOptimizable() const override { return false; }
    virtual bool isPredictOptimizable() const override { return false; }
    virtual V3Hash sameHash() const override { return V3Hash(); }
    virtual bool same(const AstNode* samep) const override { return true; }
    AstVarRef* varrefp() const { return VN_CAST(op1p(), VarRef); }  // op1 = varref to reset
};

class AstCStmt final : public AstNodeStmt {
    // Emit C statement
public:
    AstCStmt(FileLine* fl, AstNode* exprsp)
        : ASTGEN_SUPER(fl) {
        addNOp1p(exprsp);
    }
    AstCStmt(FileLine* fl, const string& textStmt)
        : ASTGEN_SUPER(fl) {
        addNOp1p(new AstText(fl, textStmt, true));
    }
    ASTNODE_NODE_FUNCS(CStmt)
    virtual bool isGateOptimizable() const override { return false; }
    virtual bool isPredictOptimizable() const override { return false; }
    virtual V3Hash sameHash() const override { return V3Hash(); }
    virtual bool same(const AstNode* samep) const override { return true; }
    void addBodysp(AstNode* nodep) { addNOp1p(nodep); }
    AstNode* bodysp() const { return op1p(); }  // op1 = expressions to print
};

class AstCUse final : public AstNode {
    // C++ use of a class or #include; indicates need of forward declaration
    // Parents:  NODEMODULE
private:
    VUseType m_useType;  // What sort of use this is
    string m_name;

public:
    AstCUse(FileLine* fl, VUseType useType, const string& name)
        : ASTGEN_SUPER(fl)
        , m_useType{useType}
        , m_name{name} {}
    ASTNODE_NODE_FUNCS(CUse)
    virtual string name() const override { return m_name; }
    virtual void dump(std::ostream& str = std::cout) const override;
    VUseType useType() const { return m_useType; }
    void useType(VUseType useType) { m_useType = useType; }
};

class AstMTaskBody final : public AstNode {
    // Hold statements for each MTask
private:
    ExecMTask* m_execMTaskp = nullptr;

public:
    explicit AstMTaskBody(FileLine* fl)
        : ASTGEN_SUPER(fl) {}
    ASTNODE_NODE_FUNCS(MTaskBody);
    virtual const char* broken() const override {
        BROKEN_RTN(!m_execMTaskp);
        return nullptr;
    }
    AstNode* stmtsp() const { return op1p(); }
    void addStmtsp(AstNode* nodep) { addOp1p(nodep); }
    ExecMTask* execMTaskp() const { return m_execMTaskp; }
    void execMTaskp(ExecMTask* execMTaskp) { m_execMTaskp = execMTaskp; }
    virtual void dump(std::ostream& str = std::cout) const override;
};

class AstExecGraph final : public AstNode {
    // For parallel execution, this node contains a dependency graph.  Each
    // node in the graph is an ExecMTask, which contains a body for the
    // mtask, which contains a set of AstActive's, each of which calls a
    // leaf AstCFunc. whew!
    //
    // The mtask bodies are also children of this node, so we can visit
    // them without traversing the graph (it's not always needed to
    // traverse the graph.)
private:
    V3Graph* m_depGraphp;  // contains ExecMTask's
public:
    explicit AstExecGraph(FileLine* fl);
    ASTNODE_NODE_FUNCS_NO_DTOR(ExecGraph)
    virtual ~AstExecGraph() override;
    virtual const char* broken() const override {
        BROKEN_RTN(!m_depGraphp);
        return nullptr;
    }
    const V3Graph* depGraphp() const { return m_depGraphp; }
    V3Graph* mutableDepGraphp() { return m_depGraphp; }
    void addMTaskBody(AstMTaskBody* bodyp) { addOp1p(bodyp); }
};

class AstSplitPlaceholder final : public AstNode {
public:
    // Dummy node used within V3Split; never exists outside of V3Split.
    explicit AstSplitPlaceholder(FileLine* fl)
        : ASTGEN_SUPER(fl) {}
    ASTNODE_NODE_FUNCS(SplitPlaceholder)
};

//######################################################################
// Right below top

class AstTypeTable final : public AstNode {
    // Container for hash of standard data types
    // Children:  NODEDTYPEs
    AstVoidDType* m_voidp = nullptr;
    AstQueueDType* m_queueIndexp = nullptr;
    AstBasicDType* m_basicps[AstBasicDTypeKwd::_ENUM_MAX];
    //
    typedef std::map<VBasicTypeKey, AstBasicDType*> DetailedMap;
    DetailedMap m_detailedMap;

public:
    explicit AstTypeTable(FileLine* fl)
        : ASTGEN_SUPER(fl) {
        for (int i = 0; i < AstBasicDTypeKwd::_ENUM_MAX; ++i) m_basicps[i] = nullptr;
    }
    ASTNODE_NODE_FUNCS(TypeTable)
    AstNodeDType* typesp() const { return VN_CAST(op1p(), NodeDType); }  // op1 = List of dtypes
    void addTypesp(AstNodeDType* nodep) { addOp1p(nodep); }
    AstVoidDType* findVoidDType(FileLine* fl);
    AstQueueDType* findQueueIndexDType(FileLine* fl);
    AstBasicDType* findBasicDType(FileLine* fl, AstBasicDTypeKwd kwd);
    AstBasicDType* findLogicBitDType(FileLine* fl, AstBasicDTypeKwd kwd, int width, int widthMin,
                                     VSigning numeric);
    AstBasicDType* findLogicBitDType(FileLine* fl, AstBasicDTypeKwd kwd, const VNumRange& range,
                                     int widthMin, VSigning numeric);
    AstBasicDType* findInsertSameDType(AstBasicDType* nodep);
    void clearCache();
    void repairCache();
    virtual void dump(std::ostream& str = std::cout) const override;
};

//######################################################################
// Top

class AstNetlist final : public AstNode {
    // All modules are under this single top node.
    // Parents:   none
    // Children:  MODULEs & CFILEs
private:
    AstTypeTable* m_typeTablep = nullptr;  // Reference to top type table, for faster lookup
    AstPackage* m_dollarUnitPkgp = nullptr;  // $unit
    AstCFunc* m_evalp = nullptr;  // The '_eval' function
    AstExecGraph* m_execGraphp = nullptr;  // Execution MTask graph for threads>1 mode
    VTimescale m_timeunit;  // Global time unit
    VTimescale m_timeprecision;  // Global time precision
public:
    AstNetlist()
        : ASTGEN_SUPER(new FileLine(FileLine::builtInFilename())) {}
    ASTNODE_NODE_FUNCS(Netlist)
    virtual const char* broken() const override {
        BROKEN_RTN(m_dollarUnitPkgp && !m_dollarUnitPkgp->brokeExists());
        BROKEN_RTN(m_evalp && !m_evalp->brokeExists());
        return nullptr;
    }
    virtual string name() const override { return "$root"; }
    virtual void dump(std::ostream& str) const override;
    AstNodeModule* modulesp() const {  // op1 = List of modules
        return VN_CAST(op1p(), NodeModule);
    }
    AstNodeModule* topModulep() const {  // * = Top module in hierarchy (first one added, for now)
        return VN_CAST(op1p(), NodeModule);
    }
    void addModulep(AstNodeModule* modulep) { addOp1p(modulep); }
    AstNodeFile* filesp() const { return VN_CAST(op2p(), NodeFile); }  // op2 = List of files
    void addFilesp(AstNodeFile* filep) { addOp2p(filep); }
    AstNode* miscsp() const { return op3p(); }  // op3 = List of dtypes etc
    void addMiscsp(AstNode* nodep) { addOp3p(nodep); }
    AstTypeTable* typeTablep() { return m_typeTablep; }
    void addTypeTablep(AstTypeTable* nodep) {
        m_typeTablep = nodep;
        addMiscsp(nodep);
    }
    AstPackage* dollarUnitPkgp() const { return m_dollarUnitPkgp; }
    AstPackage* dollarUnitPkgAddp() {
        if (!m_dollarUnitPkgp) {
            m_dollarUnitPkgp = new AstPackage(fileline(), AstPackage::dollarUnitName());
            // packages are always libraries; don't want to make them a "top"
            m_dollarUnitPkgp->inLibrary(true);
            m_dollarUnitPkgp->modTrace(false);  // may reconsider later
            m_dollarUnitPkgp->internal(true);
            addModulep(m_dollarUnitPkgp);
        }
        return m_dollarUnitPkgp;
    }
    AstCFunc* evalp() const { return m_evalp; }
    void evalp(AstCFunc* evalp) { m_evalp = evalp; }
    AstExecGraph* execGraphp() const { return m_execGraphp; }
    void execGraphp(AstExecGraph* graphp) { m_execGraphp = graphp; }
    VTimescale timeunit() const { return m_timeunit; }
    void timeunit(const VTimescale& value) { m_timeunit = value; }
    VTimescale timeprecision() const { return m_timeprecision; }
    void timeInit() {
        m_timeunit = v3Global.opt.timeDefaultUnit();
        m_timeprecision = v3Global.opt.timeDefaultPrec();
    }
    void timeprecisionMerge(FileLine*, const VTimescale& value);
};

//######################################################################

#undef ASTGEN_SUPER

#endif  // Guard<|MERGE_RESOLUTION|>--- conflicted
+++ resolved
@@ -4669,8 +4669,7 @@
     AstJumpLabel* labelp() const { return m_labelp; }
 };
 
-<<<<<<< HEAD
-class AstTimedEvent : public AstNodeStmt {
+class AstTimedEvent final : public AstNodeStmt {
     // Schedule event for later time
     // Parents:  {statement list}
     // Children: {Math, VarRef lvalue}
@@ -4688,10 +4687,7 @@
     AstNode* varrefp() const { return op2p(); }  // op2 = Variable to activate
 };
 
-class AstChangeXor : public AstNodeBiComAsv {
-=======
 class AstChangeXor final : public AstNodeBiComAsv {
->>>>>>> 38c6085f
     // A comparison to determine change detection, common & must be fast.
     // Returns 32-bit or 64-bit value where 0 indicates no change.
     // Parents: OR or LOGOR
