--- conflicted
+++ resolved
@@ -135,13 +135,8 @@
 	if (debug()>=6 || force) {
 	    string filename = v3Global.debugFilename(nameComment)+".txt";
             const vl_unique_ptr<std::ofstream> logp (V3File::new_ofstream(filename));
-<<<<<<< HEAD
-	    if (logp->fail()) v3fatalSrc("Can't write "<<filename);
+            if (logp->fail()) v3fatal("Can't write "<<filename);
             std::ostream& os = *logp;
-=======
-            if (logp->fail()) v3fatal("Can't write "<<filename);
-	    ostream& os = *logp;
->>>>>>> 9e3a88c4
 	    m_syms.dump(os);
 	    bool first = true;
 	    for (int samn=0; samn<SAMN__MAX; ++samn) {
