// -*- mode: C++; c-file-style: "cc-mode" -*-
//*************************************************************************
// DESCRIPTION: Verilator: Block code ordering
//
// Code available from: https://verilator.org
//
//*************************************************************************
//
// Copyright 2003-2020 by Wilson Snyder. This program is free software; you
// can redistribute it and/or modify it under the terms of either the GNU
// Lesser General Public License Version 3 or the Perl Artistic License
// Version 2.0.
// SPDX-License-Identifier: LGPL-3.0-only OR Artistic-2.0
//
//*************************************************************************
// V3Order's Transformations:
//
//  Compute near optimal scheduling of always/wire statements
//  Make a graph of the entire netlist
//
//      Add master "*INPUTS*" vertex.
//      For inputs on top level
//          Add vertex for each input var.
//              Add edge INPUTS->var_vertex
//
//      For seq logic
//          Add logic_sensitive_vertex for this list of SenItems
//              Add edge for each sensitive_var->logic_sensitive_vertex
//          For AssignPre's
//              Add vertex for this logic
//                  Add edge logic_sensitive_vertex->logic_vertex
//                  Add edge logic_consumed_var_PREVAR->logic_vertex
//                  Add edge logic_vertex->logic_generated_var (same as if comb)
//                  Add edge logic_vertex->generated_var_PREORDER
//                      Cutable dependency to attempt to order dlyed
//                      assignments to avoid saving state, thus we prefer
//                              a <= b ...      As the opposite order would
//                              b <= c ...      require the old value of b.
//          For Logic
//              Add vertex for this logic
//                  Add edge logic_sensitive_vertex->logic_vertex
//                  Add edge logic_generated_var_PREORDER->logic_vertex
//                      This ensures the AssignPre gets scheduled before this logic
//                  Add edge logic_vertex->consumed_var_PREVAR
//                  Add edge logic_vertex->consumed_var_POSTVAR
//                  Add edge logic_vertex->logic_generated_var (same as if comb)
//          For AssignPost's
//              Add vertex for this logic
//                  Add edge logic_sensitive_vertex->logic_vertex
//                  Add edge logic_consumed_var->logic_vertex (same as if comb)
//                  Add edge logic_vertex->logic_generated_var (same as if comb)
//
//      For comb logic
//          For comb logic
//              Add vertex for this logic
//              Add edge logic_consumed_var->logic_vertex
//              Add edge logic_vertex->logic_generated_var
//                  Mark it cutable, as circular logic may require
//                  the generated signal to become a primary input again.
//
//
//
//   Rank the graph starting at INPUTS (see V3Graph)
//
//   Visit the graph's logic vertices in ranked order
//      For all logic vertices with all inputs already ordered
//         Make ordered block for this module
//         For all ^^ in same domain
//              Move logic to ordered activation
//      When we have no more choices, we move to the next module
//      and make a new block.  Add that new activation block to the list of calls to make.
//
//*************************************************************************

#include "config_build.h"
#include "verilatedos.h"

#include "V3Ast.h"
#include "V3Const.h"
#include "V3EmitCBase.h"
#include "V3EmitV.h"
#include "V3File.h"
#include "V3Global.h"
#include "V3Graph.h"
#include "V3GraphStream.h"
#include "V3List.h"
#include "V3Partition.h"
#include "V3PartitionGraph.h"
#include "V3SenTree.h"
#include "V3SplitVar.h"
#include "V3Stats.h"

#include "V3Order.h"
#include "V3OrderGraph.h"

#include <algorithm>
#include <deque>
#include <iomanip>
#include <map>
#include <memory>
#include <sstream>
#include <vector>
#include <unordered_map>
#include <unordered_set>

static bool domainsExclusive(const AstSenTree* fromp, const AstSenTree* top);

//######################################################################
// Functions for above graph classes

void OrderGraph::loopsVertexCb(V3GraphVertex* vertexp) {
    if (debug()) cout << "-Info-Loop: " << vertexp << " " << endl;
    if (OrderLogicVertex* vvertexp = dynamic_cast<OrderLogicVertex*>(vertexp)) {
        std::cerr << vvertexp->nodep()->fileline()->warnOther()
                  << "     Example path: " << vvertexp->nodep()->typeName() << endl;
    }
    if (OrderVarVertex* vvertexp = dynamic_cast<OrderVarVertex*>(vertexp)) {
        std::cerr << vvertexp->varScp()->fileline()->warnOther()
                  << "     Example path: " << vvertexp->varScp()->prettyName() << endl;
    }
}

//######################################################################

class OrderMoveDomScope {
    // Information stored for each unique loop, domain & scope trifecta
public:
    V3ListEnt<OrderMoveDomScope*> m_readyDomScopeE;  // List of next ready dom scope
    V3List<OrderMoveVertex*> m_readyVertices;  // Ready vertices with same domain & scope
private:
    bool m_onReadyList = false;  // True if DomScope is already on list of ready dom/scopes
    const AstSenTree* m_domainp;  // Domain all vertices belong to
    const AstScope* m_scopep;  // Scope all vertices belong to

    typedef std::pair<const AstSenTree*, const AstScope*> DomScopeKey;
    typedef std::map<DomScopeKey, OrderMoveDomScope*> DomScopeMap;
    static DomScopeMap s_dsMap;  // Structure registered for each dom/scope pairing

public:
    OrderMoveDomScope(const AstSenTree* domainp, const AstScope* scopep)
        : m_domainp{domainp}
        , m_scopep{scopep} {}
    OrderMoveDomScope* readyDomScopeNextp() const { return m_readyDomScopeE.nextp(); }
    const AstSenTree* domainp() const { return m_domainp; }
    const AstScope* scopep() const { return m_scopep; }
    void ready(OrderVisitor* ovp);  // Check the domScope is on ready list, add if not
    void movedVertex(
        OrderVisitor* ovp,
        OrderMoveVertex* vertexp);  // Mark one vertex as finished, remove from ready list if done
    // STATIC MEMBERS (for lookup)
    static void clear() {
        for (DomScopeMap::iterator it = s_dsMap.begin(); it != s_dsMap.end(); ++it) {
            delete it->second;
        }
        s_dsMap.clear();
    }
    V3List<OrderMoveVertex*>& readyVertices() { return m_readyVertices; }
    static OrderMoveDomScope* findCreate(const AstSenTree* domainp, const AstScope* scopep) {
        const DomScopeKey key = make_pair(domainp, scopep);
        const auto iter = s_dsMap.find(key);
        if (iter != s_dsMap.end()) {
            return iter->second;
        } else {
            OrderMoveDomScope* domScopep = new OrderMoveDomScope(domainp, scopep);
            s_dsMap.insert(make_pair(key, domScopep));
            return domScopep;
        }
    }
    string name() const {
        return (string("MDS:") + " d=" + cvtToHex(domainp()) + " s=" + cvtToHex(scopep()));
    }
};

OrderMoveDomScope::DomScopeMap OrderMoveDomScope::s_dsMap;

inline std::ostream& operator<<(std::ostream& lhs, const OrderMoveDomScope& rhs) {
    lhs << rhs.name();
    return lhs;
}

//######################################################################
// Order information stored under each AstNode::user1p()...

// Types of vertex we can create
enum WhichVertex : uint8_t { WV_STD, WV_PRE, WV_PORD, WV_POST, WV_SETL, WV_MAX };

class OrderUser {
    // Stored in AstVarScope::user1p, a list of all the various vertices
    // that can exist for one given variable
private:
    OrderVarVertex* m_vertexp[WV_MAX];  // Vertex of each type (if non nullptr)
public:
    // METHODS
    OrderVarVertex* newVarUserVertex(V3Graph* graphp, AstScope* scopep, AstVarScope* varscp,
                                     WhichVertex type, bool* createdp = nullptr) {
        UASSERT_OBJ(type < WV_MAX, varscp, "Bad case");
        OrderVarVertex* vertexp = m_vertexp[type];
        if (!vertexp) {
            UINFO(6, "New vertex " << varscp << endl);
            if (createdp) *createdp = true;
            switch (type) {
            case WV_STD: vertexp = new OrderVarStdVertex(graphp, scopep, varscp); break;
            case WV_PRE: vertexp = new OrderVarPreVertex(graphp, scopep, varscp); break;
            case WV_PORD: vertexp = new OrderVarPordVertex(graphp, scopep, varscp); break;
            case WV_POST: vertexp = new OrderVarPostVertex(graphp, scopep, varscp); break;
            case WV_SETL: vertexp = new OrderVarSettleVertex(graphp, scopep, varscp); break;
            default: varscp->v3fatalSrc("Bad case");
            }
            m_vertexp[type] = vertexp;
        } else {
            if (createdp) *createdp = false;
        }
        return vertexp;
    }

public:
    // CONSTRUCTORS
    OrderUser() {
        for (int i = 0; i < WV_MAX; i++) m_vertexp[i] = nullptr;
    }
    ~OrderUser() {}
};

//######################################################################
// Comparator classes

//! Comparator for width of associated variable
struct OrderVarWidthCmp {
    bool operator()(OrderVarStdVertex* vsv1p, OrderVarStdVertex* vsv2p) {
        return vsv1p->varScp()->varp()->width() > vsv2p->varScp()->varp()->width();
    }
};

//! Comparator for fanout of vertex
struct OrderVarFanoutCmp {
    bool operator()(OrderVarStdVertex* vsv1p, OrderVarStdVertex* vsv2p) {
        return vsv1p->fanout() > vsv2p->fanout();
    }
};

//######################################################################
// The class is used for propagating the clocker attribute for further
// avoiding marking clock signals as circular.
// Transformation:
//    while (newClockerMarked)
//        check all assignments
//            if RHS is marked as clocker:
//                mark LHS as clocker as well.
//                newClockerMarked = true;
//
// In addition it also check whether clock and data signals are mixed, and
// produce a CLKDATA warning if so.
//
class OrderClkMarkVisitor : public AstNVisitor {
private:
    bool m_hasClk = false;  // flag indicating whether there is clock signal on rhs
    bool m_inClocked = false;  // Currently inside a sequential block
    bool m_newClkMarked;  // Flag for deciding whether a new run is needed
    bool m_inAss = false;  // Currently inside of a assignment
    int m_childClkWidth = 0;  // If in hasClk, width of clock signal in child
    int m_rightClkWidth = 0;  // Clk width on the RHS

    // METHODS
    VL_DEBUG_FUNC;  // Declare debug()

    virtual void visit(AstNodeAssign* nodep) override {
        m_hasClk = false;
        if (AstVarRef* varrefp = VN_CAST(nodep->rhsp(), VarRef)) {
            this->visit(varrefp);
            m_rightClkWidth = varrefp->width();
            if (varrefp->varp()->attrClocker() == VVarAttrClocker::CLOCKER_YES) {
                if (m_inClocked) {
                    varrefp->v3warn(
                        CLKDATA, "Clock used as data (on rhs of assignment) in sequential block "
                                     << varrefp->prettyNameQ() << endl);
                } else {
                    m_hasClk = true;
                    UINFO(5, "node is already marked as clocker " << varrefp << endl);
                }
            }
        } else {
            m_inAss = true;
            m_childClkWidth = 0;
            iterateAndNextNull(nodep->rhsp());
            m_rightClkWidth = m_childClkWidth;
            m_inAss = false;
        }

        // do the marking
        if (m_hasClk) {
            if (nodep->lhsp()->width() > m_rightClkWidth) {
                nodep->v3warn(CLKDATA, "Clock is assigned to part of data signal " << nodep->lhsp()
                                                                                   << endl);
                UINFO(4, "CLKDATA: lhs with width " << nodep->lhsp()->width() << endl);
                UINFO(4, "     but rhs clock with width " << m_rightClkWidth << endl);
                return;  // skip the marking
            }

            const AstVarRef* lhsp = VN_CAST(nodep->lhsp(), VarRef);
            if (lhsp && (lhsp->varp()->attrClocker() == VVarAttrClocker::CLOCKER_UNKNOWN)) {
                lhsp->varp()->attrClocker(VVarAttrClocker::CLOCKER_YES);  // mark as clocker
                m_newClkMarked = true;  // enable a further run since new clocker is marked
                UINFO(5, "node is newly marked as clocker by assignment " << lhsp << endl);
            }
        }
    }

    virtual void visit(AstVarRef* nodep) override {
        if (m_inAss && nodep->varp()->attrClocker() == VVarAttrClocker::CLOCKER_YES) {
            if (m_inClocked) {
                nodep->v3warn(CLKDATA,
                              "Clock used as data (on rhs of assignment) in sequential block "
                                  << nodep->prettyNameQ());
            } else {
                m_hasClk = true;
                m_childClkWidth = nodep->width();  // Pass up
                UINFO(5, "node is already marked as clocker " << nodep << endl);
            }
        }
    }
    virtual void visit(AstConcat* nodep) override {
        if (m_inAss) {
            iterateAndNextNull(nodep->lhsp());
            int lw = m_childClkWidth;
            iterateAndNextNull(nodep->rhsp());
            int rw = m_childClkWidth;
            m_childClkWidth = lw + rw;  // Pass up
        }
    }
    virtual void visit(AstNodeSel* nodep) override {
        if (m_inAss) {
            iterateChildren(nodep);
            // Pass up result width
            if (m_childClkWidth > nodep->width()) m_childClkWidth = nodep->width();
        }
    }
    virtual void visit(AstSel* nodep) override {
        if (m_inAss) {
            iterateChildren(nodep);
            if (m_childClkWidth > nodep->width()) m_childClkWidth = nodep->width();
        }
    }
    virtual void visit(AstReplicate* nodep) override {
        if (m_inAss) {
            iterateChildren(nodep);
            if (VN_IS(nodep->rhsp(), Const)) {
                m_childClkWidth = m_childClkWidth * VN_CAST(nodep->rhsp(), Const)->toUInt();
            } else {
                m_childClkWidth = nodep->width();  // can not check in this case.
            }
        }
    }
    virtual void visit(AstActive* nodep) override {
        m_inClocked = nodep->hasClocked();
        iterateChildren(nodep);
        m_inClocked = false;
    }
    virtual void visit(AstNode* nodep) override { iterateChildren(nodep); }

public:
    // CONSTRUCTORS
    explicit OrderClkMarkVisitor(AstNode* nodep) {
        do {
            m_newClkMarked = false;
            iterate(nodep);
        } while (m_newClkMarked);
    }
    virtual ~OrderClkMarkVisitor() override {}
};

//######################################################################
// The class checks if the assignment generates a clock.

class OrderClkAssVisitor : public AstNVisitor {
private:
    bool m_clkAss = false;  // There is signals marked as clocker in the assignment
    // METHODS
    VL_DEBUG_FUNC;  // Declare debug()
    virtual void visit(AstNodeAssign* nodep) override {
        if (const AstVarRef* varrefp = VN_CAST(nodep->lhsp(), VarRef)) {
            if (varrefp->varp()->attrClocker() == VVarAttrClocker::CLOCKER_YES) {
                m_clkAss = true;
                UINFO(6, "node was marked as clocker " << varrefp << endl);
            }
        }
        iterateChildren(nodep->rhsp());
    }
    virtual void visit(AstVarRef*) override {
        // Previous versions checked attrClocker() here, but this breaks
        // the updated t_clocker VCD test.
        // If reenable this visitor note AstNodeMath short circuit below
    }
    virtual void visit(AstNodeMath*) override {}  // Accelerate
    virtual void visit(AstNode* nodep) override { iterateChildren(nodep); }

public:
    // CONSTRUCTORS
    explicit OrderClkAssVisitor(AstNode* nodep) { iterate(nodep); }
    virtual ~OrderClkAssVisitor() override {}
    // METHODS
    bool isClkAss() const { return m_clkAss; }
};

//######################################################################
// ProcessMoveBuildGraph

template <class T_MoveVertex> class ProcessMoveBuildGraph {
    // ProcessMoveBuildGraph takes as input the fine-grained graph of
    // OrderLogicVertex, OrderVarVertex, etc; this is 'm_graph' in
    // OrderVisitor. It produces a slightly coarsened graph to drive the
    // code scheduling.
    //
    // * For the serial code scheduler, the new graph contains
    //   nodes of type OrderMoveVertex.
    //
    // * For the threaded code scheduler, the new graph contains
    //   nodes of type MTaskMoveVertex.
    //
    // * The difference in output type is abstracted away by the
    //   'T_MoveVertex' template parameter; ProcessMoveBuildGraph otherwise
    //   works the same way for both cases.

    // TYPES
    typedef std::pair<const V3GraphVertex*, const AstSenTree*> VxDomPair;
    // Maps an (original graph vertex, domain) pair to a T_MoveVertex
    // Not std::unordered_map, because std::pair doesn't provide std::hash
    typedef std::map<VxDomPair, T_MoveVertex*> Var2Move;
    typedef std::unordered_map<const OrderLogicVertex*, T_MoveVertex*> Logic2Move;

public:
    class MoveVertexMaker {
    public:
        // Clients of ProcessMoveBuildGraph must supply MoveVertexMaker
        // which creates new T_MoveVertex's. Each new vertex wraps lvertexp
        // (which may be nullptr.)
        virtual T_MoveVertex* makeVertexp(  //
            OrderLogicVertex* lvertexp, const OrderEitherVertex* varVertexp,
            const AstScope* scopep, const AstSenTree* domainp)
            = 0;
        virtual void freeVertexp(T_MoveVertex* freeMep) = 0;
    };

private:
    // MEMBERS
    const V3Graph* m_graphp;  // Input graph of OrderLogicVertex's etc
    V3Graph* m_outGraphp;  // Output graph of T_MoveVertex's
    MoveVertexMaker* m_vxMakerp;  // Factory class for T_MoveVertex's
    Logic2Move m_logic2move;  // Map Logic to Vertex
    Var2Move m_var2move;  // Map Vars to Vertex

public:
    // CONSTRUCTORS
    ProcessMoveBuildGraph(const V3Graph* logicGraphp,  // Input graph of OrderLogicVertex etc.
                          V3Graph* outGraphp,  // Output graph of T_MoveVertex's
                          MoveVertexMaker* vxMakerp)
        : m_graphp{logicGraphp}
        , m_outGraphp{outGraphp}
        , m_vxMakerp{vxMakerp} {}
    virtual ~ProcessMoveBuildGraph() {}

    // METHODS
    void build() {
        // How this works:
        //  - Create a T_MoveVertex for each OrderLogicVertex.
        //  - Following each OrderLogicVertex, search forward in the context of
        //    its domain...
        //    * If we encounter another OrderLogicVertex in non-exclusive
        //      domain, make the T_MoveVertex->T_MoveVertex edge.
        //    * If we encounter an OrderVarVertex, make a Vertex for the
        //      (OrderVarVertex, domain) pair and continue to search
        //      forward in the context of the same domain.  Unless we
        //      already created that pair, in which case, we've already
        //      done the forward search, so stop.

        // For each logic node, make a T_MoveVertex
        for (V3GraphVertex* itp = m_graphp->verticesBeginp(); itp; itp = itp->verticesNextp()) {
            if (OrderLogicVertex* lvertexp = dynamic_cast<OrderLogicVertex*>(itp)) {
                T_MoveVertex* moveVxp = m_vxMakerp->makeVertexp(
                    lvertexp, nullptr, lvertexp->scopep(), lvertexp->domainp());
                if (moveVxp) {
                    // Cross link so we can find it later
                    m_logic2move[lvertexp] = moveVxp;
                }
            }
        }
        // Build edges between logic vertices
        for (V3GraphVertex* itp = m_graphp->verticesBeginp(); itp; itp = itp->verticesNextp()) {
            if (OrderLogicVertex* lvertexp = dynamic_cast<OrderLogicVertex*>(itp)) {
                T_MoveVertex* moveVxp = m_logic2move[lvertexp];
                if (moveVxp) { iterate(moveVxp, lvertexp, lvertexp->domainp()); }
            }
        }
    }

private:
    // Return true if moveVxp has downstream dependencies
    bool iterate(T_MoveVertex* moveVxp, const V3GraphVertex* origVxp, const AstSenTree* domainp) {
        bool madeDeps = false;
        // Search forward from given original vertex, making new edges from
        // moveVxp forward
        for (V3GraphEdge* edgep = origVxp->outBeginp(); edgep; edgep = edgep->outNextp()) {
            if (edgep->weight() == 0) {  // Was cut
                continue;
            }
            int weight = edgep->weight();
            if (const OrderLogicVertex* toLVertexp
                = dynamic_cast<const OrderLogicVertex*>(edgep->top())) {

                // Do not construct dependencies across exclusive domains.
                if (domainsExclusive(domainp, toLVertexp->domainp())) continue;

                // Path from vertexp to a logic vertex; new edge.
                // Note we use the last edge's weight, not some function of
                // multiple edges
                new OrderEdge(m_outGraphp, moveVxp, m_logic2move[toLVertexp], weight);
                madeDeps = true;
            } else {
                // This is an OrderVarVertex or other vertex representing
                // data. (Could be var, settle, or input type vertex.)
                const V3GraphVertex* nonLogicVxp = edgep->top();
                VxDomPair key(nonLogicVxp, domainp);
                if (!m_var2move[key]) {
                    const OrderEitherVertex* eithp
                        = dynamic_cast<const OrderEitherVertex*>(nonLogicVxp);
                    T_MoveVertex* newMoveVxp
                        = m_vxMakerp->makeVertexp(nullptr, eithp, eithp->scopep(), domainp);
                    m_var2move[key] = newMoveVxp;

                    // Find downstream logics that depend on (var, domain)
                    if (!iterate(newMoveVxp, edgep->top(), domainp)) {
                        // No downstream dependencies, so remove this
                        // intermediate vertex.
                        m_var2move[key] = nullptr;
                        m_vxMakerp->freeVertexp(newMoveVxp);
                        continue;
                    }
                }

                // Create incoming edge, from previous logic that writes
                // this var, to the Vertex representing the (var,domain)
                new OrderEdge(m_outGraphp, moveVxp, m_var2move[key], weight);
                madeDeps = true;
            }
        }
        return madeDeps;
    }
    VL_UNCOPYABLE(ProcessMoveBuildGraph);
};

//######################################################################
// OrderMoveVertexMaker and related

class OrderMoveVertexMaker : public ProcessMoveBuildGraph<OrderMoveVertex>::MoveVertexMaker {
    // MEMBERS
    V3Graph* m_pomGraphp;
    V3List<OrderMoveVertex*>* m_pomWaitingp;

public:
    // CONSTRUCTORS
    OrderMoveVertexMaker(V3Graph* pomGraphp, V3List<OrderMoveVertex*>* pomWaitingp)
        : m_pomGraphp{pomGraphp}
        , m_pomWaitingp{pomWaitingp} {}
    // METHODS
    OrderMoveVertex* makeVertexp(OrderLogicVertex* lvertexp, const OrderEitherVertex*,
                                 const AstScope* scopep, const AstSenTree* domainp) {
        OrderMoveVertex* resultp = new OrderMoveVertex(m_pomGraphp, lvertexp);
        resultp->domScopep(OrderMoveDomScope::findCreate(domainp, scopep));
        resultp->m_pomWaitingE.pushBack(*m_pomWaitingp, resultp);
        return resultp;
    }
    void freeVertexp(OrderMoveVertex* freeMep) {
        freeMep->m_pomWaitingE.unlink(*m_pomWaitingp, freeMep);
        freeMep->unlinkDelete(m_pomGraphp);
    }

private:
    VL_UNCOPYABLE(OrderMoveVertexMaker);
};

class OrderMTaskMoveVertexMaker : public ProcessMoveBuildGraph<MTaskMoveVertex>::MoveVertexMaker {
    V3Graph* m_pomGraphp;

public:
    explicit OrderMTaskMoveVertexMaker(V3Graph* pomGraphp)
        : m_pomGraphp{pomGraphp} {}
    MTaskMoveVertex* makeVertexp(OrderLogicVertex* lvertexp, const OrderEitherVertex* varVertexp,
                                 const AstScope* scopep, const AstSenTree* domainp) {
        // Exclude initial/settle logic from the mtasks graph.
        // We'll output time-zero logic separately.
        if (domainp->hasInitial() || domainp->hasSettle()) return nullptr;
        return new MTaskMoveVertex(m_pomGraphp, lvertexp, varVertexp, scopep, domainp);
    }
    void freeVertexp(MTaskMoveVertex* freeMep) { freeMep->unlinkDelete(m_pomGraphp); }

private:
    VL_UNCOPYABLE(OrderMTaskMoveVertexMaker);
};

class OrderVerticesByDomainThenScope {
    PartPtrIdMap m_ids;

public:
    virtual bool operator()(const V3GraphVertex* lhsp, const V3GraphVertex* rhsp) const {
        const MTaskMoveVertex* l_vxp = dynamic_cast<const MTaskMoveVertex*>(lhsp);
        const MTaskMoveVertex* r_vxp = dynamic_cast<const MTaskMoveVertex*>(rhsp);
        vluint64_t l_id = m_ids.findId(l_vxp->domainp());
        vluint64_t r_id = m_ids.findId(r_vxp->domainp());
        if (l_id < r_id) return true;
        if (l_id > r_id) return false;
        l_id = m_ids.findId(l_vxp->scopep());
        r_id = m_ids.findId(r_vxp->scopep());
        return l_id < r_id;
    }
};

class MTaskVxIdLessThan {
public:
    MTaskVxIdLessThan() {}
    virtual ~MTaskVxIdLessThan() {}

    // Sort vertex's, which must be AbstractMTask's, into a deterministic
    // order by comparing their serial IDs.
    virtual bool operator()(const V3GraphVertex* lhsp, const V3GraphVertex* rhsp) const {
        const AbstractMTask* lmtaskp = dynamic_cast<const AbstractLogicMTask*>(lhsp);
        const AbstractMTask* rmtaskp = dynamic_cast<const AbstractLogicMTask*>(rhsp);
        return lmtaskp->id() < rmtaskp->id();
    }
};

//######################################################################
// Order class functions

class OrderVisitor : public AstNVisitor {
private:
    // NODE STATE
    // Forming graph:
    //   Entire Netlist:
    //    AstVarScope::user1p   -> OrderUser* for usage var
    //    {statement}Node::user1p-> AstModule* statement is under
    //   USER4 Cleared on each Logic stmt
    //    AstVarScope::user4()  -> VarUsage(gen/con/both).      Where already encountered signal
    // Ordering (user3/4/5 cleared between forming and ordering)
    //    AstScope::user1p()    -> AstNodeModule*. Module this scope is under
    //    AstNodeModule::user3()    -> Number of routines created
    //  Each call to V3Const::constify
    //   AstNode::user4()               Used by V3Const::constify, called below
    AstUser1InUse m_inuser1;
    AstUser2InUse m_inuser2;
    AstUser3InUse m_inuser3;
    // AstUser4InUse     m_inuser4;      // Used only when building tree, so below

    // STATE
    OrderGraph m_graph;  // Scoreboard of var usages/dependencies
    SenTreeFinder m_finder;  // Find global sentree's and add them
<<<<<<< HEAD
    AstSenTree* m_comboDomainp;  // Combo activation tree
    AstSenTree* m_deleteDomainp;  // Delete this from tree
    OrderInputsVertex* m_inputsVxp;  // Top level vertex all inputs point from
    OrderLogicVertex* m_logicVxp;  // Current statement being tracked, NULL=ignored
    AstTopScope* m_topScopep;  // Current top scope being processed
    AstScope* m_scopetopp;  // Scope under TOPSCOPE
    AstNodeModule* m_modp;  // Current module
    AstScope* m_scopep;  // Current scope being processed
    AstActive* m_activep;  // Current activation block
    bool m_inSenTree;  // Underneath AstSenItem; any varrefs are clocks
    bool m_inClocked;  // Underneath clocked block
    bool m_inClkAss;  // Underneath AstAssign
    bool m_inPre;  // Underneath AstAssignPre
    bool m_inPost;  // Underneath AstAssignPost
    bool m_inTimedEvent;  // Underneath TimedEvent
    OrderLogicVertex* m_activeSenVxp;  // Sensitivity vertex
=======
    AstSenTree* m_comboDomainp = nullptr;  // Combo activation tree
    AstSenTree* m_deleteDomainp = nullptr;  // Delete this from tree
    OrderInputsVertex* m_inputsVxp = nullptr;  // Top level vertex all inputs point from
    OrderLogicVertex* m_logicVxp = nullptr;  // Current statement being tracked, nullptr=ignored
    AstTopScope* m_topScopep = nullptr;  // Current top scope being processed
    AstScope* m_scopetopp = nullptr;  // Scope under TOPSCOPE
    AstNodeModule* m_modp = nullptr;  // Current module
    AstScope* m_scopep = nullptr;  // Current scope being processed
    AstActive* m_activep = nullptr;  // Current activation block
    bool m_inSenTree = false;  // Underneath AstSenItem; any varrefs are clocks
    bool m_inClocked = false;  // Underneath clocked block
    bool m_inClkAss = false;  // Underneath AstAssign
    bool m_inPre = false;  // Underneath AstAssignPre
    bool m_inPost = false;  // Underneath AstAssignPost
    OrderLogicVertex* m_activeSenVxp = nullptr;  // Sensitivity vertex
>>>>>>> ea9b65fe
    std::deque<OrderUser*> m_orderUserps;  // All created OrderUser's for later deletion.
    // STATE... for inside process
    AstCFunc* m_pomNewFuncp = nullptr;  // Current function being created
    int m_pomNewStmts = 0;  // Statements in function being created
    V3Graph m_pomGraph;  // Graph of logic elements to move
    V3List<OrderMoveVertex*> m_pomWaiting;  // List of nodes needing inputs to become ready
protected:
    friend class OrderMoveDomScope;
    V3List<OrderMoveDomScope*> m_pomReadyDomScope;  // List of ready domain/scope pairs, by loopId
    std::vector<OrderVarStdVertex*> m_unoptflatVars;  // Vector of variables in UNOPTFLAT loop

private:
    // STATS
    VDouble0 m_statCut[OrderVEdgeType::_ENUM_END];  // Count of each edge type cut

    // TYPES
    enum VarUsage : uint8_t { VU_NONE = 0, VU_CON = 1, VU_GEN = 2 };

    // METHODS
    VL_DEBUG_FUNC;  // Declare debug()

    void iterateNewStmt(AstNode* nodep) {
        if (m_scopep) {
            UINFO(4, "   STMT " << nodep << endl);
            // VV*****  We reset user4p()
            AstNode::user4ClearTree();
            UASSERT_OBJ(m_activep && m_activep->sensesp(), nodep, "nullptr");
            // If inside combo logic, ignore the domain, we'll assign one based on interconnect
            AstSenTree* startDomainp = m_activep->sensesp();
            if (startDomainp->hasCombo()) startDomainp = nullptr;
            m_logicVxp = new OrderLogicVertex(&m_graph, m_scopep, startDomainp, nodep);
            if (m_activeSenVxp) {
                // If in a clocked activation, add a link from the sensitivity to this block
                // Add edge logic_sensitive_vertex->logic_vertex
                new OrderEdge(&m_graph, m_activeSenVxp, m_logicVxp, WEIGHT_NORMAL);
            }
            nodep->user1p(m_modp);
            iterateChildren(nodep);
            m_logicVxp = nullptr;
        }
    }

    OrderVarVertex* newVarUserVertex(AstVarScope* varscp, WhichVertex type,
                                     bool* createdp = nullptr) {
        if (!varscp->user1p()) {
            OrderUser* newup = new OrderUser();
            m_orderUserps.push_back(newup);
            varscp->user1p(newup);
        }
        OrderUser* up = reinterpret_cast<OrderUser*>(varscp->user1p());
        OrderVarVertex* varVxp = up->newVarUserVertex(&m_graph, m_scopep, varscp, type, createdp);
        return varVxp;
    }

    void process();
    void processCircular();
    typedef std::deque<OrderEitherVertex*> VertexVec;
    void processInputs();
    void processInputsInIterate(OrderEitherVertex* vertexp, VertexVec& todoVec);
    void processInputsOutIterate(OrderEitherVertex* vertexp, VertexVec& todoVec);
    void processSensitive();
    void processDomains();
    void processDomainsIterate(OrderEitherVertex* vertexp);
    void processEdgeReport();

    // processMove* routines schedule serial execution
    void processMove();
    void processMoveClear();
    void processMoveBuildGraph();
    void processMovePrepReady();
    void processMoveReadyOne(OrderMoveVertex* vertexp);
    void processMoveDoneOne(OrderMoveVertex* vertexp);
    void processMoveOne(OrderMoveVertex* vertexp, OrderMoveDomScope* domScopep, int level);
    AstActive* processMoveOneLogic(const OrderLogicVertex* lvertexp, AstCFunc*& newFuncpr,
                                   int& newStmtsr);

    // processMTask* routines schedule threaded execution
    struct MTaskState {
        typedef std::list<const OrderLogicVertex*> Logics;
        AstMTaskBody* m_mtaskBodyp = nullptr;
        Logics m_logics;
        ExecMTask* m_execMTaskp = nullptr;
        MTaskState() {}
    };
    void processMTasks();
    typedef enum : uint8_t { LOGIC_INITIAL, LOGIC_SETTLE } InitialLogicE;
    void processMTasksInitial(InitialLogicE logic_type);

    string cfuncName(AstNodeModule* modp, AstSenTree* domainp, AstScope* scopep,
                     AstNode* forWhatp) {
        modp->user3Inc();
        int funcnum = modp->user3();
        string name = (domainp->hasCombo()
                           ? "_combo"
                           : (domainp->hasInitial()
                                  ? "_initial"
                                  : (domainp->hasSettle()
                                         ? "_settle"
                                         : (domainp->isMulti() ? "_multiclk" : "_sequent"))));
        name = name + "__" + scopep->nameDotless() + "__" + cvtToStr(funcnum);
        if (v3Global.opt.profCFuncs()) {
            name += "__PROF__" + forWhatp->fileline()->profileFuncname();
        }
        return name;
    }

    void nodeMarkCircular(OrderVarVertex* vertexp, OrderEdge* edgep) {
        AstVarScope* nodep = vertexp->varScp();
        OrderLogicVertex* fromLVtxp = nullptr;
        OrderLogicVertex* toLVtxp = nullptr;
        if (edgep) {
            fromLVtxp = dynamic_cast<OrderLogicVertex*>(edgep->fromp());
            toLVtxp = dynamic_cast<OrderLogicVertex*>(edgep->top());
        }
        //
        if ((fromLVtxp && VN_IS(fromLVtxp->nodep(), Initial))
            || (toLVtxp && VN_IS(toLVtxp->nodep(), Initial))) {
            // IEEE does not specify ordering between initial blocks, so we
            // can do whatever we want. We especially do not want to
            // evaluate multiple times, so do not mark the edge circular
        } else {
            nodep->circular(true);
            ++m_statCut[vertexp->type()];
            if (edgep) ++m_statCut[edgep->type()];
            //
            if (vertexp->isClock()) {
                // Seems obvious; no warning yet
                // nodep->v3warn(GENCLK, "Signal unoptimizable: Generated clock:
                // "<<nodep->prettyNameQ());
            } else if (nodep->varp()->isSigPublic()) {
                nodep->v3warn(UNOPT,
                              "Signal unoptimizable: Feedback to public clock or circular logic: "
                                  << nodep->prettyNameQ());
                if (!nodep->fileline()->warnIsOff(V3ErrorCode::UNOPT)
                    && !nodep->fileline()->lastWarnWaived()) {
                    nodep->fileline()->modifyWarnOff(V3ErrorCode::UNOPT,
                                                     true);  // Complain just once
                    // Give the user an example.
                    bool tempWeight = (edgep && edgep->weight() == 0);
                    // Else the below loop detect can't see the loop
                    if (tempWeight) edgep->weight(1);
                    // Calls OrderGraph::loopsVertexCb
                    m_graph.reportLoops(&OrderEdge::followComboConnected, vertexp);
                    if (tempWeight) edgep->weight(0);
                }
            } else {
                // We don't use UNOPT, as there are lots of V2 places where
                // it was needed, that aren't any more
                // First v3warn not inside warnIsOff so we can see the suppressions with --debug
                nodep->v3warn(UNOPTFLAT,
                              "Signal unoptimizable: Feedback to clock or circular logic: "
                                  << nodep->prettyNameQ());
                if (!nodep->fileline()->warnIsOff(V3ErrorCode::UNOPTFLAT)
                    && !nodep->fileline()->lastWarnWaived()) {
                    nodep->fileline()->modifyWarnOff(V3ErrorCode::UNOPTFLAT,
                                                     true);  // Complain just once
                    // Give the user an example.
                    bool tempWeight = (edgep && edgep->weight() == 0);
                    // Else the below loop detect can't see the loop
                    if (tempWeight) edgep->weight(1);
                    // Calls OrderGraph::loopsVertexCb
                    m_graph.reportLoops(&OrderEdge::followComboConnected, vertexp);
                    if (tempWeight) edgep->weight(0);
                    if (v3Global.opt.reportUnoptflat()) {
                        // Report candidate variables for splitting
                        reportLoopVars(vertexp);
                        // Do a subgraph for the UNOPTFLAT loop
                        OrderGraph loopGraph;
                        m_graph.subtreeLoops(&OrderEdge::followComboConnected, vertexp,
                                             &loopGraph);
                        loopGraph.dumpDotFilePrefixedAlways("unoptflat");
                    }
                }
            }
        }
    }

    //! Find all variables in an UNOPTFLAT loop
    //!
    //! Ignore vars that are 1-bit wide and don't worry about generated
    //! variables (PRE and POST vars, __Vdly__, __Vcellin__ and __VCellout).
    //! What remains are candidates for splitting to break loops.
    //!
    //! node->user3 is used to mark if we have done a particular variable.
    //! vertex->user is used to mark if we have seen this vertex before.
    //!
    //! @todo We could be cleverer in the future and consider just
    //!       the width that is generated/consumed.
    void reportLoopVars(OrderVarVertex* vertexp) {
        m_graph.userClearVertices();
        AstNode::user3ClearTree();
        m_unoptflatVars.clear();
        reportLoopVarsIterate(vertexp, vertexp->color());
        AstNode::user3ClearTree();
        m_graph.userClearVertices();
        // May be very large vector, so only report the "most important"
        // elements. Up to 10 of the widest
        std::cerr << V3Error::warnMore() << "... Widest candidate vars to split:" << endl;
        std::stable_sort(m_unoptflatVars.begin(), m_unoptflatVars.end(), OrderVarWidthCmp());
        std::unordered_set<const AstVar*> canSplitList;
        int lim = m_unoptflatVars.size() < 10 ? m_unoptflatVars.size() : 10;
        for (int i = 0; i < lim; i++) {
            OrderVarStdVertex* vsvertexp = m_unoptflatVars[i];
            AstVar* varp = vsvertexp->varScp()->varp();
            const bool canSplit = V3SplitVar::canSplitVar(varp);
            std::cerr << V3Error::warnMore() << "    " << varp->fileline() << " "
                      << varp->prettyName() << std::dec << ", width " << varp->width()
                      << ", fanout " << vsvertexp->fanout();
            if (canSplit) {
                std::cerr << ", can split_var";
                canSplitList.insert(varp);
            }
            std::cerr << std::endl;
        }
        // Up to 10 of the most fanned out
        std::cerr << V3Error::warnMore() << "... Most fanned out candidate vars to split:" << endl;
        std::stable_sort(m_unoptflatVars.begin(), m_unoptflatVars.end(), OrderVarFanoutCmp());
        lim = m_unoptflatVars.size() < 10 ? m_unoptflatVars.size() : 10;
        for (int i = 0; i < lim; i++) {
            OrderVarStdVertex* vsvertexp = m_unoptflatVars[i];
            AstVar* varp = vsvertexp->varScp()->varp();
            const bool canSplit = V3SplitVar::canSplitVar(varp);
            std::cerr << V3Error::warnMore() << "    " << varp->fileline() << " "
                      << varp->prettyName() << ", width " << std::dec << varp->width()
                      << ", fanout " << vsvertexp->fanout();
            if (canSplit) {
                std::cerr << ", can split_var";
                canSplitList.insert(varp);
            }
            std::cerr << endl;
        }
        if (!canSplitList.empty()) {
            std::cerr << V3Error::warnMore()
                      << "... Suggest add /*verilator split_var*/ to appropriate variables above."
                      << std::endl;
        }
        V3Stats::addStat("Order, SplitVar, candidates", canSplitList.size());
        m_unoptflatVars.clear();
    }

    void reportLoopVarsIterate(V3GraphVertex* vertexp, uint32_t color) {
        if (vertexp->user()) return;  // Already done
        vertexp->user(1);
        if (OrderVarStdVertex* vsvertexp = dynamic_cast<OrderVarStdVertex*>(vertexp)) {
            // Only reporting on standard variable vertices
            AstVar* varp = vsvertexp->varScp()->varp();
            if (!varp->user3()) {
                string name = varp->prettyName();
                if ((varp->width() != 1) && (name.find("__Vdly") == string::npos)
                    && (name.find("__Vcell") == string::npos)) {
                    // Variable to report on and not yet done
                    m_unoptflatVars.push_back(vsvertexp);
                }
                varp->user3Inc();
            }
        }
        // Iterate through all the to and from vertices of the same color
        for (V3GraphEdge* edgep = vertexp->outBeginp(); edgep; edgep = edgep->outNextp()) {
            if (edgep->top()->color() == color) reportLoopVarsIterate(edgep->top(), color);
        }
        for (V3GraphEdge* edgep = vertexp->inBeginp(); edgep; edgep = edgep->inNextp()) {
            if (edgep->fromp()->color() == color) reportLoopVarsIterate(edgep->fromp(), color);
        }
    }
    // VISITORS
    virtual void visit(AstNetlist* nodep) override {
        {
            AstUser4InUse m_inuser4;  // Used only when building tree, so below
            iterateChildren(nodep);
        }
        // We're finished, complete the topscopes
        if (m_topScopep) {
            process();
            m_topScopep = nullptr;
        }
    }
    virtual void visit(AstTopScope* nodep) override {
        // Process the last thing we're finishing
        UASSERT_OBJ(!m_topScopep, nodep, "Only one topscope should ever be created");
        UINFO(2, "  Loading tree...\n");
        // VV*****  We reset userp()
        AstNode::user1ClearTree();
        AstNode::user3ClearTree();
        m_graph.clear();
        m_activep = nullptr;
        m_topScopep = nodep;
        m_scopetopp = nodep->scopep();
        // Find global SenTrees
        m_finder.init(m_topScopep);
        // ProcessDomainsIterate will use these when it needs to move
        // something to a combodomain.  This saves a ton of find() operations.
        AstSenTree* combp
            = new AstSenTree(nodep->fileline(),  // Gets cloned() so ok if goes out of scope
                             new AstSenItem(nodep->fileline(), AstSenItem::Combo()));
        m_comboDomainp = m_finder.getSenTree(combp);
        pushDeletep(combp);  // Cleanup when done
        // Fake AstSenTree we set domainp to indicate needs deletion
        m_deleteDomainp = new AstSenTree(nodep->fileline(),
                                         new AstSenItem(nodep->fileline(), AstSenItem::Settle()));
        pushDeletep(m_deleteDomainp);  // Cleanup when done
        UINFO(5, "    DeleteDomain = " << m_deleteDomainp << endl);
        // Base vertices
        m_activeSenVxp = nullptr;
        m_inputsVxp = new OrderInputsVertex(&m_graph, nullptr);
        //
        iterateChildren(nodep);
        // Done topscope, erase extra user information
        // user1p passed to next process() operation
        AstNode::user3ClearTree();
        AstNode::user4ClearTree();
    }
    virtual void visit(AstNodeModule* nodep) override {
        AstNodeModule* origModp = m_modp;
        {
            m_modp = nodep;
            iterateChildren(nodep);
        }
        m_modp = origModp;
    }
    virtual void visit(AstClass*) override {}
    virtual void visit(AstScope* nodep) override {
        UINFO(4, " SCOPE " << nodep << endl);
        m_scopep = nodep;
        m_logicVxp = nullptr;
        m_activeSenVxp = nullptr;
        nodep->user1p(m_modp);
        // Iterate
        iterateChildren(nodep);
        m_scopep = nullptr;
    }
    virtual void visit(AstActive* nodep) override {
        // Create required activation blocks and add to module
        UINFO(4, "  ACTIVE  " << nodep << endl);
        m_activep = nodep;
        m_activeSenVxp = nullptr;
        m_inClocked = nodep->hasClocked();
        // Grab the sensitivity list
        UASSERT_OBJ(!nodep->sensesStorep(), nodep,
                    "Senses should have been activeTop'ed to be global!");
        iterate(nodep->sensesp());
        // Collect statements under it
        iterateChildren(nodep);
        m_activep = nullptr;
        m_activeSenVxp = nullptr;
        m_inClocked = false;
    }
    virtual void visit(AstVarScope* nodep) override {
        // Create links to all input signals
        UASSERT_OBJ(m_modp, nodep, "Scope not under module");
        if (m_modp->isTop() && nodep->varp()->isNonOutput()) {
            OrderVarVertex* varVxp = newVarUserVertex(nodep, WV_STD);
            new OrderEdge(&m_graph, m_inputsVxp, varVxp, WEIGHT_INPUT);
        }
    }
<<<<<<< HEAD
    virtual void visit(AstNodeVarRef* nodep) VL_OVERRIDE {
        if (m_inTimedEvent && nodep->lvalue()) {
            // Ignore var being set under AstTimedEvent, it is being set in the
            // "future" not in this time cycle
        } else if (m_scopep) {
=======
    virtual void visit(AstNodeVarRef* nodep) override {
        if (m_scopep) {
>>>>>>> ea9b65fe
            AstVarScope* varscp = nodep->varScopep();
            UASSERT_OBJ(varscp, nodep, "Var didn't get varscoped in V3Scope.cpp");
            if (m_inSenTree) {
                // Add CLOCK dependency... This is a root of the tree we'll trace
                UASSERT_OBJ(!nodep->lvalue(), nodep, "How can a sensitivity be setting a var?");
                OrderVarVertex* varVxp = newVarUserVertex(varscp, WV_STD);
                varVxp->isClock(true);
                new OrderEdge(&m_graph, varVxp, m_activeSenVxp, WEIGHT_MEDIUM);
            } else {
                UASSERT_OBJ(m_logicVxp, nodep, "Var ref not under a logic block");
                // What new directions is this used
                // We don't want to add extra edges if the logic block has many usages of same var
                bool gen = false;
                bool con = false;
                if (nodep->lvalue()) {
                    gen = !(varscp->user4() & VU_GEN);
                } else {
                    con = !(varscp->user4() & VU_CON);
                    if ((varscp->user4() & VU_GEN) && !m_inClocked) {
                        // Dangerous assumption:
                        // If a variable is used in the same activation which defines it first,
                        // consider it something like:
                        //              foo = 1
                        //              foo = foo + 1
                        // and still optimize.  This is the rule verilog-mode assumes for /*AS*/
                        // Note this will break though:
                        //              if (sometimes) foo = 1
                        //              foo = foo + 1
                        con = false;
                    }
                    if (varscp->varp()->attrClockEn() && !m_inPre && !m_inPost && !m_inClocked) {
                        // clock_enable attribute: user's worrying about it for us
                        con = false;
                    }
                    if (m_inClkAss
                        && (varscp->varp()->attrClocker() != VVarAttrClocker::CLOCKER_YES)) {
                        con = false;
                        UINFO(4, "nodep used as clock_enable " << varscp << " in "
                                                               << m_logicVxp->nodep() << endl);
                    }
                }
                if (gen) varscp->user4(varscp->user4() | VU_GEN);
                if (con) varscp->user4(varscp->user4() | VU_CON);
                // Add edges
                if (!m_inClocked || m_inPost) {
                    // Combo logic
                    {  // not settle and (combo or inPost)
                        if (gen) {
                            // Add edge logic_vertex->logic_generated_var
                            OrderVarVertex* varVxp = newVarUserVertex(varscp, WV_STD);
                            if (m_inPost) {
                                new OrderPostCutEdge(&m_graph, m_logicVxp, varVxp);
                                // Mark the vertex. Used to control marking
                                // internal clocks circular, which must only
                                // happen if they are generated by delayed
                                // assignment.
                                UINFO(5,
                                      "     Found delayed assignment (post) " << varVxp << endl);
                                varVxp->isDelayed(true);
                            } else {
                                // If the lhs is a clocker, avoid marking that as circular by
                                // putting a hard edge instead of normal cuttable
                                if (varscp->varp()->attrClocker()
                                    == VVarAttrClocker::CLOCKER_YES) {
                                    new OrderEdge(&m_graph, m_logicVxp, varVxp, WEIGHT_NORMAL);
                                } else {
                                    new OrderComboCutEdge(&m_graph, m_logicVxp, varVxp);
                                }
                            }
                            // For m_inPost:
                            //    Add edge consumed_var_POST->logic_vertex
                            //    This prevents a consumer of the "early" value to be scheduled
                            //   after we've changed to the next-cycle value
                            // ALWAYS do it:
                            //    There maybe a wire a=b; between the two blocks
                            OrderVarVertex* postVxp = newVarUserVertex(varscp, WV_POST);
                            new OrderEdge(&m_graph, postVxp, m_logicVxp, WEIGHT_POST);
                        }
                        if (con) {
                            // Add edge logic_consumed_var->logic_vertex
                            OrderVarVertex* varVxp = newVarUserVertex(varscp, WV_STD);
                            new OrderEdge(&m_graph, varVxp, m_logicVxp, WEIGHT_MEDIUM);
                        }
                    }
                } else if (m_inPre) {
                    // AstAssignPre logic
                    if (gen) {
                        // Add edge logic_vertex->generated_var_PREORDER
                        OrderVarVertex* ordVxp = newVarUserVertex(varscp, WV_PORD);
                        new OrderEdge(&m_graph, m_logicVxp, ordVxp, WEIGHT_NORMAL);
                        // Add edge logic_vertex->logic_generated_var (same as if comb)
                        OrderVarVertex* varVxp = newVarUserVertex(varscp, WV_STD);
                        new OrderEdge(&m_graph, m_logicVxp, varVxp, WEIGHT_NORMAL);
                    }
                    if (con) {
                        // Add edge logic_consumed_var_PREVAR->logic_vertex
                        // This one is cutable (vs the producer) as there's
                        // only one of these, but many producers
                        OrderVarVertex* preVxp = newVarUserVertex(varscp, WV_PRE);
                        new OrderPreCutEdge(&m_graph, preVxp, m_logicVxp);
                    }
                } else {
                    // Seq logic
                    if (gen) {
                        // Add edge logic_generated_var_PREORDER->logic_vertex
                        OrderVarVertex* ordVxp = newVarUserVertex(varscp, WV_PORD);
                        new OrderEdge(&m_graph, ordVxp, m_logicVxp, WEIGHT_NORMAL);
                        // Add edge logic_vertex->logic_generated_var (same as if comb)
                        OrderVarVertex* varVxp = newVarUserVertex(varscp, WV_STD);
                        new OrderEdge(&m_graph, m_logicVxp, varVxp, WEIGHT_NORMAL);
                    }
                    if (con) {
                        // Add edge logic_vertex->consumed_var_PREVAR
                        // Generation of 'pre' because we want to indicate
                        // it should be before AstAssignPre
                        OrderVarVertex* preVxp = newVarUserVertex(varscp, WV_PRE);
                        new OrderEdge(&m_graph, m_logicVxp, preVxp, WEIGHT_NORMAL);
                        // Add edge logic_vertex->consumed_var_POST
                        OrderVarVertex* postVxp = newVarUserVertex(varscp, WV_POST);
                        new OrderEdge(&m_graph, m_logicVxp, postVxp, WEIGHT_POST);
                    }
                }
            }
        }
    }
<<<<<<< HEAD
    virtual void visit(AstTimedEvent* nodep) VL_OVERRIDE {
        iterateAndNextNull(nodep->timep());
        m_inTimedEvent = true;
        iterateAndNextNull(nodep->varrefp());
        m_inTimedEvent = false;
    }
    virtual void visit(AstSenTree* nodep) VL_OVERRIDE {
=======
    virtual void visit(AstSenTree* nodep) override {
>>>>>>> ea9b65fe
        // Having a node derived from the sentree isn't required for
        // correctness, it merely makes the graph better connected
        // and improves graph algorithmic performance
        if (m_scopep) {  // Else TOPSCOPE's SENTREE list
            m_inSenTree = true;
            if (nodep->hasClocked()) {
                if (!m_activeSenVxp) {
                    m_activeSenVxp = new OrderLogicVertex(&m_graph, m_scopep, nodep, m_activep);
                }
                iterateChildren(nodep);
            }
            m_inSenTree = false;
        }
    }
    virtual void visit(AstAlwaysPost* nodep) override {
        m_inPost = true;
        iterateNewStmt(nodep);
        m_inPost = false;
    }
    virtual void visit(AstAlways* nodep) override { iterateNewStmt(nodep); }
    virtual void visit(AstAlwaysPublic* nodep) override { iterateNewStmt(nodep); }
    virtual void visit(AstAssignAlias* nodep) override { iterateNewStmt(nodep); }
    virtual void visit(AstAssignW* nodep) override {
        OrderClkAssVisitor visitor(nodep);
        m_inClkAss = visitor.isClkAss();
        iterateNewStmt(nodep);
        m_inClkAss = false;
    }
    virtual void visit(AstAssignPre* nodep) override {
        OrderClkAssVisitor visitor(nodep);
        m_inClkAss = visitor.isClkAss();
        m_inPre = true;
        iterateNewStmt(nodep);
        m_inPre = false;
        m_inClkAss = false;
    }
    virtual void visit(AstAssignPost* nodep) override {
        OrderClkAssVisitor visitor(nodep);
        m_inClkAss = visitor.isClkAss();
        m_inPost = true;
        iterateNewStmt(nodep);
        m_inPost = false;
        m_inClkAss = false;
    }
    virtual void visit(AstCoverToggle* nodep) override { iterateNewStmt(nodep); }
    virtual void visit(AstInitial* nodep) override {
        // We use initials to setup parameters and static consts's which may be referenced
        // in user initial blocks.  So use ordering to sort them all out.
        iterateNewStmt(nodep);
    }
    virtual void visit(AstCFunc*) override {
        // Ignore for now
        // We should detect what variables are set in the function, and make
        // settlement code for them, then set a global flag, so we call "settle"
        // on the next evaluation loop.
    }
    //--------------------
    virtual void visit(AstNode* nodep) override { iterateChildren(nodep); }

public:
    // CONSTRUCTORS
    OrderVisitor() {
<<<<<<< HEAD
        m_topScopep = NULL;
        m_scopetopp = NULL;
        m_modp = NULL;
        m_scopep = NULL;
        m_activep = NULL;
        m_inSenTree = false;
        m_inClocked = false;
        m_inClkAss = false;
        m_inPre = false;
        m_inPost = false;
        m_inTimedEvent = false;
        m_comboDomainp = NULL;
        m_deleteDomainp = NULL;
        m_inputsVxp = NULL;
        m_activeSenVxp = NULL;
        m_logicVxp = NULL;
        m_pomNewFuncp = NULL;
        m_pomNewStmts = 0;
=======
>>>>>>> ea9b65fe
        if (debug()) m_graph.debug(5);  // 3 is default if global debug; we want acyc debugging
    }
    virtual ~OrderVisitor() override {
        // Stats
        for (int type = 0; type < OrderVEdgeType::_ENUM_END; type++) {
            double count = double(m_statCut[type]);
            if (count != 0.0) {
                V3Stats::addStat(string("Order, cut, ") + OrderVEdgeType(type).ascii(), count);
            }
        }
        // Destruction
        for (OrderUser* ip : m_orderUserps) delete ip;
        m_graph.debug(V3Error::debugDefault());
    }
    void main(AstNode* nodep) { iterate(nodep); }
};

//######################################################################
// General utilities

static bool domainsExclusive(const AstSenTree* fromp, const AstSenTree* top) {
    // Return 'true' if we can prove that both 'from' and 'to' cannot both
    // be active on the same eval pass, or false if we can't prove this.
    //
    // This detects the case of 'always @(posedge clk)'
    // and 'always @(negedge clk)' being exclusive. It also detects
    // that initial/settle blocks and post-initial blocks are exclusive.
    //
    // Are there any other cases we need to handle? Maybe not,
    // because these are not exclusive:
    //   always @(posedge A or posedge B)
    //   always @(negedge A)
    //
    // ... unless you know more about A and B, which sounds hard.

    bool toInitial = top->hasInitial() || top->hasSettle();
    bool fromInitial = fromp->hasInitial() || fromp->hasSettle();
    if (toInitial != fromInitial) return true;

    const AstSenItem* fromSenListp = VN_CAST(fromp->sensesp(), SenItem);
    const AstSenItem* toSenListp = VN_CAST(top->sensesp(), SenItem);

    UASSERT_OBJ(fromSenListp, fromp, "sensitivity list item is not an AstSenItem");
    UASSERT_OBJ(toSenListp, top, "sensitivity list item is not an AstSenItem");

    if (fromSenListp->nextp()) return false;
    if (toSenListp->nextp()) return false;

    const AstNodeVarRef* fromVarrefp = fromSenListp->varrefp();
    const AstNodeVarRef* toVarrefp = toSenListp->varrefp();
    if (!fromVarrefp || !toVarrefp) return false;

    // We know nothing about the relationship between different clocks here,
    // so give up on proving anything.
    if (fromVarrefp->varScopep() != toVarrefp->varScopep()) return false;

    return fromSenListp->edgeType().exclusiveEdge(toSenListp->edgeType());
}

//######################################################################
// OrderMoveDomScope methods

// Check the domScope is on ready list, add if not
inline void OrderMoveDomScope::ready(OrderVisitor* ovp) {
    if (!m_onReadyList) {
        m_onReadyList = true;
        m_readyDomScopeE.pushBack(ovp->m_pomReadyDomScope, this);
    }
}

// Mark one vertex as finished, remove from ready list if done
inline void OrderMoveDomScope::movedVertex(OrderVisitor* ovp, OrderMoveVertex* vertexp) {
    UASSERT_OBJ(m_onReadyList, vertexp,
                "Moving vertex from ready when nothing was on que as ready.");
    if (m_readyVertices.empty()) {  // Else more work to get to later
        m_onReadyList = false;
        m_readyDomScopeE.unlink(ovp->m_pomReadyDomScope, this);
    }
}

//######################################################################
// OrderVisitor - Clock propagation

void OrderVisitor::processInputs() {
    m_graph.userClearVertices();  // Vertex::user()   // 1 if input recursed, 2 if marked as input,
                                  // 3 if out-edges recursed
    // Start at input vertex, process from input-to-output order
    VertexVec todoVec;  // List of newly-input marked vectors we need to process
    todoVec.push_front(m_inputsVxp);
    m_inputsVxp->isFromInput(true);  // By definition
    while (!todoVec.empty()) {
        OrderEitherVertex* vertexp = todoVec.back();
        todoVec.pop_back();
        processInputsOutIterate(vertexp, todoVec);
    }
}

void OrderVisitor::processInputsInIterate(OrderEitherVertex* vertexp, VertexVec& todoVec) {
    // Propagate PrimaryIn through simple assignments
    if (vertexp->user()) return;  // Already processed
    if (false && debug() >= 9) {
        UINFO(9, " InIIter " << vertexp << endl);
        if (OrderLogicVertex* vvertexp = dynamic_cast<OrderLogicVertex*>(vertexp)) {
            vvertexp->nodep()->dumpTree(cout, "-            TT: ");
        }
    }
    vertexp->user(1);  // Processing
    // First handle all inputs to this vertex, in most cases they'll be already processed earlier
    // Also, determine if this vertex is an input
    int inonly = 1;  // 0=no, 1=maybe, 2=yes until a no
    for (V3GraphEdge* edgep = vertexp->inBeginp(); edgep; edgep = edgep->inNextp()) {
        OrderEitherVertex* frVertexp = static_cast<OrderEitherVertex*>(edgep->fromp());
        processInputsInIterate(frVertexp, todoVec);
        if (frVertexp->isFromInput()) {
            if (inonly == 1) inonly = 2;
        } else if (dynamic_cast<OrderVarPostVertex*>(frVertexp)) {
            // Ignore post assignments, just for ordering
        } else {
            // UINFO(9, "    InItStopDueTo " << frVertexp << endl);
            inonly = 0;
            break;
        }
    }

    if (inonly == 2
        && vertexp->user() < 2) {  // Set it.  Note may have already been set earlier, too
        UINFO(9, "   Input reassignment: " << vertexp << endl);
        vertexp->isFromInput(true);
        vertexp->user(2);  // 2 means on list
        // Can't work on out-edges of a node we know is an input immediately,
        // as it might visit other nodes before their input state is resolved.
        // So push to list and work on it later when all in-edges known resolved
        todoVec.push_back(vertexp);
    }
    // UINFO(9, "  InIdone " << vertexp << endl);
}

void OrderVisitor::processInputsOutIterate(OrderEitherVertex* vertexp, VertexVec& todoVec) {
    if (vertexp->user() == 3) return;  // Already out processed
    // UINFO(9, " InOIter " << vertexp << endl);
    // First make sure input path is fully recursed
    processInputsInIterate(vertexp, todoVec);
    // Propagate PrimaryIn through simple assignments
    UASSERT_OBJ(vertexp->isFromInput(), vertexp,
                "processInputsOutIterate only for input marked vertexes");
    vertexp->user(3);  // out-edges processed

    {
        // Propagate PrimaryIn through simple assignments, following target of vertex
        for (V3GraphEdge* edgep = vertexp->outBeginp(); edgep; edgep = edgep->outNextp()) {
            OrderEitherVertex* toVertexp = static_cast<OrderEitherVertex*>(edgep->top());
            if (OrderVarStdVertex* vvertexp = dynamic_cast<OrderVarStdVertex*>(toVertexp)) {
                processInputsInIterate(vvertexp, todoVec);
            }
            if (OrderLogicVertex* vvertexp = dynamic_cast<OrderLogicVertex*>(toVertexp)) {
                if (VN_IS(vvertexp->nodep(), NodeAssign)) {
                    processInputsInIterate(vvertexp, todoVec);
                }
            }
        }
    }
}

//######################################################################
// OrderVisitor - Circular detection

void OrderVisitor::processCircular() {
    // Take broken edges and add circular flags
    // The change detect code will use this to force changedets
    for (V3GraphVertex* itp = m_graph.verticesBeginp(); itp; itp = itp->verticesNextp()) {
        if (OrderVarStdVertex* vvertexp = dynamic_cast<OrderVarStdVertex*>(itp)) {
            if (vvertexp->isClock() && !vvertexp->isFromInput()) {
                // If a clock is generated internally, we need to do another
                // loop through the entire evaluation.  This fixes races; see
                // t_clk_dpulse test.
                //
                // This all seems to hinge on how the clock is generated. If
                // it is generated by delayed assignment, we need the loop. If
                // it is combinatorial, we do not (and indeed it will break
                // other tests such as t_gated_clk_1.
                if (!v3Global.opt.orderClockDly()) {
                    UINFO(5, "Circular Clock, no-order-clock-delay " << vvertexp << endl);
                    nodeMarkCircular(vvertexp, nullptr);
                } else if (vvertexp->isDelayed()) {
                    UINFO(5, "Circular Clock, delayed " << vvertexp << endl);
                    nodeMarkCircular(vvertexp, nullptr);
                } else {
                    UINFO(5, "Circular Clock, not delayed " << vvertexp << endl);
                }
            }
            // Also mark any cut edges
            for (V3GraphEdge* edgep = vvertexp->outBeginp(); edgep; edgep = edgep->outNextp()) {
                if (edgep->weight() == 0) {  // was cut
                    OrderEdge* oedgep = dynamic_cast<OrderEdge*>(edgep);
                    UASSERT_OBJ(oedgep, vvertexp->varScp(), "Cutable edge not of proper type");
                    UINFO(6, "      CutCircularO: " << vvertexp->name() << endl);
                    nodeMarkCircular(vvertexp, oedgep);
                }
            }
            for (V3GraphEdge* edgep = vvertexp->inBeginp(); edgep; edgep = edgep->inNextp()) {
                if (edgep->weight() == 0) {  // was cut
                    OrderEdge* oedgep = dynamic_cast<OrderEdge*>(edgep);
                    UASSERT_OBJ(oedgep, vvertexp->varScp(), "Cutable edge not of proper type");
                    UINFO(6, "      CutCircularI: " << vvertexp->name() << endl);
                    nodeMarkCircular(vvertexp, oedgep);
                }
            }
        }
    }
}

void OrderVisitor::processSensitive() {
    // Sc sensitives are required on all inputs that go to a combo
    // block.  (Not inputs that go only to clocked blocks.)
    for (V3GraphVertex* itp = m_graph.verticesBeginp(); itp; itp = itp->verticesNextp()) {
        if (OrderVarStdVertex* vvertexp = dynamic_cast<OrderVarStdVertex*>(itp)) {
            if (vvertexp->varScp()->varp()->isNonOutput()) {
                // UINFO(0, "  scsen " << vvertexp << endl);
                for (V3GraphEdge* edgep = vvertexp->outBeginp(); edgep;
                     edgep = edgep->outNextp()) {
                    if (OrderEitherVertex* toVertexp
                        = dynamic_cast<OrderEitherVertex*>(edgep->top())) {
                        if (edgep->weight() && toVertexp->domainp()) {
                            // UINFO(0, "      " << toVertexp->domainp() << endl);
                            if (toVertexp->domainp()->hasCombo()) {
                                vvertexp->varScp()->varp()->scSensitive(true);
                            }
                        }
                    }
                }
            }
        }
    }
}

void OrderVisitor::processDomains() {
    for (V3GraphVertex* itp = m_graph.verticesBeginp(); itp; itp = itp->verticesNextp()) {
        OrderEitherVertex* vertexp = dynamic_cast<OrderEitherVertex*>(itp);
        UASSERT(vertexp, "Null or vertex not derived from EitherVertex");
        processDomainsIterate(vertexp);
    }
}

void OrderVisitor::processDomainsIterate(OrderEitherVertex* vertexp) {
    // The graph routines have already sorted the vertexes and edges into best->worst order
    // Assign clock domains to each signal.
    //     Sequential logic is forced into the same sequential domain.
    //     Combo logic may be pushed into a seq domain if all its inputs are the same domain,
    //     else, if all inputs are from flops, it's end-of-sequential code
    //     else, it's full combo code
    if (vertexp->domainp()) return;  // Already processed, or sequential logic
    UINFO(5, "    pdi: " << vertexp << endl);
    OrderVarVertex* vvertexp = dynamic_cast<OrderVarVertex*>(vertexp);
    AstSenTree* domainp = nullptr;
    UASSERT(m_comboDomainp, "not preset");
    if (vvertexp && vvertexp->varScp()->varp()->isNonOutput()) domainp = m_comboDomainp;
    if (vvertexp && vvertexp->varScp()->isCircular()) domainp = m_comboDomainp;
    if (!domainp) {
        for (V3GraphEdge* edgep = vertexp->inBeginp(); edgep; edgep = edgep->inNextp()) {
            OrderEitherVertex* fromVertexp = static_cast<OrderEitherVertex*>(edgep->fromp());
            if (edgep->weight() && fromVertexp->domainMatters()) {
                UINFO(9, "     from d=" << cvtToHex(fromVertexp->domainp()) << " " << fromVertexp
                                        << endl);
                if (!domainp  // First input to this vertex
                    || domainp->hasSettle()  // or, we can ignore being in the settle domain
                    || domainp->hasInitial()) {
                    domainp = fromVertexp->domainp();
                } else if (domainp->hasCombo()) {
                    // Once in combo, keep in combo; already as severe as we can get
                } else if (fromVertexp->domainp()->hasCombo()) {
                    // Any combo input means this vertex must remain combo
                    domainp = m_comboDomainp;
                } else if (fromVertexp->domainp()->hasSettle()
                           || fromVertexp->domainp()->hasInitial()) {
                    // Ignore that we have a constant (initial) input
                } else if (domainp != fromVertexp->domainp()) {
                    // Make a domain that merges the two domains
                    bool ddebug = debug() >= 9;

                    if (ddebug) {  // LCOV_EXCL_START

                        cout << endl;
                        UINFO(0, "      conflicting domain " << fromVertexp << endl);
                        UINFO(0, "         dorig=" << domainp << endl);
                        domainp->dumpTree(cout);
                        UINFO(0, "         d2   =" << fromVertexp->domainp() << endl);
                        fromVertexp->domainp()->dumpTree(cout);
                    }  // LCOV_EXCL_STOP
                    AstSenTree* newtreep = domainp->cloneTree(false);
                    AstSenItem* newtree2p = fromVertexp->domainp()->sensesp()->cloneTree(true);
                    UASSERT_OBJ(newtree2p, fromVertexp->domainp(),
                                "No senitem found under clocked domain");
                    newtreep->addSensesp(newtree2p);
                    newtree2p = nullptr;  // Below edit may replace it
                    V3Const::constifyExpensiveEdit(newtreep);  // Remove duplicates
                    newtreep->multi(true);  // Comment that it was made from 2 clock domains
                    domainp = m_finder.getSenTree(newtreep);
                    if (ddebug) {  // LCOV_EXCL_START
                        UINFO(0, "         dnew =" << newtreep << endl);
                        newtreep->dumpTree(cout);
                        UINFO(0, "         find =" << domainp << endl);
                        domainp->dumpTree(cout);
                        cout << endl;
                    }  // LCOV_EXCL_STOP
                    VL_DO_DANGLING(newtreep->deleteTree(), newtreep);
                }
            }
        }  // next input edgep
        // Default the domain
        // This is a node which has only constant inputs, or is otherwise indeterminate.
        // It should have already been copied into the settle domain.  Presumably it has
        // inputs which we never trigger, or nothing it's sensitive to, so we can rip it out.
        if (!domainp && vertexp->scopep()) domainp = m_deleteDomainp;
    }
    //
    vertexp->domainp(domainp);
    if (vertexp->domainp()) {
        UINFO(5, "      done d=" << cvtToHex(vertexp->domainp())
                                 << (vertexp->domainp()->hasCombo() ? " [COMB]" : "")
                                 << (vertexp->domainp()->isMulti() ? " [MULT]" : "") << " "
                                 << vertexp << endl);
    }
}

//######################################################################
// OrderVisitor - Move graph construction

void OrderVisitor::processEdgeReport() {
    // Make report of all signal names and what clock edges they have
    string filename = v3Global.debugFilename("order_edges.txt");
    const std::unique_ptr<std::ofstream> logp(V3File::new_ofstream(filename));
    if (logp->fail()) v3fatal("Can't write " << filename);
    // Testing emitter: V3EmitV::verilogForTree(v3Global.rootp(), *logp);

    std::deque<string> report;

    for (V3GraphVertex* itp = m_graph.verticesBeginp(); itp; itp = itp->verticesNextp()) {
        if (OrderVarVertex* vvertexp = dynamic_cast<OrderVarVertex*>(itp)) {
            string name(vvertexp->varScp()->prettyName());
            if (dynamic_cast<OrderVarPreVertex*>(itp)) {
                name += " {PRE}";
            } else if (dynamic_cast<OrderVarPostVertex*>(itp)) {
                name += " {POST}";
            } else if (dynamic_cast<OrderVarPordVertex*>(itp)) {
                name += " {PORD}";
            } else if (dynamic_cast<OrderVarSettleVertex*>(itp)) {
                name += " {STL}";
            }
            std::ostringstream os;
            os.setf(std::ios::left);
            os << "  " << cvtToHex(vvertexp->varScp()) << " " << std::setw(50) << name << " ";
            AstSenTree* sentreep = vvertexp->domainp();
            if (sentreep) V3EmitV::verilogForTree(sentreep, os);
            report.push_back(os.str());
        }
    }

    *logp << "Signals and their clock domains:" << endl;
    stable_sort(report.begin(), report.end());
    for (const string& i : report) *logp << i << endl;
}

void OrderVisitor::processMoveClear() {
    OrderMoveDomScope::clear();
    m_pomWaiting.reset();
    m_pomReadyDomScope.reset();
    m_pomGraph.clear();
}

void OrderVisitor::processMoveBuildGraph() {
    // Build graph of only vertices
    UINFO(5, "  MoveBuildGraph\n");
    processMoveClear();
    m_pomGraph
        .userClearVertices();  // Vertex::user->OrderMoveVertex*, last edge added or nullptr=none

    OrderMoveVertexMaker createOrderMoveVertex(&m_pomGraph, &m_pomWaiting);
    ProcessMoveBuildGraph<OrderMoveVertex> serialPMBG(&m_graph, &m_pomGraph,
                                                      &createOrderMoveVertex);
    serialPMBG.build();
}

//######################################################################
// OrderVisitor - Moving

void OrderVisitor::processMove() {
    // The graph routines have already sorted the vertexes and edges into best->worst order
    //   Make a new waiting graph with only OrderLogicVertex's
    //   (Order is preserved in the recreation so the sorting is preserved)
    //   Move any node with all inputs ready to a "ready" graph mapped by domain and then scope
    //   While waiting graph ! empty  (and also known: something in ready graph)
    //     For all scopes in domain of top ready vertex
    //       For all vertexes in domain&scope of top ready vertex
    //           Make ordered activation block for this module
    //           Add that new activation to the list of calls to make.
    //           Move logic to ordered active
    //           Any children that have all inputs now ready move from waiting->ready graph
    //           (This may add nodes the for loop directly above needs to detext)
    processMovePrepReady();

    // New domain... another loop
    UINFO(5, "  MoveIterate\n");
    while (!m_pomReadyDomScope.empty()) {
        // Start with top node on ready list's domain & scope
        OrderMoveDomScope* domScopep = m_pomReadyDomScope.begin();
        OrderMoveVertex* topVertexp = domScopep->readyVertices().begin();  // lintok-begin-on-ref
        UASSERT(topVertexp, "domScope on ready list without any nodes ready under it");
        // Work on all scopes ready inside this domain
        while (domScopep) {
            UINFO(6, "   MoveDomain l=" << domScopep->domainp() << endl);
            // Process all nodes ready under same domain & scope
            m_pomNewFuncp = nullptr;
            while (OrderMoveVertex* vertexp
                   = domScopep->readyVertices().begin()) {  // lintok-begin-on-ref
                processMoveOne(vertexp, domScopep, 1);
            }
            // Done with scope/domain pair, pick new scope under same domain, or nullptr if none
            // left
            OrderMoveDomScope* domScopeNextp = nullptr;
            for (OrderMoveDomScope* huntp = m_pomReadyDomScope.begin(); huntp;
                 huntp = huntp->readyDomScopeNextp()) {
                if (huntp->domainp() == domScopep->domainp()) {
                    domScopeNextp = huntp;
                    break;
                }
            }
            domScopep = domScopeNextp;
        }
    }
    UASSERT(m_pomWaiting.empty(),
            "Didn't converge; nodes waiting, none ready, perhaps some input activations lost.");
    // Cleanup memory
    processMoveClear();
}

void OrderVisitor::processMovePrepReady() {
    // Make list of ready nodes
    UINFO(5, "  MovePrepReady\n");
    for (OrderMoveVertex* vertexp = m_pomWaiting.begin(); vertexp;) {
        OrderMoveVertex* nextp = vertexp->pomWaitingNextp();
        if (vertexp->isWait() && vertexp->inEmpty()) { processMoveReadyOne(vertexp); }
        vertexp = nextp;
    }
}

void OrderVisitor::processMoveReadyOne(OrderMoveVertex* vertexp) {
    // Recursive!
    // Move one node from waiting to ready list
    vertexp->setReady();
    // Remove node from waiting list
    vertexp->m_pomWaitingE.unlink(m_pomWaiting, vertexp);
    if (vertexp->logicp()) {
        // Add to ready list (indexed by domain and scope)
        vertexp->m_readyVerticesE.pushBack(vertexp->domScopep()->m_readyVertices, vertexp);
        vertexp->domScopep()->ready(this);
    } else {
        // vertexp represents a non-logic vertex.
        // Recurse to mark its following neighbors ready.
        processMoveDoneOne(vertexp);
    }
}

void OrderVisitor::processMoveDoneOne(OrderMoveVertex* vertexp) {
    // Move one node from ready to completion
    vertexp->setMoved();
    // Unlink from ready lists
    if (vertexp->logicp()) {
        vertexp->m_readyVerticesE.unlink(vertexp->domScopep()->m_readyVertices, vertexp);
        vertexp->domScopep()->movedVertex(this, vertexp);
    }
    // Don't need to add it to another list, as we're done with it
    // Mark our outputs as one closer to ready
    for (V3GraphEdge *edgep = vertexp->outBeginp(), *nextp; edgep; edgep = nextp) {
        nextp = edgep->outNextp();
        OrderMoveVertex* toVertexp = static_cast<OrderMoveVertex*>(edgep->top());
        UINFO(9, "          Clear to " << (toVertexp->inEmpty() ? "[EMP] " : "      ") << toVertexp
                                       << endl);
        // Delete this edge
        VL_DO_DANGLING(edgep->unlinkDelete(), edgep);
        if (toVertexp->inEmpty()) {
            // If destination node now has all inputs resolved; recurse to move that vertex
            // This is thus depth first (before width) which keeps the
            // resulting executable's d-cache happy.
            processMoveReadyOne(toVertexp);
        }
    }
}

void OrderVisitor::processMoveOne(OrderMoveVertex* vertexp, OrderMoveDomScope* domScopep,
                                  int level) {
    UASSERT_OBJ(vertexp->domScopep() == domScopep, vertexp, "Domain mismatch; list misbuilt?");
    const OrderLogicVertex* lvertexp = vertexp->logicp();
    const AstScope* scopep = lvertexp->scopep();
    UINFO(5, "    POSmove l" << std::setw(3) << level << " d=" << cvtToHex(lvertexp->domainp())
                             << " s=" << cvtToHex(scopep) << " " << lvertexp << endl);
    AstActive* newActivep
        = processMoveOneLogic(lvertexp, m_pomNewFuncp /*ref*/, m_pomNewStmts /*ref*/);
    if (newActivep) m_scopetopp->addActivep(newActivep);
    processMoveDoneOne(vertexp);
}

AstActive* OrderVisitor::processMoveOneLogic(const OrderLogicVertex* lvertexp,
                                             AstCFunc*& newFuncpr, int& newStmtsr) {
    AstActive* activep = nullptr;
    AstScope* scopep = lvertexp->scopep();
    AstSenTree* domainp = lvertexp->domainp();
    AstNode* nodep = lvertexp->nodep();
    AstNodeModule* modp = VN_CAST(scopep->user1p(), NodeModule);  // Stashed by visitor func
    UASSERT(modp, "nullptr");
    if (VN_IS(nodep, SenTree)) {
        // Just ignore sensitivities, we'll deal with them when we move statements that need them
    } else {  // Normal logic
        // Make or borrow a CFunc to contain the new statements
        if (v3Global.opt.profCFuncs()
            || (v3Global.opt.outputSplitCFuncs()
                && v3Global.opt.outputSplitCFuncs() < newStmtsr)) {
            // Put every statement into a unique function to ease profiling or reduce function size
            newFuncpr = nullptr;
        }
        if (!newFuncpr && domainp != m_deleteDomainp) {
            string name = cfuncName(modp, domainp, scopep, nodep);
            newFuncpr = new AstCFunc(nodep->fileline(), name, scopep);
            newFuncpr->argTypes(EmitCBaseVisitor::symClassVar());
            newFuncpr->symProlog(true);
            newStmtsr = 0;
            if (domainp->hasInitial() || domainp->hasSettle()) newFuncpr->slow(true);
            scopep->addActivep(newFuncpr);
            // Where will we be adding the call?
            activep = new AstActive(nodep->fileline(), name, domainp);
            // Add a top call to it
            AstCCall* callp = new AstCCall(nodep->fileline(), newFuncpr);
            callp->argTypes("vlSymsp");
            activep->addStmtsp(callp);
            UINFO(6, "      New " << newFuncpr << endl);
        }

        // Move the logic to the function we're creating
        nodep->unlinkFrBack();
        if (domainp == m_deleteDomainp) {
            UINFO(4, " Ordering deleting pre-settled " << nodep << endl);
            VL_DO_DANGLING(pushDeletep(nodep), nodep);
        } else {
            newFuncpr->addStmtsp(nodep);
            if (v3Global.opt.outputSplitCFuncs()) {
                // Add in the number of nodes we're adding
                EmitCBaseCounterVisitor visitor(nodep);
                newStmtsr += visitor.count();
            }
        }
    }
    return activep;
}

void OrderVisitor::processMTasksInitial(InitialLogicE logic_type) {
    // Emit initial/settle logic. Initial blocks won't be part of the
    // mtask partition, aren't eligible for parallelism.
    //
    int initStmts = 0;
    AstCFunc* initCFunc = nullptr;
    AstScope* lastScopep = nullptr;
    for (V3GraphVertex* initVxp = m_graph.verticesBeginp(); initVxp;
         initVxp = initVxp->verticesNextp()) {
        OrderLogicVertex* initp = dynamic_cast<OrderLogicVertex*>(initVxp);
        if (!initp) continue;
        if ((logic_type == LOGIC_INITIAL) && !initp->domainp()->hasInitial()) continue;
        if ((logic_type == LOGIC_SETTLE) && !initp->domainp()->hasSettle()) continue;
        if (initp->scopep() != lastScopep) {
            // Start new cfunc, don't let the cfunc cross scopes
            initCFunc = nullptr;
            lastScopep = initp->scopep();
        }
        AstActive* newActivep = processMoveOneLogic(initp, initCFunc /*ref*/, initStmts /*ref*/);
        if (newActivep) m_scopetopp->addActivep(newActivep);
    }
}

void OrderVisitor::processMTasks() {
    // For nondeterminism debug:
    V3Partition::hashGraphDebug(&m_graph, "V3Order's m_graph");

    processMTasksInitial(LOGIC_INITIAL);
    processMTasksInitial(LOGIC_SETTLE);

    // We already produced a graph of every var, input, logic, and settle
    // block and all dependencies; this is 'm_graph'.
    //
    // Now, starting from m_graph, make a slightly-coarsened graph representing
    // only logic, and discarding edges we know we can ignore.
    // This is quite similar to the 'm_pomGraph' of the serial code gen:
    V3Graph logicGraph;
    OrderMTaskMoveVertexMaker create_mtask_vertex(&logicGraph);
    ProcessMoveBuildGraph<MTaskMoveVertex> mtask_pmbg(&m_graph, &logicGraph, &create_mtask_vertex);
    mtask_pmbg.build();

    // Needed? We do this for m_pomGraph in serial mode, so do it here too:
    logicGraph.removeRedundantEdges(&V3GraphEdge::followAlwaysTrue);

    // Partition logicGraph into LogicMTask's. The partitioner will annotate
    // each vertex in logicGraph with a 'color' which is really an mtask ID
    // in this context.
    V3Partition partitioner(&logicGraph);
    V3Graph mtasks;
    partitioner.go(&mtasks);

    std::unordered_map<unsigned /*mtask id*/, MTaskState> mtaskStates;

    // Iterate through the entire logicGraph. For each logic node,
    // attach it to a per-MTask ordered list of logic nodes.
    // This is the order we'll execute logic nodes within the MTask.
    //
    // MTasks may span scopes and domains, so sort by both here:
    GraphStream<OrderVerticesByDomainThenScope> emit_logic(&logicGraph);
    const V3GraphVertex* moveVxp;
    while ((moveVxp = emit_logic.nextp())) {
        const MTaskMoveVertex* movep = dynamic_cast<const MTaskMoveVertex*>(moveVxp);
        unsigned mtaskId = movep->color();
        UASSERT(mtaskId > 0, "Every MTaskMoveVertex should have an mtask assignment >0");
        if (movep->logicp()) {
            // Add this logic to the per-mtask order
            mtaskStates[mtaskId].m_logics.push_back(movep->logicp());

            // Since we happen to be iterating over every logic node,
            // take this opportunity to annotate each AstVar with the id's
            // of mtasks that consume it and produce it. We'll use this
            // information in V3EmitC when we lay out var's in memory.
            const OrderLogicVertex* logicp = movep->logicp();
            for (const V3GraphEdge* edgep = logicp->inBeginp(); edgep; edgep = edgep->inNextp()) {
                const OrderVarVertex* pre_varp
                    = dynamic_cast<const OrderVarVertex*>(edgep->fromp());
                if (!pre_varp) continue;
                AstVar* varp = pre_varp->varScp()->varp();
                // varp depends on logicp, so logicp produces varp,
                // and vice-versa below
                varp->addProducingMTaskId(mtaskId);
            }
            for (const V3GraphEdge* edgep = logicp->outBeginp(); edgep;
                 edgep = edgep->outNextp()) {
                const OrderVarVertex* post_varp
                    = dynamic_cast<const OrderVarVertex*>(edgep->top());
                if (!post_varp) continue;
                AstVar* varp = post_varp->varScp()->varp();
                varp->addConsumingMTaskId(mtaskId);
            }
            // TODO? We ignore IO vars here, so those will have empty mtask
            // signatures. But we could also give those mtask signatures.
        }
    }

    // Create the AstExecGraph node which represents the execution
    // of the MTask graph.
    FileLine* rootFlp = v3Global.rootp()->fileline();
    AstExecGraph* execGraphp = new AstExecGraph(rootFlp);
    m_scopetopp->addActivep(execGraphp);
    v3Global.rootp()->execGraphp(execGraphp);

    // Create CFuncs and bodies for each MTask.
    GraphStream<MTaskVxIdLessThan> emit_mtasks(&mtasks);
    const V3GraphVertex* mtaskVxp;
    while ((mtaskVxp = emit_mtasks.nextp())) {
        const AbstractLogicMTask* mtaskp = dynamic_cast<const AbstractLogicMTask*>(mtaskVxp);

        // Create a body for this mtask
        AstMTaskBody* bodyp = new AstMTaskBody(rootFlp);
        MTaskState& state = mtaskStates[mtaskp->id()];
        state.m_mtaskBodyp = bodyp;

        // Create leaf CFunc's to run this mtask's logic,
        // and create a set of AstActive's to call those CFuncs.
        // Add the AstActive's into the AstMTaskBody.
        const AstSenTree* last_domainp = nullptr;
        AstCFunc* leafCFuncp = nullptr;
        int leafStmts = 0;
        for (const OrderLogicVertex* logicp : state.m_logics) {
            if (logicp->domainp() != last_domainp) {
                // Start a new leaf function.
                leafCFuncp = nullptr;
            }
            last_domainp = logicp->domainp();

            AstActive* newActivep
                = processMoveOneLogic(logicp, leafCFuncp /*ref*/, leafStmts /*ref*/);
            if (newActivep) bodyp->addStmtsp(newActivep);
        }

        // Translate the LogicMTask graph into the corresponding ExecMTask
        // graph, which will outlive V3Order and persist for the remainder
        // of verilator's processing.
        // - The LogicMTask graph points to MTaskMoveVertex's
        //   and OrderLogicVertex's which are ephemeral to V3Order.
        // - The ExecMTask graph and the AstMTaskBody's produced here
        //   persist until code generation time.
        state.m_execMTaskp = new ExecMTask(execGraphp->mutableDepGraphp(), bodyp, mtaskp->id());
        // Cross-link each ExecMTask and MTaskBody
        //  Q: Why even have two objects?
        //  A: One is an AstNode, the other is a GraphVertex,
        //     to combine them would involve multiple inheritance...
        state.m_mtaskBodyp->execMTaskp(state.m_execMTaskp);
        for (V3GraphEdge* inp = mtaskp->inBeginp(); inp; inp = inp->inNextp()) {
            const V3GraphVertex* fromVxp = inp->fromp();
            const AbstractLogicMTask* fromp = dynamic_cast<const AbstractLogicMTask*>(fromVxp);
            MTaskState& fromState = mtaskStates[fromp->id()];
            new V3GraphEdge(execGraphp->mutableDepGraphp(), fromState.m_execMTaskp,
                            state.m_execMTaskp, 1);
        }
        execGraphp->addMTaskBody(bodyp);
    }
}

//######################################################################
// OrderVisitor - Top processing

void OrderVisitor::process() {
    // Dump data
    m_graph.dumpDotFilePrefixed("orderg_pre");

    // Break cycles. Each strongly connected subgraph (including cutable
    // edges) will have its own color, and corresponds to a loop in the
    // original graph. However the new graph will be acyclic (the removed
    // edges are actually still there, just with weight 0).
    UINFO(2, "  Acyclic & Order...\n");
    m_graph.acyclic(&V3GraphEdge::followAlwaysTrue);
    m_graph.dumpDotFilePrefixed("orderg_acyc");

    // Assign ranks so we know what to follow
    // Then, sort vertices and edges by that ordering
    m_graph.order();
    m_graph.dumpDotFilePrefixed("orderg_order");

    // This finds everything that can be traced from an input (which by
    // definition are the source clocks). After this any vertex which was
    // traced has isFromInput() true.
    UINFO(2, "  Process Clocks...\n");
    processInputs();  // must be before processCircular

    UINFO(2, "  Process Circulars...\n");
    processCircular();  // must be before processDomains

    // Assign logic vertices to new domains
    UINFO(2, "  Domains...\n");
    processDomains();
    m_graph.dumpDotFilePrefixed("orderg_domain");

    if (debug() && v3Global.opt.dumpTree()) processEdgeReport();

    if (!v3Global.opt.mtasks()) {
        UINFO(2, "  Construct Move Graph...\n");
        processMoveBuildGraph();
        if (debug() >= 4) {
            m_pomGraph.dumpDotFilePrefixed(
                "ordermv_start");  // Different prefix (ordermv) as it's not the same graph
        }
        m_pomGraph.removeRedundantEdges(&V3GraphEdge::followAlwaysTrue);
        if (debug() >= 4) m_pomGraph.dumpDotFilePrefixed("ordermv_simpl");

        UINFO(2, "  Move...\n");
        processMove();
    } else {
        UINFO(2, "  Set up mtasks...\n");
        processMTasks();
    }

    // Any SC inputs feeding a combo domain must be marked, so we can make them sc_sensitive
    UINFO(2, "  Sensitive...\n");
    processSensitive();  // must be after processDomains

    // Dump data
    m_graph.dumpDotFilePrefixed("orderg_done");
    if (false && debug()) {
        string dfilename = v3Global.opt.makeDir() + "/" + v3Global.opt.prefix() + "_INT_order";
        const std::unique_ptr<std::ofstream> logp(V3File::new_ofstream(dfilename));
        if (logp->fail()) v3fatal("Can't write " << dfilename);
        m_graph.dump(*logp);
    }
}

//######################################################################
// Order class functions

void V3Order::orderAll(AstNetlist* nodep) {
    UINFO(2, __FUNCTION__ << ": " << endl);
    {
        OrderClkMarkVisitor markVisitor(nodep);
        OrderVisitor visitor;
        visitor.main(nodep);
    }  // Destruct before checking
    V3Global::dumpCheckGlobalTree("order", 0, v3Global.opt.dumpTreeLevel(__FILE__) >= 3);
}<|MERGE_RESOLUTION|>--- conflicted
+++ resolved
@@ -652,24 +652,6 @@
     // STATE
     OrderGraph m_graph;  // Scoreboard of var usages/dependencies
     SenTreeFinder m_finder;  // Find global sentree's and add them
-<<<<<<< HEAD
-    AstSenTree* m_comboDomainp;  // Combo activation tree
-    AstSenTree* m_deleteDomainp;  // Delete this from tree
-    OrderInputsVertex* m_inputsVxp;  // Top level vertex all inputs point from
-    OrderLogicVertex* m_logicVxp;  // Current statement being tracked, NULL=ignored
-    AstTopScope* m_topScopep;  // Current top scope being processed
-    AstScope* m_scopetopp;  // Scope under TOPSCOPE
-    AstNodeModule* m_modp;  // Current module
-    AstScope* m_scopep;  // Current scope being processed
-    AstActive* m_activep;  // Current activation block
-    bool m_inSenTree;  // Underneath AstSenItem; any varrefs are clocks
-    bool m_inClocked;  // Underneath clocked block
-    bool m_inClkAss;  // Underneath AstAssign
-    bool m_inPre;  // Underneath AstAssignPre
-    bool m_inPost;  // Underneath AstAssignPost
-    bool m_inTimedEvent;  // Underneath TimedEvent
-    OrderLogicVertex* m_activeSenVxp;  // Sensitivity vertex
-=======
     AstSenTree* m_comboDomainp = nullptr;  // Combo activation tree
     AstSenTree* m_deleteDomainp = nullptr;  // Delete this from tree
     OrderInputsVertex* m_inputsVxp = nullptr;  // Top level vertex all inputs point from
@@ -684,8 +666,8 @@
     bool m_inClkAss = false;  // Underneath AstAssign
     bool m_inPre = false;  // Underneath AstAssignPre
     bool m_inPost = false;  // Underneath AstAssignPost
+    bool m_inTimedEvent = false;  // Underneath TimedEvent
     OrderLogicVertex* m_activeSenVxp = nullptr;  // Sensitivity vertex
->>>>>>> ea9b65fe
     std::deque<OrderUser*> m_orderUserps;  // All created OrderUser's for later deletion.
     // STATE... for inside process
     AstCFunc* m_pomNewFuncp = nullptr;  // Current function being created
@@ -1040,16 +1022,11 @@
             new OrderEdge(&m_graph, m_inputsVxp, varVxp, WEIGHT_INPUT);
         }
     }
-<<<<<<< HEAD
-    virtual void visit(AstNodeVarRef* nodep) VL_OVERRIDE {
+    virtual void visit(AstNodeVarRef* nodep) override {
         if (m_inTimedEvent && nodep->lvalue()) {
             // Ignore var being set under AstTimedEvent, it is being set in the
             // "future" not in this time cycle
         } else if (m_scopep) {
-=======
-    virtual void visit(AstNodeVarRef* nodep) override {
-        if (m_scopep) {
->>>>>>> ea9b65fe
             AstVarScope* varscp = nodep->varScopep();
             UASSERT_OBJ(varscp, nodep, "Var didn't get varscoped in V3Scope.cpp");
             if (m_inSenTree) {
@@ -1175,17 +1152,13 @@
             }
         }
     }
-<<<<<<< HEAD
-    virtual void visit(AstTimedEvent* nodep) VL_OVERRIDE {
+    virtual void visit(AstTimedEvent* nodep) override {
         iterateAndNextNull(nodep->timep());
         m_inTimedEvent = true;
         iterateAndNextNull(nodep->varrefp());
         m_inTimedEvent = false;
     }
-    virtual void visit(AstSenTree* nodep) VL_OVERRIDE {
-=======
     virtual void visit(AstSenTree* nodep) override {
->>>>>>> ea9b65fe
         // Having a node derived from the sentree isn't required for
         // correctness, it merely makes the graph better connected
         // and improves graph algorithmic performance
@@ -1248,27 +1221,6 @@
 public:
     // CONSTRUCTORS
     OrderVisitor() {
-<<<<<<< HEAD
-        m_topScopep = NULL;
-        m_scopetopp = NULL;
-        m_modp = NULL;
-        m_scopep = NULL;
-        m_activep = NULL;
-        m_inSenTree = false;
-        m_inClocked = false;
-        m_inClkAss = false;
-        m_inPre = false;
-        m_inPost = false;
-        m_inTimedEvent = false;
-        m_comboDomainp = NULL;
-        m_deleteDomainp = NULL;
-        m_inputsVxp = NULL;
-        m_activeSenVxp = NULL;
-        m_logicVxp = NULL;
-        m_pomNewFuncp = NULL;
-        m_pomNewStmts = 0;
-=======
->>>>>>> ea9b65fe
         if (debug()) m_graph.debug(5);  // 3 is default if global debug; we want acyc debugging
     }
     virtual ~OrderVisitor() override {
