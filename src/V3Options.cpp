// -*- mode: C++; c-file-style: "cc-mode" -*-
//*************************************************************************
// DESCRIPTION: Verilator: Options parsing
//
// Code available from: https://verilator.org
//
//*************************************************************************
//
// Copyright 2003-2021 by Wilson Snyder. This program is free software; you
// can redistribute it and/or modify it under the terms of either the GNU
// Lesser General Public License Version 3 or the Perl Artistic License
// Version 2.0.
// SPDX-License-Identifier: LGPL-3.0-only OR Artistic-2.0
//
//*************************************************************************

#include "config_build.h"
#include "verilatedos.h"

#include "V3Global.h"
#include "V3Ast.h"
#include "V3Os.h"
#include "V3Options.h"
#include "V3OptionParser.h"
#include "V3Error.h"
#include "V3File.h"
#include "V3PreShell.h"
#include "V3String.h"

// clang-format off
#include <sys/types.h>
#include <sys/stat.h>
#ifndef _WIN32
# include <sys/utsname.h>
#endif
#include <algorithm>
#include <cctype>
#include <dirent.h>
#include <fcntl.h>
#include <list>
#include <map>
#include <memory>
#include <set>

#include "config_rev.h"

#if defined(_WIN32) || defined(__MINGW32__)
# include <io.h>  // open, close
#endif
// clang-format on

//######################################################################
// V3 Internal state

class V3OptionsImp final {
public:
    // TYPES
    using DirMap = std::map<const string, std::set<std::string>>;  // Directory listing

    // STATE
    std::list<string> m_allArgs;  // List of every argument encountered
    std::list<string> m_incDirUsers;  // Include directories (ordered)
    std::set<string> m_incDirUserSet;  // Include directories (for removing duplicates)
    std::list<string> m_incDirFallbacks;  // Include directories (ordered)
    std::set<string> m_incDirFallbackSet;  // Include directories (for removing duplicates)
    std::map<const string, V3LangCode> m_langExts;  // Language extension map
    std::list<string> m_libExtVs;  // Library extensions (ordered)
    std::set<string> m_libExtVSet;  // Library extensions (for removing duplicates)
    DirMap m_dirMap;  // Directory listing

    // ACCESSOR METHODS
    void addIncDirUser(const string& incdir) {
        if (m_incDirUserSet.find(incdir) == m_incDirUserSet.end()) {
            // cppcheck-suppress stlFindInsert  // cppcheck 1.90 bug
            m_incDirUserSet.insert(incdir);
            m_incDirUsers.push_back(incdir);
            m_incDirFallbacks.remove(incdir);  // User has priority over Fallback
            m_incDirFallbackSet.erase(incdir);  // User has priority over Fallback
        }
    }
    void addIncDirFallback(const string& incdir) {
        if (m_incDirUserSet.find(incdir)
            == m_incDirUserSet.end()) {  // User has priority over Fallback
            if (m_incDirFallbackSet.find(incdir) == m_incDirFallbackSet.end()) {
                // cppcheck-suppress stlFindInsert  // cppcheck 1.90 bug
                m_incDirFallbackSet.insert(incdir);
                m_incDirFallbacks.push_back(incdir);
            }
        }
    }
    void addLangExt(const string& langext, const V3LangCode& lc) {
        // New language extension replaces any pre-existing one.
        (void)m_langExts.erase(langext);
        m_langExts[langext] = lc;
    }

    void addLibExtV(const string& libext) {
        if (m_libExtVSet.find(libext) == m_libExtVSet.end()) {
            // cppcheck-suppress stlFindInsert  // cppcheck 1.90 bug
            m_libExtVSet.insert(libext);
            m_libExtVs.push_back(libext);
        }
    }
    V3OptionsImp() = default;
    ~V3OptionsImp() = default;
};

//######################################################################
// V3LangCode class functions

V3LangCode::V3LangCode(const char* textp) {
    // Return code for given string, or ERROR, which is a bad code
    for (int codei = V3LangCode::L_ERROR; codei < V3LangCode::_ENUM_END; ++codei) {
        V3LangCode code = V3LangCode(codei);
        if (0 == VL_STRCASECMP(textp, code.ascii())) {
            m_e = code;
            return;
        }
    }
    m_e = V3LangCode::L_ERROR;
}

//######################################################################
// VTimescale class functions

VTimescale::VTimescale(const string& value, bool& badr)
    : m_e{VTimescale::NONE} {
    badr = true;
    string spaceless = VString::removeWhitespace(value);
    for (int i = TS_100S; i < _ENUM_END; ++i) {
        VTimescale ts(i);
        if (spaceless == ts.ascii()) {
            badr = false;
            m_e = ts.m_e;
            break;
        }
    }
}

//######################################################################
// V3HierarchicalBlockOption class functions

// Parse "--hierarchical-block orig_name,mangled_name,param0_name,param0_value,... " option.
// The format of value is as same as -G option. (can be string literal surrounded by ")
V3HierarchicalBlockOption::V3HierarchicalBlockOption(const string& opts) {
    V3StringList vals;
    bool inStr = false;
    string cur;
    static const string hierBlock("--hierarchical-block");
    FileLine cmdfl(FileLine::commandLineFilename());
    // Split by ','. If ',' appears between "", that is not a separator.
    for (string::const_iterator it = opts.begin(); it != opts.end();) {
        if (inStr) {
            if (*it == '\\') {
                ++it;
                if (it == opts.end()) {
                    cmdfl.v3error(hierBlock + " must not end with \\");
                    break;
                }
                if (*it != '"' && *it != '\\') {
                    cmdfl.v3error(hierBlock + " does not allow '" + *it + "' after \\");
                    break;
                }
                cur.push_back(*it);
                ++it;
            } else if (*it == '"') {  // end of string
                cur.push_back(*it);
                vals.push_back(cur);
                cur.clear();
                ++it;
                if (it != opts.end()) {
                    if (*it != ',') {
                        cmdfl.v3error(hierBlock + " expects ',', but '" + *it + "' is passed");
                        break;
                    }
                    ++it;
                    if (it == opts.end()) {
                        cmdfl.v3error(hierBlock + " must not end with ','");
                        break;
                    }
                    inStr = *it == '"';
                    cur.push_back(*it);
                    ++it;
                }
            } else {
                cur.push_back(*it);
                ++it;
            }
        } else {
            if (*it == '"') {
                cmdfl.v3error(hierBlock + " does not allow '\"' in the middle of literal");
                break;
            }
            if (*it == ',') {  // end of this parameter
                vals.push_back(cur);
                cur.clear();
                ++it;
                if (it == opts.end()) {
                    cmdfl.v3error(hierBlock + " must not end with ','");
                    break;
                }
                inStr = *it == '"';
            }
            cur.push_back(*it);
            ++it;
        }
    }
    if (!cur.empty()) vals.push_back(cur);
    if (vals.size() >= 2) {
        if (vals.size() % 2) {
            cmdfl.v3error(hierBlock + " requires the number of entries to be even");
        }
        m_origName = vals[0];
        m_mangledName = vals[1];
    } else {
        cmdfl.v3error(hierBlock + " requires at least two comma-separated values");
    }
    for (size_t i = 2; i + 1 < vals.size(); i += 2) {
        const bool inserted = m_parameters.insert(std::make_pair(vals[i], vals[i + 1])).second;
        if (!inserted) {
            cmdfl.v3error("Module name '" + vals[i] + "' is duplicated in " + hierBlock);
        }
    }
}

//######################################################################
// V3Options class functions

void VTimescale::parseSlashed(FileLine* fl, const char* textp, VTimescale& unitr,
                              VTimescale& precr, bool allowEmpty) {
    // Parse `timescale of <number><units> / <number><units>
    unitr = VTimescale::NONE;
    precr = VTimescale::NONE;

    const char* cp = textp;
    for (; isspace(*cp); ++cp) {}
    const char* unitp = cp;
    for (; *cp && *cp != '/'; ++cp) {}
    string unitStr(unitp, cp - unitp);
    for (; isspace(*cp); ++cp) {}
    string precStr;
    if (*cp == '/') {
        ++cp;
        for (; isspace(*cp); ++cp) {}
        const char* precp = cp;
        for (; *cp && *cp != '/'; ++cp) {}
        precStr = string(precp, cp - precp);
    }
    for (; isspace(*cp); ++cp) {}
    if (*cp) {
        fl->v3error("`timescale syntax error: '" << textp << "'");
        return;
    }

    bool unitbad;
    VTimescale unit(unitStr, unitbad /*ref*/);
    if (unitbad && !(unitStr.empty() && allowEmpty)) {
        fl->v3error("`timescale timeunit syntax error: '" << unitStr << "'");
        return;
    }
    unitr = unit;

    if (!precStr.empty()) {
        VTimescale prec(VTimescale::NONE);
        bool precbad;
        prec = VTimescale(precStr, precbad /*ref*/);
        if (precbad) {
            fl->v3error("`timescale timeprecision syntax error: '" << precStr << "'");
            return;
        }
        if (!unit.isNone() && !prec.isNone() && unit < prec) {
            fl->v3error("`timescale timeunit '"
                        << unitStr << "' must be greater than or equal to timeprecision '"
                        << precStr << "'");
            return;
        }
        precr = prec;
    }
}

//######################################################################
// V3Options class functions

void V3Options::addIncDirUser(const string& incdir) { m_impp->addIncDirUser(incdir); }
void V3Options::addIncDirFallback(const string& incdir) { m_impp->addIncDirFallback(incdir); }
void V3Options::addLangExt(const string& langext, const V3LangCode& lc) {
    m_impp->addLangExt(langext, lc);
}
void V3Options::addLibExtV(const string& libext) { m_impp->addLibExtV(libext); }
void V3Options::addDefine(const string& defline, bool allowPlus) {
    // Split +define+foo=value into the appropriate parts and parse
    // Optional + says to allow multiple defines on the line
    // + is not quotable, as other simulators do not allow that
    string left = defline;
    while (left != "") {
        string def = left;
        string::size_type pos;
        if (allowPlus && ((pos = left.find('+')) != string::npos)) {
            left = left.substr(pos + 1);
            def.erase(pos);
        } else {
            left = "";
        }
        string value;
        if ((pos = def.find('=')) != string::npos) {
            value = def.substr(pos + 1);
            def.erase(pos);
        }
        V3PreShell::defineCmdLine(def, value);
    }
}
void V3Options::addParameter(const string& paramline, bool allowPlus) {
    // Split +define+foo=value into the appropriate parts and parse
    // Optional + says to allow multiple defines on the line
    // + is not quotable, as other simulators do not allow that
    string left = paramline;
    while (left != "") {
        string param = left;
        string::size_type pos;
        if (allowPlus && ((pos = left.find('+')) != string::npos)) {
            left = left.substr(pos + 1);
            param.erase(pos);
        } else {
            left = "";
        }
        string value;
        if ((pos = param.find('=')) != string::npos) {
            value = param.substr(pos + 1);
            param.erase(pos);
        }
        UINFO(4, "Add parameter" << param << "=" << value << endl);
        (void)m_parameters.erase(param);
        m_parameters[param] = value;
    }
}

bool V3Options::hasParameter(const string& name) {
    return m_parameters.find(name) != m_parameters.end();
}

string V3Options::parameter(const string& name) {
    string value = m_parameters.find(name)->second;
    m_parameters.erase(m_parameters.find(name));
    return value;
}

void V3Options::checkParameters() {
    if (!m_parameters.empty()) {
        std::stringstream msg;
        msg << "Parameters from the command line were not found in the design:";
        for (const auto& i : m_parameters) msg << " " << i.first;
        v3error(msg.str());
    }
}

void V3Options::addCppFile(const string& filename) { m_cppFiles.insert(filename); }
void V3Options::addCFlags(const string& filename) { m_cFlags.push_back(filename); }
void V3Options::addLdLibs(const string& filename) { m_ldLibs.push_back(filename); }
void V3Options::addMakeFlags(const string& filename) { m_makeFlags.push_back(filename); }
void V3Options::addFuture(const string& flag) { m_futures.insert(flag); }
bool V3Options::isFuture(const string& flag) const {
    return m_futures.find(flag) != m_futures.end();
}
bool V3Options::isLibraryFile(const string& filename) const {
    return m_libraryFiles.find(filename) != m_libraryFiles.end();
}
void V3Options::addLibraryFile(const string& filename) { m_libraryFiles.insert(filename); }
bool V3Options::isClocker(const string& signame) const {
    return m_clockers.find(signame) != m_clockers.end();
}
void V3Options::addClocker(const string& signame) { m_clockers.insert(signame); }
bool V3Options::isNoClocker(const string& signame) const {
    return m_noClockers.find(signame) != m_noClockers.end();
}
void V3Options::addNoClocker(const string& signame) { m_noClockers.insert(signame); }
void V3Options::addVFile(const string& filename) {
    // We use a list for v files, because it's legal to have includes
    // in a specific order and multiple of them.
    m_vFiles.push_back(filename);
}
void V3Options::addForceInc(const string& filename) { m_forceIncs.push_back(filename); }

void V3Options::addArg(const string& arg) { m_impp->m_allArgs.push_back(arg); }

string V3Options::allArgsString() const {
    string out;
    for (const string& i : m_impp->m_allArgs) {
        if (out != "") out += " ";
        out += i;
    }
    return out;
}

// Delete some options for Verilation of the hierarchical blocks.
string V3Options::allArgsStringForHierBlock(bool forTop) const {
    std::set<string> vFiles;
    for (const auto& vFile : m_vFiles) vFiles.insert(vFile);
    string out;
    for (std::list<string>::const_iterator it = m_impp->m_allArgs.begin();
         it != m_impp->m_allArgs.end(); ++it) {
        int skip = 0;
        if (it->length() >= 2 && (*it)[0] == '-' && (*it)[1] == '-') {
            skip = 2;
        } else if (it->length() >= 1 && (*it)[0] == '-') {
            skip = 1;
        }
        if (skip > 0) {  // *it is an option
            const string opt = it->substr(skip);  // Remove '-' in the beginning
            const int numStrip = stripOptionsForChildRun(opt, forTop);
            if (numStrip) {
                UASSERT(0 <= numStrip && numStrip <= 2, "should be one of 0, 1, 2");
                if (numStrip == 2) ++it;
                continue;
            }
        } else {  // Not an option
            if (vFiles.find(*it) != vFiles.end()  // Remove HDL
                || m_cppFiles.find(*it) != m_cppFiles.end()) {  // Remove C++
                continue;
            }
        }
        if (out != "") out += " ";
        // Don't use opt here because '-' is removed in it
        // Use double quote because *it may contain whitespaces
        out += '"' + VString::quoteAny(*it, '"', '\\') + '"';
    }
    return out;
}

//######################################################################
// File searching

bool V3Options::fileStatNormal(const string& filename) {
    // NOLINTNEXTLINE(cppcoreguidelines-pro-type-member-init)
    struct stat sstat;  // Stat information
    int err = stat(filename.c_str(), &sstat);
    if (err != 0) return false;
    if (S_ISDIR(sstat.st_mode)) return false;
    return true;
}

void V3Options::fileNfsFlush(const string& filename) {
    // NFS caches stat() calls so to get up-to-date information must
    // do a open or opendir on the filename.
    // Faster to just try both rather than check if a file is a dir.
    if (DIR* dirp = opendir(filename.c_str())) {  // LCOV_EXCL_BR_LINE
        closedir(dirp);  // LCOV_EXCL_LINE
    } else if (int fd = ::open(filename.c_str(), O_RDONLY)) {  // LCOV_EXCL_BR_LINE
        if (fd > 0) ::close(fd);
    }
}

string V3Options::fileExists(const string& filename) {
    // Surprisingly, for VCS and other simulators, this process
    // is quite slow; presumably because of re-reading each directory
    // many times.  So we read a whole dir at once and cache it

    string dir = V3Os::filenameDir(filename);
    string basename = V3Os::filenameNonDir(filename);

    auto diriter = m_impp->m_dirMap.find(dir);
    if (diriter == m_impp->m_dirMap.end()) {
        // Read the listing
        m_impp->m_dirMap.emplace(dir, std::set<string>());
        diriter = m_impp->m_dirMap.find(dir);

        std::set<string>* setp = &(diriter->second);

        if (DIR* dirp = opendir(dir.c_str())) {
            while (struct dirent* direntp = readdir(dirp)) setp->insert(direntp->d_name);
            closedir(dirp);
        }
    }
    // Find it
    std::set<string>* filesetp = &(diriter->second);
    const auto fileiter = filesetp->find(basename);
    if (fileiter == filesetp->end()) {
        return "";  // Not found
    }
    // Check if it is a directory, ignore if so
    string filenameOut = V3Os::filenameFromDirBase(dir, basename);
    if (!fileStatNormal(filenameOut)) return "";  // Directory
    return filenameOut;
}

string V3Options::filePathCheckOneDir(const string& modname, const string& dirname) {
    for (const string& i : m_impp->m_libExtVs) {
        string fn = V3Os::filenameFromDirBase(dirname, modname + i);
        string exists = fileExists(fn);
        if (exists != "") {
            // Strip ./, it just looks ugly
            if (exists.substr(0, 2) == "./") exists.erase(0, 2);
            return exists;
        }
    }
    return "";
}

// Checks if a option needs to be stripped for child run of hierarchical Verilation.
// 0: Keep the option including its argument
// 1: Delete the option which has no argument
// 2: Delete the option and its argument
int V3Options::stripOptionsForChildRun(const string& opt, bool forTop) {
    if (opt == "Mdir" || opt == "clk" || opt == "f" || opt == "j" || opt == "l2-name"
        || opt == "mod-prefix" || opt == "prefix" || opt == "protect-lib" || opt == "protect-key"
        || opt == "threads" || opt == "top-module" || opt == "v") {
        return 2;
    }
    if (opt == "build" || (!forTop && (opt == "cc" || opt == "exe" || opt == "sc"))
        || opt == "hierarchical" || (opt.length() > 2 && opt.substr(0, 2) == "G=")) {
        return 1;
    }
    return 0;
}

string V3Options::filePath(FileLine* fl, const string& modname, const string& lastpath,
                           const string& errmsg) {  // Error prefix or "" to suppress error
    // Find a filename to read the specified module name,
    // using the incdir and libext's.
    // Return "" if not found.
    for (const string& dir : m_impp->m_incDirUsers) {
        string exists = filePathCheckOneDir(modname, dir);
        if (exists != "") return exists;
    }
    for (const string& dir : m_impp->m_incDirFallbacks) {
        string exists = filePathCheckOneDir(modname, dir);
        if (exists != "") return exists;
    }

    if (m_relativeIncludes) {
        string exists = filePathCheckOneDir(modname, lastpath);
        if (exists != "") return V3Os::filenameRealPath(exists);
    }

    // Warn and return not found
    if (errmsg != "") {
        fl->v3error(errmsg + modname);
        filePathLookedMsg(fl, modname);
    }
    return "";
}

void V3Options::filePathLookedMsg(FileLine* fl, const string& modname) {
    static bool shown_notfound_msg = false;
    if (modname.find("__Vhsh") != string::npos) {
        std::cerr << V3Error::warnMore() << "... Unsupported: Name is longer than 127 characters;"
                  << " automatic file lookup not supported.\n";
        std::cerr << V3Error::warnMore() << "... Suggest putting filename with this module/package"
                  << " onto command line instead.\n";
    } else if (!shown_notfound_msg) {
        shown_notfound_msg = true;
        if (m_impp->m_incDirUsers.empty()) {
            fl->v3error("This may be because there's no search path specified with -I<dir>.");
        }
        std::cerr << V3Error::warnMore() << "... Looked in:" << endl;
        for (const string& dir : m_impp->m_incDirUsers) {
            for (const string& ext : m_impp->m_libExtVs) {
                string fn = V3Os::filenameFromDirBase(dir, modname + ext);
                std::cerr << V3Error::warnMore() << "     " << fn << endl;
            }
        }
        for (const string& dir : m_impp->m_incDirFallbacks) {
            for (const string& ext : m_impp->m_libExtVs) {
                string fn = V3Os::filenameFromDirBase(dir, modname + ext);
                std::cerr << V3Error::warnMore() << "     " << fn << endl;
            }
        }
    }
}

//! Determine what language is associated with a filename

//! If we recognize the extension, use its language, otherwise, use the
//! default language.
V3LangCode V3Options::fileLanguage(const string& filename) {
    string ext = V3Os::filenameNonDir(filename);
    string::size_type pos;
    if ((pos = ext.rfind('.')) != string::npos) {
        ext.erase(0, pos + 1);
        const auto it = m_impp->m_langExts.find(ext);
        if (it != m_impp->m_langExts.end()) return it->second;
    }
    return m_defaultLanguage;
}

//######################################################################
// Environment

string V3Options::getenvBuiltins(const string& var) {
    if (var == "MAKE") {
        return getenvMAKE();
    } else if (var == "PERL") {
        return getenvPERL();
    } else if (var == "SYSTEMC") {
        return getenvSYSTEMC();
    } else if (var == "SYSTEMC_ARCH") {
        return getenvSYSTEMC_ARCH();
    } else if (var == "SYSTEMC_INCLUDE") {
        return getenvSYSTEMC_INCLUDE();
    } else if (var == "SYSTEMC_LIBDIR") {
        return getenvSYSTEMC_LIBDIR();
    } else if (var == "VERILATOR_ROOT") {
        return getenvVERILATOR_ROOT();
    } else {
        return V3Os::getenvStr(var, "");
    }
}

#ifdef __FreeBSD__
string V3Options::getenvMAKE() { return V3Os::getenvStr("MAKE", "gmake"); }
#else
string V3Options::getenvMAKE() { return V3Os::getenvStr("MAKE", "make"); }
#endif

string V3Options::getenvPERL() {  //
    return V3Os::getenvStr("PERL", "perl");
}

string V3Options::getenvSYSTEMC() {
    string var = V3Os::getenvStr("SYSTEMC", "");
    if (var == "" && string(DEFENV_SYSTEMC) != "") {
        var = DEFENV_SYSTEMC;
        V3Os::setenvStr("SYSTEMC", var, "Hardcoded at build time");
    }
    return var;
}

string V3Options::getenvSYSTEMC_ARCH() {
    string var = V3Os::getenvStr("SYSTEMC_ARCH", "");
    if (var == "" && string(DEFENV_SYSTEMC_ARCH) != "") {
        var = DEFENV_SYSTEMC_ARCH;
        V3Os::setenvStr("SYSTEMC_ARCH", var, "Hardcoded at build time");
    }
    if (var == "") {
#if defined(__MINGW32__)
        // Hardcoded with MINGW current version. Would like a better way.
        string sysname = "MINGW32_NT-5.0";
        var = "mingw32";
#elif defined(_WIN32)
        string sysname = "WIN32";
        var = "win32";
#else
        // NOLINTNEXTLINE(cppcoreguidelines-pro-type-member-init)
        struct utsname uts;
        uname(&uts);
        string sysname = VString::downcase(uts.sysname);  // aka  'uname -s'
        if (VL_UNCOVERABLE(VString::wildmatch(sysname.c_str(), "*solaris*"))) {
            var = "gccsparcOS5";
        } else if (VL_UNCOVERABLE(VString::wildmatch(sysname.c_str(), "*cygwin*"))) {
            var = "cygwin";
        } else {
            var = "linux";
        }
#endif
        V3Os::setenvStr("SYSTEMC_ARCH", var, "From sysname '" + sysname + "'");
    }
    return var;
}

string V3Options::getenvSYSTEMC_INCLUDE() {
    string var = V3Os::getenvStr("SYSTEMC_INCLUDE", "");
    if (var == "" && string(DEFENV_SYSTEMC_INCLUDE) != "") {
        var = DEFENV_SYSTEMC_INCLUDE;
        V3Os::setenvStr("SYSTEMC_INCLUDE", var, "Hardcoded at build time");
    }
    if (var == "") {
        string sc = getenvSYSTEMC();
        if (sc != "") var = sc + "/include";
    }
    return var;
}

string V3Options::getenvSYSTEMC_LIBDIR() {
    string var = V3Os::getenvStr("SYSTEMC_LIBDIR", "");
    if (var == "" && string(DEFENV_SYSTEMC_LIBDIR) != "") {
        var = DEFENV_SYSTEMC_LIBDIR;
        V3Os::setenvStr("SYSTEMC_LIBDIR", var, "Hardcoded at build time");
    }
    if (var == "") {
        string sc = getenvSYSTEMC();
        string arch = getenvSYSTEMC_ARCH();
        if (sc != "" && arch != "") var = sc + "/lib-" + arch;
    }
    return var;
}

string V3Options::getenvVERILATOR_ROOT() {
    string var = V3Os::getenvStr("VERILATOR_ROOT", "");
    if (var == "" && string(DEFENV_VERILATOR_ROOT) != "") {
        var = DEFENV_VERILATOR_ROOT;
        V3Os::setenvStr("VERILATOR_ROOT", var, "Hardcoded at build time");
    }
    if (var == "") v3fatal("$VERILATOR_ROOT needs to be in environment\n");
    return var;
}

bool V3Options::systemCSystemWide() {
#ifdef HAVE_SYSTEMC
    return true;
#else
    return false;
#endif
}

bool V3Options::systemCFound() {
    return (systemCSystemWide()
            || (!getenvSYSTEMC_INCLUDE().empty() && !getenvSYSTEMC_LIBDIR().empty()));
}

//######################################################################
// V3 Options notification methods

void V3Options::notify() {
    FileLine* cmdfl = new FileLine(FileLine::commandLineFilename());

    // Notify that all arguments have been passed and final modification can be made.
    if (!outFormatOk() && !cdc() && !dpiHdrOnly() && !lintOnly() && !preprocOnly() && !xmlOnly()) {
        v3fatal("verilator: Need --cc, --sc, --cdc, --dpi-hdr-only, --lint-only, "
                "--xml-only or --E option");
    }

    if (m_build && (m_gmake || m_cmake)) {
        cmdfl->v3error("--make cannot be used together with --build. Suggest see manual");
    }

    // Make sure at least one make system is enabled
    if (!m_gmake && !m_cmake) m_gmake = true;

    if (m_hierarchical && (m_hierChild || !m_hierBlocks.empty())) {
        cmdfl->v3error(
            "--hierarchical must not be set with --hierarchical-child or --hierarchical-block");
    }
    if (m_hierChild && m_hierBlocks.empty()) {
        cmdfl->v3error("--hierarchical-block must be set when --hierarchical-child is set");
    }
    if (m_hierarchical && m_protectLib.empty() && m_protectKey.empty()) {
        // Key for hierarchical Verilation is fixed to be ccache friendly when the aim of this run
        // is not to create protec-lib.
        m_protectKey = "VL-KEY-HIERARCHICAL";
    }

    if (protectIds()) {
        if (allPublic()) {
            // We always call protect() on names, we don't check if public or not
            // Hence any external references wouldn't be able to find the refed public object.
            cmdfl->v3warn(E_UNSUPPORTED, "Unsupported: Using --protect-ids with --public\n"  //
                                             + V3Error::warnMore()
                                             + "... Suggest remove --public.");
        }
        if (trace()) {
            cmdfl->v3warn(INSECURE,
                          "Using --protect-ids with --trace may expose private design details\n"
                              + V3Error::warnMore() + "... Suggest remove --trace.");
        }
        if (vpi()) {
            cmdfl->v3warn(INSECURE,
                          "Using --protect-ids with --vpi may expose private design details\n"
                              + V3Error::warnMore() + "... Suggest remove --vpi.");
        }
    }

    // Default some options if not turned on or off
    if (v3Global.opt.skipIdentical().isDefault()) {
        v3Global.opt.m_skipIdentical.setTrueOrFalse(  //
            !v3Global.opt.cdc()  //
            && !v3Global.opt.dpiHdrOnly()  //
            && !v3Global.opt.lintOnly()  //
            && !v3Global.opt.preprocOnly()  //
            && !v3Global.opt.xmlOnly());
    }
    if (v3Global.opt.makeDepend().isDefault()) {
        v3Global.opt.m_makeDepend.setTrueOrFalse(  //
            !v3Global.opt.cdc()  //
            && !v3Global.opt.dpiHdrOnly()  //
            && !v3Global.opt.lintOnly()  //
            && !v3Global.opt.preprocOnly()  //
            && !v3Global.opt.xmlOnly());
    }

    // --trace-threads implies --threads 1 unless explicitly specified
    if (traceThreads() && !threads()) m_threads = 1;

    // Default split limits if not specified
    if (m_outputSplitCFuncs < 0) m_outputSplitCFuncs = m_outputSplit;
    if (m_outputSplitCTrace < 0) m_outputSplitCTrace = m_outputSplit;

    if (v3Global.opt.main() && v3Global.opt.systemC()) {
        cmdfl->v3warn(E_UNSUPPORTED,
                      "--main not usable with SystemC. Suggest see examples for sc_main().");
    }

<<<<<<< HEAD
    if (v3Global.opt.timing() && v3Global.opt.savable()) {
        // Verilated hasn't implemented save/restore of VerilatedTimingQueue
        cmdfl->v3error("--timing not supported with --savable.");
=======
    if (coverage() && savable()) {
        cmdfl->v3error("--coverage and --savable not supported together");
>>>>>>> b976b8da
    }
}

//######################################################################
// V3 Options accessors

string V3Options::version() {
    string ver = DTVERSION;
    ver += " rev " + cvtToStr(DTVERSION_rev);
    return ver;
}

string V3Options::protectKeyDefaulted() {
    if (m_protectKey.empty()) {
        // Create a key with a human-readable symbol-like name.
        // This conversion drops ~2 bits of entropy out of 256, shouldn't matter.
        VHashSha256 digest(V3Os::trueRandom(32));
        m_protectKey = "VL-KEY-" + digest.digestSymbol();
    }
    return m_protectKey;
}

void V3Options::throwSigsegv() {  // LCOV_EXCL_START
#if !(defined(VL_CPPCHECK) || defined(__clang_analyzer__))
    // clang-format off
    { char* zp = nullptr; *zp = 0; }  // Intentional core dump, ignore warnings here
    // clang-format on
#endif
}  // LCOV_EXCL_STOP

VTimescale V3Options::timeComputePrec(const VTimescale& flag) const {
    if (!timeOverridePrec().isNone()) {
        return timeOverridePrec();
    } else if (flag.isNone()) {
        return timeDefaultPrec();
    } else {
        return flag;
    }
}

VTimescale V3Options::timeComputeUnit(const VTimescale& flag) const {
    if (!timeOverrideUnit().isNone()) {
        return timeOverrideUnit();
    } else if (flag.isNone()) {
        return timeDefaultUnit();
    } else {
        return flag;
    }
}

//######################################################################
// V3 Options utilities

string V3Options::argString(int argc, char** argv) {
    // Return list of arguments as simple string
    string opts;
    for (int i = 0; i < argc; ++i) {
        if (i != 0) opts += " ";
        opts += string(argv[i]);
    }
    return opts;
}

//######################################################################
// V3 Options Parsing

void V3Options::parseOpts(FileLine* fl, int argc, char** argv) {
    // Parse all options
    // Initial entry point from Verilator.cpp
    parseOptsList(fl, ".", argc, argv);

    // Default certain options and error check
    // Detailed error, since this is what we often get when run with minimal arguments
    const V3StringList& vFilesList = vFiles();
    if (vFilesList.empty()) {
        v3fatal("verilator: No Input Verilog file specified on command line, "
                "see verilator --help for more information\n");
    }

    // Default prefix to the filename
    if (prefix() == "" && topModule() != "")
        m_prefix = string("V") + AstNode::encodeName(topModule());
    if (prefix() == "" && vFilesList.size() >= 1)
        m_prefix = string("V") + AstNode::encodeName(V3Os::filenameNonExt(*(vFilesList.begin())));
    if (modPrefix() == "") m_modPrefix = prefix();

    // Find files in makedir
    addIncDirFallback(makeDir());
}

//======================================================================

bool V3Options::suffixed(const string& sw, const char* arg) {
    if (strlen(arg) > sw.length()) return false;
    return (0 == strcmp(sw.c_str() + sw.length() - strlen(arg), arg));
}

void V3Options::parseOptsList(FileLine* fl, const string& optdir, int argc, char** argv) {
    // Parse parameters
    // Note argc and argv DO NOT INCLUDE the filename in [0]!!!
    // May be called recursively when there are -f files.
    for (int i = 0; i < argc; ++i) {
        addArg(argv[i]);  // -f's really should be inserted in the middle, but this is for debug
    }

    V3OptionParser parser;
    V3OptionParser::AppendHelper DECL_OPTION{parser};
    V3OPTION_PARSER_DECL_TAGS;

    auto callStrSetter = [this](void (V3Options::*cbStr)(const string&)) {
        return [this, cbStr](const string& v) { (this->*cbStr)(v); };
    };
    // Usage
    // DECL_OPTION("-option", action, pointer_or_lambda);
    // action: one of Set, OnOff, CbCall, CbOnOff, CbVal, CbPartialMatch, and CbPartialMatchVal
    //   Set              : Set value to a variable, pointer_or_lambda must be a pointer to the
    //                      variable.
    //                      true is set to bool-ish variable when '-opt' is passed to verilator.
    //                      val is set to int and string variable when '-opt val' is passed.
    //   OnOff            : Set value to a bool-ish variable, pointer_or_lambda must be a pointer
    //                      to bool or VOptionBool.
    //                      true is set if "-opt" is passed to verilator while false is set if
    //                      "-no-opt" is given.
    //   CbCall           : Call lambda or function that does not take argument.
    //   CbOnOff          : Call lambda or function that takes bool argument.
    //                      Supports "-opt" and "-no-opt" style options.
    //   CbVal            : Call lambda or function that takes int or const char*.
    //                      "-opt val" is passed to verilator, val is passed to the lambda.
    //                      If a function to be called is a member of V3Options that only takes
    //                      const string&, callStrSetter(&V3Options::memberFunc) can be passed
    //                      instead of lambda as a syntax sugar.
    //   CbPartialMatch   : Call lambda or function that takes remaining string.
    //                      e.g. DECL_OPTION("-opt-", CbPartialMatch, [](const char*optp) { cout <<
    //                      optp << endl; }); and "-opt-ABC" is passed, "ABC" will be emit to
    //                      stdout.
    //   CbPartialMatchVal: Call lambda or function that takes remaining string and value.
    //                      e.g. DECL_OPTION("-opt-", CbPartialMatchVal, [](const char*optp, const
    //                      char*valp) {
    //                               cout << optp << ":" << valp << endl; });
    //                      and "-opt-ABC VAL" is passed, "ABC:VAL" will be emit to stdout.
    //
    // DECL_OPTION is not C-macro to get correct line coverage even when lambda is passed.
    // (If DECL_OPTION is a macro, then lambda would be collapsed into a single line).

    // Plus options
    DECL_OPTION("+define+", CbPartialMatch, [this](const char* optp) { addDefine(optp, true); });
    DECL_OPTION("+incdir+", CbPartialMatch,
                [this, &optdir](const char* optp) { addIncDirUser(parseFileArg(optdir, optp)); });
    DECL_OPTION("+libext+", CbPartialMatch, [this](const char* optp) {
        string exts = optp;
        string::size_type pos;
        while ((pos = exts.find('+')) != string::npos) {
            addLibExtV(exts.substr(0, pos));
            exts = exts.substr(pos + 1);
        }
        addLibExtV(exts);
    });
    DECL_OPTION("+librescan", CbCall, []() {});  // NOP
    DECL_OPTION("+notimingchecks", CbCall, []() {});  // NOP
    DECL_OPTION("+systemverilogext+", CbPartialMatch,
                [this](const char* optp) { addLangExt(optp, V3LangCode::L1800_2017); });
    DECL_OPTION("+verilog1995ext+", CbPartialMatch,
                [this](const char* optp) { addLangExt(optp, V3LangCode::L1364_1995); });
    DECL_OPTION("+verilog2001ext+", CbPartialMatch,
                [this](const char* optp) { addLangExt(optp, V3LangCode::L1364_2001); });
    DECL_OPTION("+1364-1995ext+", CbPartialMatch,
                [this](const char* optp) { addLangExt(optp, V3LangCode::L1364_1995); });
    DECL_OPTION("+1364-2001ext+", CbPartialMatch,
                [this](const char* optp) { addLangExt(optp, V3LangCode::L1364_2001); });
    DECL_OPTION("+1364-2005ext+", CbPartialMatch,
                [this](const char* optp) { addLangExt(optp, V3LangCode::L1364_2005); });
    DECL_OPTION("+1800-2005ext+", CbPartialMatch,
                [this](const char* optp) { addLangExt(optp, V3LangCode::L1800_2005); });
    DECL_OPTION("+1800-2009ext+", CbPartialMatch,
                [this](const char* optp) { addLangExt(optp, V3LangCode::L1800_2009); });
    DECL_OPTION("+1800-2012ext+", CbPartialMatch,
                [this](const char* optp) { addLangExt(optp, V3LangCode::L1800_2012); });
    DECL_OPTION("+1800-2017ext+", CbPartialMatch,
                [this](const char* optp) { addLangExt(optp, V3LangCode::L1800_2017); });

    // Minus options
    DECL_OPTION("-assert", OnOff, &m_assert);
    DECL_OPTION("-autoflush", OnOff, &m_autoflush);

    DECL_OPTION("-bbox-sys", OnOff, &m_bboxSys);
    DECL_OPTION("-bbox-unsup", CbOnOff, [this](bool flag) {
        m_bboxUnsup = flag;
        FileLine::globalWarnOff(V3ErrorCode::E_UNSUPPORTED, true);
    });
    DECL_OPTION("-bin", Set, &m_bin);
    DECL_OPTION("-build", Set, &m_build);

    DECL_OPTION("-CFLAGS", CbVal, callStrSetter(&V3Options::addCFlags));
    DECL_OPTION("-cc", CbCall, [this]() {
        m_outFormatOk = true;
        m_systemC = false;
    });
    DECL_OPTION("-cdc", OnOff, &m_cdc);
    DECL_OPTION("-clk", CbVal, callStrSetter(&V3Options::addClocker));
    DECL_OPTION("-no-clk", CbVal, callStrSetter(&V3Options::addNoClocker));
    DECL_OPTION("-comp-limit-blocks", Set, &m_compLimitBlocks).undocumented();
    DECL_OPTION("-comp-limit-members", Set,
                &m_compLimitMembers)
        .undocumented();  // Ideally power-of-two so structs stay aligned
    DECL_OPTION("-comp-limit-parens", Set, &m_compLimitParens).undocumented();
    DECL_OPTION("-comp-limit-syms", CbVal, [](int val) { VName::maxLength(val); }).undocumented();
    DECL_OPTION("-compiler", CbVal, [this, fl](const char* valp) {
        if (!strcmp(valp, "clang")) {
            m_compLimitBlocks = 80;  // limit unknown
            m_compLimitMembers = 64;  // soft limit, has slowdown bug as of clang++ 3.8
            m_compLimitParens = 80;  // limit unknown
        } else if (!strcmp(valp, "gcc")) {
            m_compLimitBlocks = 0;  // Bug free
            m_compLimitMembers = 64;  // soft limit, has slowdown bug as of g++ 7.1
            m_compLimitParens = 0;  // Bug free
        } else if (!strcmp(valp, "msvc")) {
            m_compLimitBlocks = 80;  // 128, but allow some room
            m_compLimitMembers = 0;  // probably ok, and AFAIK doesn't support anon structs
            m_compLimitParens = 80;  // 128, but allow some room
        } else {
            fl->v3fatal("Unknown setting for --compiler: '"
                        << valp << "'\n"
                        << fl->warnMore() << "... Suggest 'clang', 'gcc', or 'msvc'");
        }
    });
    DECL_OPTION("-coverage", CbOnOff, [this](bool flag) { coverage(flag); });
    DECL_OPTION("-converge-limit", Set, &m_convergeLimit);
    DECL_OPTION("-coverage-line", OnOff, &m_coverageLine);
    DECL_OPTION("-coverage-max-width", Set, &m_coverageMaxWidth);
    DECL_OPTION("-coverage-toggle", OnOff, &m_coverageToggle);
    DECL_OPTION("-coverage-underscore", OnOff, &m_coverageUnderscore);
    DECL_OPTION("-coverage-user", OnOff, &m_coverageUser);

    DECL_OPTION("-D", CbPartialMatch, [this](const char* valp) { addDefine(valp, false); });
    DECL_OPTION("-debug", CbCall, [this]() { setDebugMode(3); });
    DECL_OPTION("-debugi", CbVal, [this](int v) { setDebugMode(v); });
    DECL_OPTION("-debugi-", CbPartialMatchVal, [this](const char* optp, const char* valp) {
        setDebugSrcLevel(optp, std::atoi(valp));
    });
    DECL_OPTION("-debug-abort", CbCall,
                V3Error::vlAbort)
        .undocumented();  // See also --debug-sigsegv
    DECL_OPTION("-debug-check", OnOff, &m_debugCheck);
    DECL_OPTION("-debug-collision", OnOff, &m_debugCollision).undocumented();
    DECL_OPTION("-debug-emitv", OnOff, &m_debugEmitV).undocumented();
    DECL_OPTION("-debug-exit-parse", OnOff, &m_debugExitParse).undocumented();
    DECL_OPTION("-debug-exit-uvm", OnOff, &m_debugExitUvm).undocumented();
    DECL_OPTION("-debug-fatalsrc", CbCall, []() {
        v3fatalSrc("--debug-fatal-src");
    }).undocumented();  // See also --debug-abort
    DECL_OPTION("-debug-leak", OnOff, &m_debugLeak);
    DECL_OPTION("-debug-nondeterminism", OnOff, &m_debugNondeterminism);
    DECL_OPTION("-debug-partition", OnOff, &m_debugPartition).undocumented();
    DECL_OPTION("-debug-protect", OnOff, &m_debugProtect).undocumented();
    DECL_OPTION("-debug-self-test", OnOff, &m_debugSelfTest).undocumented();
    DECL_OPTION("-debug-sigsegv", CbCall, throwSigsegv).undocumented();  // See also --debug-abort
    DECL_OPTION("-decoration", OnOff, &m_decoration);
    DECL_OPTION("-dpi-hdr-only", OnOff, &m_dpiHdrOnly);
    DECL_OPTION("-dump-defines", OnOff, &m_dumpDefines);
    DECL_OPTION("-dump-tree", CbOnOff,
                [this](bool flag) { m_dumpTree = flag ? 3 : 0; });  // Also see --dump-treei
    DECL_OPTION("-dump-tree-addrids", OnOff, &m_dumpTreeAddrids);
    DECL_OPTION("-dump-treei", Set, &m_dumpTree);
    DECL_OPTION("-dump-treei-", CbPartialMatchVal, [this](const char* optp, const char* valp) {
        setDumpTreeLevel(optp, std::atoi(valp));
    });

    DECL_OPTION("-E", Set, &m_preprocOnly);
    DECL_OPTION("-error-limit", CbVal, static_cast<void (*)(int)>(&V3Error::errorLimit));
    DECL_OPTION("-exe", OnOff, &m_exe);
    DECL_OPTION("-expand-limit", CbVal,
                [this](const char* valp) { m_expandLimit = std::atoi(valp); });

    DECL_OPTION("-F", CbVal, [this, fl, &optdir](const char* valp) {
        parseOptsFile(fl, parseFileArg(optdir, valp), true);
    });
    DECL_OPTION("-FI", CbVal,
                [this, &optdir](const char* valp) { addForceInc(parseFileArg(optdir, valp)); });
    DECL_OPTION("-f", CbVal, [this, fl, &optdir](const char* valp) {
        parseOptsFile(fl, parseFileArg(optdir, valp), false);
    });
    DECL_OPTION("-flatten", OnOff, &m_flatten);

    DECL_OPTION("-G", CbPartialMatch, [this](const char* optp) { addParameter(optp, false); });
    DECL_OPTION("-gate-stmts", Set, &m_gateStmts);
    DECL_OPTION("-gdb", CbCall, []() {});  // Processed only in bin/verilator shell
    DECL_OPTION("-gdbbt", CbCall, []() {});  // Processed only in bin/verilator shell
    DECL_OPTION("-generate-key", CbCall, [this]() {
        cout << protectKeyDefaulted() << endl;
        std::exit(0);
    });
    DECL_OPTION("-getenv", CbVal, [](const char* valp) {
        cout << V3Options::getenvBuiltins(valp) << endl;
        std::exit(0);
    });

    DECL_OPTION("-hierarchical", OnOff, &m_hierarchical);
    DECL_OPTION("-hierarchical-block", CbVal, [this](const char* valp) {
        V3HierarchicalBlockOption opt(valp);
        m_hierBlocks.emplace(opt.mangledName(), opt);
    });
    DECL_OPTION("-hierarchical-child", OnOff, &m_hierChild);

    DECL_OPTION("-I", CbPartialMatch,
                [this, &optdir](const char* optp) { addIncDirUser(parseFileArg(optdir, optp)); });
    DECL_OPTION("-if-depth", Set, &m_ifDepth);
    DECL_OPTION("-ignc", OnOff, &m_ignc);
    DECL_OPTION("-inhibit-sim", CbOnOff, [this, fl](bool flag) {
        fl->v3warn(DEPRECATED, "-inhibit-sim option is deprecated");
        m_inhibitSim = flag;
    });
    DECL_OPTION("-inline-mult", Set, &m_inlineMult);

    DECL_OPTION("-LDFLAGS", CbVal, callStrSetter(&V3Options::addLdLibs));
    auto setLang = [this, fl](const char* valp) {
        V3LangCode optval = V3LangCode(valp);
        if (optval.legal()) {
            m_defaultLanguage = optval;
        } else {
            VSpellCheck spell;
            for (int i = V3LangCode::L_ERROR + 1; i < V3LangCode::_ENUM_END; ++i) {
                spell.pushCandidate(V3LangCode{i}.ascii());
            }
            fl->v3fatal("Unknown language specified: " << valp << spell.bestCandidateMsg(valp));
        }
<<<<<<< HEAD
        // - options
        else if (argv[i][0] == '-') {
            const char* sw = argv[i];
            bool flag = true;
            VOptionBool bflag;
            // Allow gnu -- switches
            if (sw[0] == '-' && sw[1] == '-') ++sw;
            bool hadSwitchPart1 = true;
            // Single switches
            if (!strcmp(sw, "-E")) {
                m_preprocOnly = true;
            } else if (onoffb(sw, "-MMD", bflag /*ref*/)) {
                m_makeDepend = bflag;
            } else if (onoff(sw, "-MP", flag /*ref*/)) {
                m_makePhony = flag;
            } else if (!strcmp(sw, "-P")) {
                m_preprocNoLine = true;
            } else if (onoff(sw, "-assert", flag /*ref*/)) {
                m_assert = flag;
            } else if (onoff(sw, "-autoflush", flag /*ref*/)) {
                m_autoflush = flag;
            } else if (onoff(sw, "-bbox-sys", flag /*ref*/)) {
                m_bboxSys = flag;
            } else if (onoff(sw, "-bbox-unsup", flag /*ref*/)) {
                FileLine::globalWarnOff(V3ErrorCode::E_UNSUPPORTED, true);
                m_bboxUnsup = flag;
            } else if (!strcmp(sw, "-build")) {
                m_build = true;
            } else if (!strcmp(sw, "-cc")) {
                m_outFormatOk = true;
                m_systemC = false;
            } else if (onoff(sw, "-cdc", flag /*ref*/)) {
                m_cdc = flag;
            } else if (onoff(sw, "-coverage", flag /*ref*/)) {
                coverage(flag);
            } else if (onoff(sw, "-coverage-line", flag /*ref*/)) {
                m_coverageLine = flag;
            } else if (onoff(sw, "-coverage-toggle", flag /*ref*/)) {
                m_coverageToggle = flag;
            } else if (onoff(sw, "-coverage-underscore", flag /*ref*/)) {
                m_coverageUnderscore = flag;
            } else if (onoff(sw, "-coverage-user", flag /*ref*/)) {
                m_coverageUser = flag;
            } else if (!strcmp(sw, "-debug-abort")) {  // Undocumented, see also --debug-sigsegv
                V3Error::vlAbort();
            } else if (onoff(sw, "-debug-check", flag /*ref*/)) {
                m_debugCheck = flag;
            } else if (onoff(sw, "-debug-collision", flag /*ref*/)) {  // Undocumented
                m_debugCollision = flag;
            } else if (onoff(sw, "-debug-emitv", flag /*ref*/)) {  // Undocumented
                m_debugEmitV = flag;
            } else if (onoff(sw, "-debug-exit-parse", flag /*ref*/)) {  // Undocumented
                m_debugExitParse = flag;
            } else if (onoff(sw, "-debug-exit-uvm", flag /*ref*/)) {  // Undocumented
                m_debugExitUvm = flag;
            } else if (onoff(sw, "-debug-leak", flag /*ref*/)) {
                m_debugLeak = flag;
            } else if (onoff(sw, "-debug-nondeterminism", flag /*ref*/)) {
                m_debugNondeterminism = flag;
            } else if (onoff(sw, "-debug-partition", flag /*ref*/)) {  // Undocumented
                m_debugPartition = flag;
            } else if (onoff(sw, "-debug-protect", flag /*ref*/)) {  // Undocumented
                m_debugProtect = flag;
            } else if (onoff(sw, "-debug-self-test", flag /*ref*/)) {  // Undocumented
                m_debugSelfTest = flag;
            } else if (!strcmp(sw, "-debug-sigsegv")) {  // Undocumented, see also --debug-abort
                throwSigsegv();
            } else if (!strcmp(sw, "-debug-fatalsrc")) {  // Undocumented, see also --debug-abort
                v3fatalSrc("--debug-fatal-src");
            } else if (onoff(sw, "-decoration", flag /*ref*/)) {
                m_decoration = flag;
            } else if (onoff(sw, "-dpi-hdr-only", flag /*ref*/)) {
                m_dpiHdrOnly = flag;
            } else if (onoff(sw, "-dump-defines", flag /*ref*/)) {
                m_dumpDefines = flag;
            } else if (onoff(sw, "-dump-tree", flag /*ref*/)) {  // Also see --dump-treei
                m_dumpTree = flag ? 3 : 0;
            } else if (onoff(sw, "-dump-tree-addrids", flag /*ref*/)) {
                m_dumpTreeAddrids = flag;
            } else if (onoff(sw, "-exe", flag /*ref*/)) {
                m_exe = flag;
            } else if (onoff(sw, "-flatten", flag /*ref*/)) {
                m_flatten = flag;
            } else if (onoff(sw, "-hierarchical", flag /*ref*/)) {
                m_hierarchical = flag;
            } else if (onoff(sw, "-hierarchical-child", flag /*ref*/)) {
                m_hierChild = flag;
            } else if (onoff(sw, "-ignc", flag /*ref*/)) {
                m_ignc = flag;
            } else if (onoff(sw, "-inhibit-sim", flag /*ref*/)) {
                fl->v3warn(DEPRECATED, "-inhibit-sim option is deprecated");
                m_inhibitSim = flag;
            } else if (onoff(sw, "-lint-only", flag /*ref*/)) {
                m_lintOnly = flag;
            } else if (onoff(sw, "-main", flag /*ref*/)) {  // Undocumented future
                m_main = flag;
            } else if (!strcmp(sw, "-no-pins64")) {
                m_pinsBv = 33;
            } else if (onoff(sw, "-order-clock-delay", flag /*ref*/)) {
                m_orderClockDly = flag;
            } else if (!strcmp(sw, "-pins64")) {
                m_pinsBv = 65;
            } else if (onoff(sw, "-pins-sc-uint", flag /*ref*/)) {
                m_pinsScUint = flag;
                if (!m_pinsScBigUint) m_pinsBv = 65;
            } else if (onoff(sw, "-pins-sc-biguint", flag /*ref*/)) {
                m_pinsScBigUint = flag;
                m_pinsBv = 513;
            } else if (onoff(sw, "-pins-uint8", flag /*ref*/)) {
                m_pinsUint8 = flag;
            } else if (onoff(sw, "-pp-comments", flag /*ref*/)) {
                m_ppComments = flag;
            } else if (!strcmp(sw, "-private")) {
                m_public = false;
            } else if (onoff(sw, "-prof-cfuncs", flag /*ref*/)) {
                m_profCFuncs = flag;
            } else if (onoff(sw, "-profile-cfuncs", flag /*ref*/)) {  // Undocumented, renamed
                m_profCFuncs = flag;
            } else if (onoff(sw, "-prof-threads", flag /*ref*/)) {
                m_profThreads = flag;
            } else if (onoff(sw, "-protect-ids", flag /*ref*/)) {
                m_protectIds = flag;
            } else if (onoff(sw, "-public", flag /*ref*/)) {
                m_public = flag;
            } else if (onoff(sw, "-public-flat-rw", flag /*ref*/)) {
                m_publicFlatRW = flag;
                v3Global.dpi(true);
            } else if (!strncmp(sw, "-pvalue+", strlen("-pvalue+"))) {
                addParameter(string(sw + strlen("-pvalue+")), false);
            } else if (onoff(sw, "-quiet-exit", flag /*ref*/)) {
                m_quietExit = flag;
            } else if (onoff(sw, "-relative-cfuncs", flag /*ref*/)) {
                m_relativeCFuncs = flag;
            } else if (onoff(sw, "-relative-includes", flag /*ref*/)) {
                m_relativeIncludes = flag;
            } else if (onoff(sw, "-report-unoptflat", flag /*ref*/)) {
                m_reportUnoptflat = flag;
            } else if (onoff(sw, "-savable", flag /*ref*/)) {
                m_savable = flag;
            } else if (!strcmp(sw, "-sc")) {
                m_outFormatOk = true;
                m_systemC = true;
            } else if (onoffb(sw, "-skip-identical", bflag /*ref*/)) {
                m_skipIdentical = bflag;
            } else if (onoff(sw, "-stats", flag /*ref*/)) {
                m_stats = flag;
            } else if (onoff(sw, "-stats-vars", flag /*ref*/)) {
                m_statsVars = flag;
                m_stats |= flag;
            } else if (onoff(sw, "-structs-unpacked", flag /*ref*/)) {
                m_structsPacked = flag;
            } else if (!strcmp(sw, "-sv")) {
                m_defaultLanguage = V3LangCode::L1800_2017;
            } else if (onoff(sw, "-threads-coarsen", flag /*ref*/)) {  // Undocumented, debug
                m_threadsCoarsen = flag;
            } else if (onoff(sw, "-timing", flag /*ref*/)) {  // Undocumented, still experimental
                m_timing = flag;
            } else if (onoff(sw, "-trace", flag /*ref*/)) {
                m_trace = flag;
            } else if (onoff(sw, "-trace-coverage", flag /*ref*/)) {
                m_traceCoverage = flag;
            } else if (onoff(sw, "-trace-params", flag /*ref*/)) {
                m_traceParams = flag;
            } else if (onoff(sw, "-trace-structs", flag /*ref*/)) {
                m_traceStructs = flag;
            } else if (onoff(sw, "-trace-underscore", flag /*ref*/)) {
                m_traceUnderscore = flag;
            } else if (onoff(sw, "-underline-zero", flag /*ref*/)) {  // Deprecated
                m_underlineZero = flag;
            } else if (onoff(sw, "-verilate", flag /*ref*/)) {
                m_verilate = flag;
            } else if (onoff(sw, "-vpi", flag /*ref*/)) {
                m_vpi = flag;
            } else if (onoff(sw, "-Wpedantic", flag /*ref*/)) {
                m_pedantic = flag;
            } else if (onoff(sw, "-x-initial-edge", flag /*ref*/)) {
                m_xInitialEdge = flag;
            } else if (onoff(sw, "-xml-only", flag /*ref*/)) {
                m_xmlOnly = flag;
            } else {
                hadSwitchPart1 = false;
=======
    };
    DECL_OPTION("-default-language", CbVal, setLang);
    DECL_OPTION("-language", CbVal, setLang);
    DECL_OPTION("-lint-only", OnOff, &m_lintOnly);
    DECL_OPTION("-l2-name", Set, &m_l2Name);
    DECL_OPTION("-no-l2name", CbCall, [this]() { m_l2Name = ""; }).undocumented();  // Historical
    DECL_OPTION("-l2name", CbCall, [this]() { m_l2Name = "v"; }).undocumented();  // Historical

    DECL_OPTION("-MAKEFLAGS", CbVal, callStrSetter(&V3Options::addMakeFlags));
    DECL_OPTION("-MMD", OnOff, &m_makeDepend);
    DECL_OPTION("-MP", OnOff, &m_makePhony);
    DECL_OPTION("-Mdir", CbVal, [this](const char* valp) {
        m_makeDir = valp;
        addIncDirFallback(m_makeDir);  // Need to find generated files there too
    });
    DECL_OPTION("-main", OnOff, &m_main).undocumented();  // Future
    DECL_OPTION("-make", CbVal, [this, fl](const char* valp) {
        if (!strcmp(valp, "cmake")) {
            m_cmake = true;
        } else if (!strcmp(valp, "gmake")) {
            m_gmake = true;
        } else {
            fl->v3fatal("Unknown --make system specified: '" << valp << "'");
        }
    });
    DECL_OPTION("-max-num-width", Set, &m_maxNumWidth);
    DECL_OPTION("-mod-prefix", Set, &m_modPrefix);

    DECL_OPTION("-O", CbPartialMatch, [this](const char* optp) {
        // Optimization
        for (const char* cp = optp; *cp; ++cp) {
            const bool flag = isupper(*cp);
            switch (tolower(*cp)) {
            case '0': optimize(0); break;  // 0=all off
            case '1': optimize(1); break;  // 1=all on
            case '2': optimize(2); break;  // 2=not used
            case '3': optimize(3); break;  // 3=high
            case 'a': m_oTable = flag; break;
            case 'b': m_oCombine = flag; break;
            case 'c': m_oConst = flag; break;
            case 'd': m_oDedupe = flag; break;
            case 'e': m_oCase = flag; break;
            //    f
            case 'g': m_oGate = flag; break;
            //    h
            case 'i': m_oInline = flag; break;
            //    j
            case 'k': m_oSubstConst = flag; break;
            case 'l': m_oLife = flag; break;
            case 'm': m_oAssemble = flag; break;
            //    n
            case 'o': m_oConstBitOpTree = flag; break;  // Can remove ~2022-01 when stable
            case 'p':
                m_public = !flag;
                break;  // With -Op so flag=0, we want public on so few optimizations done
            //    q
            case 'r': m_oReorder = flag; break;
            case 's': m_oSplit = flag; break;
            case 't': m_oLifePost = flag; break;
            case 'u': m_oSubst = flag; break;
            case 'v': m_oReloop = flag; break;
            case 'w': m_oMergeCond = flag; break;
            case 'x': m_oExpand = flag; break;
            case 'y': m_oAcycSimp = flag; break;
            case 'z': m_oLocalize = flag; break;
            default: break;  // No error, just ignore
            }
        }
    });
    DECL_OPTION("-o", Set, &m_exeName);
    DECL_OPTION("-order-clock-delay", OnOff, &m_orderClockDly);
    DECL_OPTION("-output-split", Set, &m_outputSplit);
    DECL_OPTION("-output-split-cfuncs", CbVal, [this, fl](const char* valp) {
        m_outputSplitCFuncs = std::atoi(valp);
        if (m_outputSplitCFuncs < 0) {
            fl->v3error("--output-split-cfuncs must be >= 0: " << valp);
        }
    });
    DECL_OPTION("-output-split-ctrace", CbVal, [this, fl](const char* valp) {
        m_outputSplitCTrace = std::atoi(valp);
        if (m_outputSplitCTrace < 0) {
            fl->v3error("--output-split-ctrace must be >= 0: " << valp);
        }
    });

    DECL_OPTION("-P", Set, &m_preprocNoLine);
    DECL_OPTION("-pvalue+", CbPartialMatch,
                [this](const char* varp) { addParameter(varp, false); });
    DECL_OPTION("-pins64", CbCall, [this]() { m_pinsBv = 65; });
    DECL_OPTION("-no-pins64", CbCall, [this]() { m_pinsBv = 33; });
    DECL_OPTION("-pins-bv", CbVal, [this, fl](const char* valp) {
        m_pinsBv = std::atoi(valp);
        if (m_pinsBv > 65) fl->v3fatal("--pins-bv maximum is 65: " << valp);
    });
    DECL_OPTION("-pins-sc-uint", CbOnOff, [this](bool flag) {
        m_pinsScUint = flag;
        if (!m_pinsScBigUint) m_pinsBv = 65;
    });
    DECL_OPTION("-pins-sc-biguint", CbOnOff, [this](bool flag) {
        m_pinsScBigUint = flag;
        m_pinsBv = 513;
    });
    DECL_OPTION("-pins-uint8", OnOff, &m_pinsUint8);
    DECL_OPTION("-pipe-filter", Set, &m_pipeFilter);
    DECL_OPTION("-pp-comments", OnOff, &m_ppComments);
    DECL_OPTION("-prefix", CbVal, [this](const char* valp) {
        m_prefix = valp;
        if (m_modPrefix == "") m_modPrefix = m_prefix;
    });
    DECL_OPTION("-private", CbCall, [this]() { m_public = false; });
    DECL_OPTION("-prof-cfuncs", OnOff, &m_profCFuncs);
    DECL_OPTION("-profile-cfuncs", OnOff, &m_profCFuncs).undocumented();  // Renamed
    DECL_OPTION("-prof-threads", OnOff, &m_profThreads);
    DECL_OPTION("-protect-ids", OnOff, &m_protectIds);
    DECL_OPTION("-protect-key", Set, &m_protectKey);
    DECL_OPTION("-protect-lib", CbVal, [this](const char* valp) {
        m_protectLib = valp;
        m_protectIds = true;
    });
    DECL_OPTION("-public", OnOff, &m_public);
    DECL_OPTION("-public-flat-rw", CbOnOff, [this](bool flag) {
        m_publicFlatRW = flag;
        v3Global.dpi(true);
    });

    DECL_OPTION("-quiet-exit", OnOff, &m_quietExit);

    DECL_OPTION("-relative-cfuncs", CbOnOff, [this, fl](bool flag) {
        m_relativeCFuncs = flag;
        if (!m_relativeCFuncs)
            fl->v3warn(DEPRECATED, "Deprecated --no-relative-cfuncs, unnecessary with C++11.");
    });
    DECL_OPTION("-relative-includes", OnOff, &m_relativeIncludes);
    DECL_OPTION("-reloop-limit", CbVal, [this, fl](const char* valp) {
        m_reloopLimit = std::atoi(valp);
        if (m_reloopLimit < 2) { fl->v3error("--reloop-limit must be >= 2: " << valp); }
    });
    DECL_OPTION("-report-unoptflat", OnOff, &m_reportUnoptflat);
    DECL_OPTION("-rr", CbCall, []() {});  // Processed only in bin/verilator shell

    DECL_OPTION("-savable", OnOff, &m_savable);
    DECL_OPTION("-sc", CbCall, [this]() {
        m_outFormatOk = true;
        m_systemC = true;
    });
    DECL_OPTION("-skip-identical", OnOff, &m_skipIdentical);
    DECL_OPTION("-stats", OnOff, &m_stats);
    DECL_OPTION("-stats-vars", CbOnOff, [this](bool flag) {
        m_statsVars = flag;
        m_stats |= flag;
    });
    DECL_OPTION("-structs-unpacked", OnOff, &m_structsPacked);
    DECL_OPTION("-sv", CbCall, [this]() { m_defaultLanguage = V3LangCode::L1800_2017; });

    DECL_OPTION("-threads-coarsen", OnOff, &m_threadsCoarsen).undocumented();  // Debug
    DECL_OPTION("-no-threads", CbCall, [this]() { m_threads = 0; });
    DECL_OPTION("-threads", CbVal, [this, fl](const char* valp) {
        m_threads = std::atoi(valp);
        if (m_threads < 0) fl->v3fatal("--threads must be >= 0: " << valp);
    });
    DECL_OPTION("-threads-dpi", CbVal, [this, fl](const char* valp) {
        if (!strcmp(valp, "all")) {
            m_threadsDpiPure = true;
            m_threadsDpiUnpure = true;
        } else if (!strcmp(valp, "none")) {
            m_threadsDpiPure = false;
            m_threadsDpiUnpure = false;
        } else if (!strcmp(valp, "pure")) {
            m_threadsDpiPure = true;
            m_threadsDpiUnpure = false;
        } else {
            fl->v3fatal("Unknown setting for --threads-dpi: '"
                        << valp << "'\n"
                        << fl->warnMore() << "... Suggest 'all', 'none', or 'pure'");
        }
    });
    DECL_OPTION("-threads-max-mtasks", CbVal, [this, fl](const char* valp) {
        m_threadsMaxMTasks = std::atoi(valp);
        if (m_threadsMaxMTasks < 1) fl->v3fatal("--threads-max-mtasks must be >= 1: " << valp);
    });
    DECL_OPTION("-timescale", CbVal, [this, fl](const char* valp) {
        VTimescale unit;
        VTimescale prec;
        VTimescale::parseSlashed(fl, valp, unit /*ref*/, prec /*ref*/);
        if (!unit.isNone() && timeOverrideUnit().isNone()) m_timeDefaultUnit = unit;
        if (!prec.isNone() && timeOverridePrec().isNone()) m_timeDefaultPrec = prec;
    });
    DECL_OPTION("-timescale-override", CbVal, [this, fl](const char* valp) {
        VTimescale unit;
        VTimescale prec;
        VTimescale::parseSlashed(fl, valp, unit /*ref*/, prec /*ref*/, true);
        if (!unit.isNone()) {
            m_timeDefaultUnit = unit;
            m_timeOverrideUnit = unit;
        }
        if (!prec.isNone()) {
            m_timeDefaultPrec = prec;
            m_timeOverridePrec = prec;
        }
    });
    DECL_OPTION("-top-module", Set, &m_topModule);
    DECL_OPTION("-top", Set, &m_topModule);
    DECL_OPTION("-trace", OnOff, &m_trace);
    DECL_OPTION("-trace-coverage", OnOff, &m_traceCoverage);
    DECL_OPTION("-trace-depth", Set, &m_traceDepth);
    DECL_OPTION("-trace-fst", CbCall, [this]() {
        m_trace = true;
        m_traceFormat = TraceFormat::FST;
        addLdLibs("-lz");
    });
    DECL_OPTION("-trace-fst-thread", CbCall, [this, fl]() {
        m_trace = true;
        m_traceFormat = TraceFormat::FST;
        addLdLibs("-lz");
        fl->v3warn(DEPRECATED, "Option --trace-fst-thread is deprecated. "
                               "Use --trace-fst with --trace-threads > 0.");
        if (m_traceThreads == 0) m_traceThreads = 1;
    });
    DECL_OPTION("-trace-max-array", Set, &m_traceMaxArray);
    DECL_OPTION("-trace-max-width", Set, &m_traceMaxWidth);
    DECL_OPTION("-trace-params", OnOff, &m_traceParams);
    DECL_OPTION("-trace-structs", OnOff, &m_traceStructs);
    DECL_OPTION("-trace-threads", CbVal, [this, fl](const char* valp) {
        m_trace = true;
        m_traceThreads = std::atoi(valp);
        if (m_traceThreads < 0) fl->v3fatal("--trace-threads must be >= 0: " << valp);
    });
    DECL_OPTION("-trace-underscore", OnOff, &m_traceUnderscore);

    DECL_OPTION("-U", CbPartialMatch, &V3PreShell::undef);
    DECL_OPTION("-underline-zero", OnOff, &m_underlineZero);  // Deprecated
    DECL_OPTION("-unroll-count", Set, &m_unrollCount).undocumented();  // Optimization tweak
    DECL_OPTION("-unroll-stmts", Set, &m_unrollStmts).undocumented();  // Optimization tweak
    DECL_OPTION("-unused-regexp", Set, &m_unusedRegexp);

    DECL_OPTION("-V", CbCall, [this]() {
        showVersion(true);
        std::exit(0);
    });
    DECL_OPTION("-v", CbVal, [this, &optdir](const char* valp) {
        V3Options::addLibraryFile(parseFileArg(optdir, valp));
    });
    DECL_OPTION("-verilate", OnOff, &m_verilate);
    DECL_OPTION("-version", CbCall, [this]() {
        showVersion(false);
        std::exit(0);
    });
    DECL_OPTION("-vpi", OnOff, &m_vpi);

    DECL_OPTION("-Wpedantic", OnOff, &m_pedantic);
    DECL_OPTION("-Wall", CbCall, []() {
        FileLine::globalWarnLintOff(false);
        FileLine::globalWarnStyleOff(false);
    });
    DECL_OPTION("-Werror-", CbPartialMatch, [this, fl](const char* optp) {
        V3ErrorCode code(optp);
        if (code == V3ErrorCode::EC_ERROR) {
            if (!isFuture(optp)) fl->v3fatal("Unknown warning specified: -Werror-" << optp);
        } else {
            V3Error::pretendError(code, true);
        }
    });
    DECL_OPTION("-Wfuture-", CbPartialMatch, [this](const char* optp) {
        // Note it may not be a future option, but one that is currently implemented.
        addFuture(optp);
    });
    DECL_OPTION("-Wno-", CbPartialMatch, [fl, &parser](const char* optp) {
        if (!FileLine::globalWarnOff(optp, true)) {
            const string fullopt = string{"-Wno-"} + optp;
            fl->v3fatal("Unknown warning specified: " << fullopt
                                                      << parser.getSuggestion(fullopt.c_str()));
        }
    });
    for (int i = V3ErrorCode::EC_FIRST_WARN; i < V3ErrorCode::_ENUM_MAX; ++i) {
        for (const string prefix : {"-Wno-", "-Wwarn-"})
            parser.addSuggestionCandidate(prefix + V3ErrorCode{i}.ascii());
    }
    DECL_OPTION("-Wno-context", CbCall, [this]() { m_context = false; });
    DECL_OPTION("-Wno-fatal", CbCall, []() { V3Error::warnFatal(false); });
    DECL_OPTION("-Wno-lint", CbCall, []() {
        FileLine::globalWarnLintOff(true);
        FileLine::globalWarnStyleOff(true);
    });
    DECL_OPTION("-Wno-style", CbCall, []() { FileLine::globalWarnStyleOff(true); });
    DECL_OPTION("-Wwarn-", CbPartialMatch, [this, fl, &parser](const char* optp) {
        const V3ErrorCode code{optp};
        if (code == V3ErrorCode::EC_ERROR) {
            if (!isFuture(optp)) {
                const string fullopt = string{"-Wwarn-"} + optp;
                fl->v3fatal("Unknown warning specified: "
                            << fullopt << parser.getSuggestion(fullopt.c_str()));
>>>>>>> b976b8da
            }
        } else {
            FileLine::globalWarnOff(code, false);
            V3Error::pretendError(code, false);
        }
    });
    DECL_OPTION("-Wwarn-lint", CbCall, []() { FileLine::globalWarnLintOff(false); });
    DECL_OPTION("-Wwarn-style", CbCall, []() { FileLine::globalWarnStyleOff(false); });
    DECL_OPTION("-waiver-output", Set, &m_waiverOutput);

    DECL_OPTION("-x-assign", CbVal, [this, fl](const char* valp) {
        if (!strcmp(valp, "0")) {
            m_xAssign = "0";
        } else if (!strcmp(valp, "1")) {
            m_xAssign = "1";
        } else if (!strcmp(valp, "fast")) {
            m_xAssign = "fast";
        } else if (!strcmp(valp, "unique")) {
            m_xAssign = "unique";
        } else {
            fl->v3fatal("Unknown setting for --x-assign: '"
                        << valp << "'\n"
                        << fl->warnMore() << "... Suggest '0', '1', 'fast', or 'unique'");
        }
    });
    DECL_OPTION("-x-initial", CbVal, [this, fl](const char* valp) {
        if (!strcmp(valp, "0")) {
            m_xInitial = "0";
        } else if (!strcmp(valp, "fast")) {
            m_xInitial = "fast";
        } else if (!strcmp(valp, "unique")) {
            m_xInitial = "unique";
        } else {
            fl->v3fatal("Unknown setting for --x-initial: '"
                        << valp << "'\n"
                        << fl->warnMore() << "... Suggest '0', 'fast', or 'unique'");
        }
    });
    DECL_OPTION("-x-initial-edge", OnOff, &m_xInitialEdge);
    DECL_OPTION("-xml-only", OnOff, &m_xmlOnly);
    DECL_OPTION("-xml-output", CbVal, [this](const char* valp) {
        m_xmlOutput = valp;
        m_xmlOnly = true;
    });

    DECL_OPTION("-y", CbVal, [this, &optdir](const char* valp) {
        addIncDirUser(parseFileArg(optdir, string(valp)));
    });
    parser.finalize();

    for (int i = 0; i < argc;) {
        UINFO(9, " Option: " << argv[i] << endl);
        if (!strcmp(argv[i], "-j") || !strcmp(argv[i], "--j")) {  // Allow gnu -- switches
            ++i;
            m_buildJobs = 0;  // Unlimited parallelism
            if (i < argc && isdigit(argv[i][0])) {
                m_buildJobs = atoi(argv[i]);
                if (m_buildJobs <= 0) {
                    fl->v3error("-j accepts positive integer, but '" << argv[i] << "' is passed");
                }
                ++i;
            }
        } else if (argv[i][0] == '-' || argv[i][0] == '+') {
            if (const int consumed = parser.parse(i, argc, argv)) {
                i += consumed;
            } else {
                fl->v3fatal("Invalid option: " << argv[i] << parser.getSuggestion(argv[i]));
                ++i;
            }
        } else {
            // Filename
            string filename = parseFileArg(optdir, argv[i]);
            if (suffixed(filename, ".cpp")  //
                || suffixed(filename, ".cxx")  //
                || suffixed(filename, ".cc")  //
                || suffixed(filename, ".c")  //
                || suffixed(filename, ".sp")) {
                V3Options::addCppFile(filename);
            } else if (suffixed(filename, ".a")  //
                       || suffixed(filename, ".o")  //
                       || suffixed(filename, ".so")) {
                V3Options::addLdLibs(filename);
            } else {
                V3Options::addVFile(filename);
            }
            ++i;
        }
    }
}

//======================================================================

void V3Options::parseOptsFile(FileLine* fl, const string& filename, bool rel) {
    // Read the specified -f filename and process as arguments
    UINFO(1, "Reading Options File " << filename << endl);

    const std::unique_ptr<std::ifstream> ifp(V3File::new_ifstream(filename));
    if (ifp->fail()) {
        fl->v3error("Cannot open -f command file: " + filename);
        return;
    }

    string whole_file;
    bool inCmt = false;
    while (!ifp->eof()) {
        string line = V3Os::getline(*ifp);
        // Strip simple comments
        string oline;
        // cppcheck-suppress StlMissingComparison
        char lastch = ' ';
        bool space_begin = true;  // At beginning or leading spaces only
        for (string::const_iterator pos = line.begin(); pos != line.end(); lastch = *pos++) {
            if (inCmt) {
                if (*pos == '*' && *(pos + 1) == '/') {
                    inCmt = false;
                    ++pos;
                }
            } else if (*pos == '/' && *(pos + 1) == '/'
                       && (pos == line.begin() || isspace(lastch))) {  // But allow /file//path
                break;  // Ignore to EOL
            } else if (*pos == '#' && space_begin) {  // Only # at [spaced] begin of line
                break;  // Ignore to EOL
            } else if (*pos == '/' && *(pos + 1) == '*') {
                inCmt = true;
                space_begin = false;
                // cppcheck-suppress StlMissingComparison
                ++pos;
            } else {
                if (!isspace(*pos)) space_begin = false;
                oline += *pos;
            }
        }
        whole_file += oline + " ";
    }
    whole_file += "\n";  // So string match below is simplified
    if (inCmt) fl->v3error("Unterminated /* comment inside -f file.");

    fl = new FileLine(filename);

    // Split into argument list and process
    // Note we try to respect escaped char, double/simple quoted strings
    // Other simulators don't respect a common syntax...

    // Strip off arguments and parse into words
    std::vector<string> args;

    // Parse file using a state machine, taking into account quoted strings and escaped chars
    enum state : uint8_t {
        ST_IN_OPTION,
        ST_ESCAPED_CHAR,
        ST_IN_QUOTED_STR,
        ST_IN_DOUBLE_QUOTED_STR
    };

    state st = ST_IN_OPTION;
    state last_st = ST_IN_OPTION;
    string arg;
    for (string::size_type pos = 0; pos < whole_file.length(); ++pos) {
        char curr_char = whole_file[pos];
        switch (st) {
        case ST_IN_OPTION:  // Get all chars up to a white space or a "="
            if (isspace(curr_char)) {  // End of option
                if (!arg.empty()) {  // End of word
                    args.push_back(arg);
                }
                arg = "";
                break;
            }
            if (curr_char == '\\') {  // Escape char, we wait for next char
                last_st = st;  // Memorize current state
                st = ST_ESCAPED_CHAR;
                break;
            }
            if (curr_char == '\'') {  // Find begin of quoted string
                // Examine next char in order to decide between
                // a string or a base specifier for integer literal
                ++pos;
                if (pos < whole_file.length()) curr_char = whole_file[pos];
                if (curr_char == '"') {  // String
                    st = ST_IN_QUOTED_STR;
                } else {  // Base specifier
                    arg += '\'';
                }
                arg += curr_char;
                break;
            }
            if (curr_char == '"') {  // Find begin of double quoted string
                // Doesn't insert the quote
                st = ST_IN_DOUBLE_QUOTED_STR;
                break;
            }
            arg += curr_char;
            break;
        case ST_IN_QUOTED_STR:  // Just store all chars inside string
            if (curr_char != '\'') {
                arg += curr_char;
            } else {  // End of quoted string
                st = ST_IN_OPTION;
            }
            break;
        case ST_IN_DOUBLE_QUOTED_STR:  // Take into account escaped chars
            if (curr_char != '"') {
                if (curr_char == '\\') {
                    last_st = st;
                    st = ST_ESCAPED_CHAR;
                } else {
                    arg += curr_char;
                }
            } else {  // End of double quoted string
                st = ST_IN_OPTION;
            }
            break;
        case ST_ESCAPED_CHAR:  // Just add the escaped char
            arg += curr_char;
            st = last_st;
            break;
        }
    }
    if (!arg.empty()) {  // Add last word
        args.push_back(arg);
    }

    // Path
    string optdir = (rel ? V3Os::filenameDir(filename) : ".");

    // Convert to argv style arg list and parse them
    std::vector<char*> argv;
    argv.reserve(args.size() + 1);
    for (const string& i : args) argv.push_back(const_cast<char*>(i.c_str()));
    argv.push_back(nullptr);  // argv is nullptr-terminated
    parseOptsList(fl, optdir, static_cast<int>(argv.size() - 1), argv.data());
}

//======================================================================

string V3Options::parseFileArg(const string& optdir, const string& relfilename) {
    string filename = V3Os::filenameSubstitute(relfilename);
    if (optdir != "." && V3Os::filenameIsRel(filename)) filename = optdir + "/" + filename;
    return filename;
}

//======================================================================

//! Utility to see if we have a language extension argument and if so add it.
bool V3Options::parseLangExt(const char* swp,  //!< argument text
                             const char* langswp,  //!< option to match
                             const V3LangCode& lc) {  //!< language code
    int len = strlen(langswp);
    if (!strncmp(swp, langswp, len)) {
        addLangExt(swp + len, lc);
        return true;
    } else {
        return false;
    }
}

//======================================================================

void V3Options::showVersion(bool verbose) {
    cout << version();
    cout << endl;
    if (!verbose) return;

    cout << endl;
    cout << "Copyright 2003-2021 by Wilson Snyder.  Verilator is free software; you can\n";
    cout << "redistribute it and/or modify the Verilator internals under the terms of\n";
    cout << "either the GNU Lesser General Public License Version 3 or the Perl Artistic\n";
    cout << "License Version 2.0.\n";

    cout << endl;
    cout << "See https://verilator.org for documentation\n";

    cout << endl;
    cout << "Summary of configuration:\n";
    cout << "  Compiled in defaults if not in environment:\n";
    cout << "    SYSTEMC            = " << DEFENV_SYSTEMC << endl;
    cout << "    SYSTEMC_ARCH       = " << DEFENV_SYSTEMC_ARCH << endl;
    cout << "    SYSTEMC_INCLUDE    = " << DEFENV_SYSTEMC_INCLUDE << endl;
    cout << "    SYSTEMC_LIBDIR     = " << DEFENV_SYSTEMC_LIBDIR << endl;
    cout << "    VERILATOR_ROOT     = " << DEFENV_VERILATOR_ROOT << endl;
    cout << "    SystemC system-wide = " << cvtToStr(systemCSystemWide()) << endl;

    cout << endl;
    cout << "Environment:\n";
    cout << "    MAKE               = " << V3Os::getenvStr("MAKE", "") << endl;
    cout << "    PERL               = " << V3Os::getenvStr("PERL", "") << endl;
    cout << "    SYSTEMC            = " << V3Os::getenvStr("SYSTEMC", "") << endl;
    cout << "    SYSTEMC_ARCH       = " << V3Os::getenvStr("SYSTEMC_ARCH", "") << endl;
    cout << "    SYSTEMC_INCLUDE    = " << V3Os::getenvStr("SYSTEMC_INCLUDE", "") << endl;
    cout << "    SYSTEMC_LIBDIR     = " << V3Os::getenvStr("SYSTEMC_LIBDIR", "") << endl;
    cout << "    VERILATOR_ROOT     = " << V3Os::getenvStr("VERILATOR_ROOT", "") << endl;
    // wrapper uses this:
    cout << "    VERILATOR_BIN      = " << V3Os::getenvStr("VERILATOR_BIN", "") << endl;

    cout << endl;
    cout << "Features (based on environment or compiled-in support):\n";
    cout << "    SystemC found      = " << cvtToStr(systemCFound()) << endl;
}

//======================================================================

V3Options::V3Options() {
    m_impp = new V3OptionsImp;

    m_traceFormat = TraceFormat::VCD;

    m_makeDir = "obj_dir";
    m_unusedRegexp = "*unused*";
    m_xAssign = "fast";

    m_defaultLanguage = V3LangCode::mostRecent();

    VName::maxLength(128);  // Linux filename limits 256; leave half for prefix

    optimize(1);
    // Default +libext+
    addLibExtV("");  // So include "filename.v" will find the same file
    addLibExtV(".v");
    addLibExtV(".sv");
    // Default -I
    addIncDirFallback(".");  // Looks better than {long_cwd_path}/...
}

V3Options::~V3Options() { VL_DO_CLEAR(delete m_impp, m_impp = nullptr); }

void V3Options::setDebugMode(int level) {
    V3Error::debugDefault(level);
    if (!m_dumpTree) m_dumpTree = 3;  // Don't override if already set.
    m_stats = true;
    m_debugCheck = true;
    cout << "Starting " << version() << endl;
}

void V3Options::setDebugSrcLevel(const string& srcfile, int level) {
    const auto iter = m_debugSrcs.find(srcfile);
    if (iter != m_debugSrcs.end()) {
        iter->second = level;
    } else {
        m_debugSrcs.emplace(srcfile, level);
    }
}

int V3Options::debugSrcLevel(const string& srcfile_path, int default_level) {
    // For simplicity, calling functions can just use __FILE__ for srcfile.
    // That means though we need to cleanup the filename from ../Foo.cpp -> Foo
    string srcfile = V3Os::filenameNonDirExt(srcfile_path);
    const auto iter = m_debugSrcs.find(srcfile);
    if (iter != m_debugSrcs.end()) {
        return iter->second;
    } else {
        return default_level;
    }
}

void V3Options::setDumpTreeLevel(const string& srcfile, int level) {
    const auto iter = m_dumpTrees.find(srcfile);
    if (iter != m_dumpTrees.end()) {
        iter->second = level;
    } else {
        m_dumpTrees.emplace(srcfile, level);
    }
}

int V3Options::dumpTreeLevel(const string& srcfile_path) {
    // For simplicity, calling functions can just use __FILE__ for srcfile.
    // That means though we need to cleanup the filename from ../Foo.cpp -> Foo
    string srcfile = V3Os::filenameNonDirExt(srcfile_path);
    const auto iter = m_dumpTrees.find(srcfile);
    if (iter != m_dumpTrees.end()) {
        return iter->second;
    } else {
        return m_dumpTree;
    }
}

void V3Options::optimize(int level) {
    // Set all optimizations to on/off
    bool flag = level > 0;
    m_oAcycSimp = flag;
    m_oAssemble = flag;
    m_oCase = flag;
    m_oCombine = flag;
    m_oConst = flag;
    m_oConstBitOpTree = flag;
    m_oDedupe = flag;
    m_oExpand = flag;
    m_oGate = flag;
    m_oInline = flag;
    m_oLife = flag;
    m_oLifePost = flag;
    m_oLocalize = flag;
    m_oMergeCond = flag;
    m_oReloop = flag;
    m_oReorder = flag;
    m_oSplit = flag;
    m_oSubst = flag;
    m_oSubstConst = flag;
    m_oTable = flag;
    // And set specific optimization levels
    if (level >= 3) {
        m_inlineMult = -1;  // Maximum inlining
    }
}<|MERGE_RESOLUTION|>--- conflicted
+++ resolved
@@ -788,14 +788,13 @@
                       "--main not usable with SystemC. Suggest see examples for sc_main().");
     }
 
-<<<<<<< HEAD
     if (v3Global.opt.timing() && v3Global.opt.savable()) {
         // Verilated hasn't implemented save/restore of VerilatedTimingQueue
         cmdfl->v3error("--timing not supported with --savable.");
-=======
+    }
+
     if (coverage() && savable()) {
         cmdfl->v3error("--coverage and --savable not supported together");
->>>>>>> b976b8da
     }
 }
 
@@ -1121,189 +1120,6 @@
             }
             fl->v3fatal("Unknown language specified: " << valp << spell.bestCandidateMsg(valp));
         }
-<<<<<<< HEAD
-        // - options
-        else if (argv[i][0] == '-') {
-            const char* sw = argv[i];
-            bool flag = true;
-            VOptionBool bflag;
-            // Allow gnu -- switches
-            if (sw[0] == '-' && sw[1] == '-') ++sw;
-            bool hadSwitchPart1 = true;
-            // Single switches
-            if (!strcmp(sw, "-E")) {
-                m_preprocOnly = true;
-            } else if (onoffb(sw, "-MMD", bflag /*ref*/)) {
-                m_makeDepend = bflag;
-            } else if (onoff(sw, "-MP", flag /*ref*/)) {
-                m_makePhony = flag;
-            } else if (!strcmp(sw, "-P")) {
-                m_preprocNoLine = true;
-            } else if (onoff(sw, "-assert", flag /*ref*/)) {
-                m_assert = flag;
-            } else if (onoff(sw, "-autoflush", flag /*ref*/)) {
-                m_autoflush = flag;
-            } else if (onoff(sw, "-bbox-sys", flag /*ref*/)) {
-                m_bboxSys = flag;
-            } else if (onoff(sw, "-bbox-unsup", flag /*ref*/)) {
-                FileLine::globalWarnOff(V3ErrorCode::E_UNSUPPORTED, true);
-                m_bboxUnsup = flag;
-            } else if (!strcmp(sw, "-build")) {
-                m_build = true;
-            } else if (!strcmp(sw, "-cc")) {
-                m_outFormatOk = true;
-                m_systemC = false;
-            } else if (onoff(sw, "-cdc", flag /*ref*/)) {
-                m_cdc = flag;
-            } else if (onoff(sw, "-coverage", flag /*ref*/)) {
-                coverage(flag);
-            } else if (onoff(sw, "-coverage-line", flag /*ref*/)) {
-                m_coverageLine = flag;
-            } else if (onoff(sw, "-coverage-toggle", flag /*ref*/)) {
-                m_coverageToggle = flag;
-            } else if (onoff(sw, "-coverage-underscore", flag /*ref*/)) {
-                m_coverageUnderscore = flag;
-            } else if (onoff(sw, "-coverage-user", flag /*ref*/)) {
-                m_coverageUser = flag;
-            } else if (!strcmp(sw, "-debug-abort")) {  // Undocumented, see also --debug-sigsegv
-                V3Error::vlAbort();
-            } else if (onoff(sw, "-debug-check", flag /*ref*/)) {
-                m_debugCheck = flag;
-            } else if (onoff(sw, "-debug-collision", flag /*ref*/)) {  // Undocumented
-                m_debugCollision = flag;
-            } else if (onoff(sw, "-debug-emitv", flag /*ref*/)) {  // Undocumented
-                m_debugEmitV = flag;
-            } else if (onoff(sw, "-debug-exit-parse", flag /*ref*/)) {  // Undocumented
-                m_debugExitParse = flag;
-            } else if (onoff(sw, "-debug-exit-uvm", flag /*ref*/)) {  // Undocumented
-                m_debugExitUvm = flag;
-            } else if (onoff(sw, "-debug-leak", flag /*ref*/)) {
-                m_debugLeak = flag;
-            } else if (onoff(sw, "-debug-nondeterminism", flag /*ref*/)) {
-                m_debugNondeterminism = flag;
-            } else if (onoff(sw, "-debug-partition", flag /*ref*/)) {  // Undocumented
-                m_debugPartition = flag;
-            } else if (onoff(sw, "-debug-protect", flag /*ref*/)) {  // Undocumented
-                m_debugProtect = flag;
-            } else if (onoff(sw, "-debug-self-test", flag /*ref*/)) {  // Undocumented
-                m_debugSelfTest = flag;
-            } else if (!strcmp(sw, "-debug-sigsegv")) {  // Undocumented, see also --debug-abort
-                throwSigsegv();
-            } else if (!strcmp(sw, "-debug-fatalsrc")) {  // Undocumented, see also --debug-abort
-                v3fatalSrc("--debug-fatal-src");
-            } else if (onoff(sw, "-decoration", flag /*ref*/)) {
-                m_decoration = flag;
-            } else if (onoff(sw, "-dpi-hdr-only", flag /*ref*/)) {
-                m_dpiHdrOnly = flag;
-            } else if (onoff(sw, "-dump-defines", flag /*ref*/)) {
-                m_dumpDefines = flag;
-            } else if (onoff(sw, "-dump-tree", flag /*ref*/)) {  // Also see --dump-treei
-                m_dumpTree = flag ? 3 : 0;
-            } else if (onoff(sw, "-dump-tree-addrids", flag /*ref*/)) {
-                m_dumpTreeAddrids = flag;
-            } else if (onoff(sw, "-exe", flag /*ref*/)) {
-                m_exe = flag;
-            } else if (onoff(sw, "-flatten", flag /*ref*/)) {
-                m_flatten = flag;
-            } else if (onoff(sw, "-hierarchical", flag /*ref*/)) {
-                m_hierarchical = flag;
-            } else if (onoff(sw, "-hierarchical-child", flag /*ref*/)) {
-                m_hierChild = flag;
-            } else if (onoff(sw, "-ignc", flag /*ref*/)) {
-                m_ignc = flag;
-            } else if (onoff(sw, "-inhibit-sim", flag /*ref*/)) {
-                fl->v3warn(DEPRECATED, "-inhibit-sim option is deprecated");
-                m_inhibitSim = flag;
-            } else if (onoff(sw, "-lint-only", flag /*ref*/)) {
-                m_lintOnly = flag;
-            } else if (onoff(sw, "-main", flag /*ref*/)) {  // Undocumented future
-                m_main = flag;
-            } else if (!strcmp(sw, "-no-pins64")) {
-                m_pinsBv = 33;
-            } else if (onoff(sw, "-order-clock-delay", flag /*ref*/)) {
-                m_orderClockDly = flag;
-            } else if (!strcmp(sw, "-pins64")) {
-                m_pinsBv = 65;
-            } else if (onoff(sw, "-pins-sc-uint", flag /*ref*/)) {
-                m_pinsScUint = flag;
-                if (!m_pinsScBigUint) m_pinsBv = 65;
-            } else if (onoff(sw, "-pins-sc-biguint", flag /*ref*/)) {
-                m_pinsScBigUint = flag;
-                m_pinsBv = 513;
-            } else if (onoff(sw, "-pins-uint8", flag /*ref*/)) {
-                m_pinsUint8 = flag;
-            } else if (onoff(sw, "-pp-comments", flag /*ref*/)) {
-                m_ppComments = flag;
-            } else if (!strcmp(sw, "-private")) {
-                m_public = false;
-            } else if (onoff(sw, "-prof-cfuncs", flag /*ref*/)) {
-                m_profCFuncs = flag;
-            } else if (onoff(sw, "-profile-cfuncs", flag /*ref*/)) {  // Undocumented, renamed
-                m_profCFuncs = flag;
-            } else if (onoff(sw, "-prof-threads", flag /*ref*/)) {
-                m_profThreads = flag;
-            } else if (onoff(sw, "-protect-ids", flag /*ref*/)) {
-                m_protectIds = flag;
-            } else if (onoff(sw, "-public", flag /*ref*/)) {
-                m_public = flag;
-            } else if (onoff(sw, "-public-flat-rw", flag /*ref*/)) {
-                m_publicFlatRW = flag;
-                v3Global.dpi(true);
-            } else if (!strncmp(sw, "-pvalue+", strlen("-pvalue+"))) {
-                addParameter(string(sw + strlen("-pvalue+")), false);
-            } else if (onoff(sw, "-quiet-exit", flag /*ref*/)) {
-                m_quietExit = flag;
-            } else if (onoff(sw, "-relative-cfuncs", flag /*ref*/)) {
-                m_relativeCFuncs = flag;
-            } else if (onoff(sw, "-relative-includes", flag /*ref*/)) {
-                m_relativeIncludes = flag;
-            } else if (onoff(sw, "-report-unoptflat", flag /*ref*/)) {
-                m_reportUnoptflat = flag;
-            } else if (onoff(sw, "-savable", flag /*ref*/)) {
-                m_savable = flag;
-            } else if (!strcmp(sw, "-sc")) {
-                m_outFormatOk = true;
-                m_systemC = true;
-            } else if (onoffb(sw, "-skip-identical", bflag /*ref*/)) {
-                m_skipIdentical = bflag;
-            } else if (onoff(sw, "-stats", flag /*ref*/)) {
-                m_stats = flag;
-            } else if (onoff(sw, "-stats-vars", flag /*ref*/)) {
-                m_statsVars = flag;
-                m_stats |= flag;
-            } else if (onoff(sw, "-structs-unpacked", flag /*ref*/)) {
-                m_structsPacked = flag;
-            } else if (!strcmp(sw, "-sv")) {
-                m_defaultLanguage = V3LangCode::L1800_2017;
-            } else if (onoff(sw, "-threads-coarsen", flag /*ref*/)) {  // Undocumented, debug
-                m_threadsCoarsen = flag;
-            } else if (onoff(sw, "-timing", flag /*ref*/)) {  // Undocumented, still experimental
-                m_timing = flag;
-            } else if (onoff(sw, "-trace", flag /*ref*/)) {
-                m_trace = flag;
-            } else if (onoff(sw, "-trace-coverage", flag /*ref*/)) {
-                m_traceCoverage = flag;
-            } else if (onoff(sw, "-trace-params", flag /*ref*/)) {
-                m_traceParams = flag;
-            } else if (onoff(sw, "-trace-structs", flag /*ref*/)) {
-                m_traceStructs = flag;
-            } else if (onoff(sw, "-trace-underscore", flag /*ref*/)) {
-                m_traceUnderscore = flag;
-            } else if (onoff(sw, "-underline-zero", flag /*ref*/)) {  // Deprecated
-                m_underlineZero = flag;
-            } else if (onoff(sw, "-verilate", flag /*ref*/)) {
-                m_verilate = flag;
-            } else if (onoff(sw, "-vpi", flag /*ref*/)) {
-                m_vpi = flag;
-            } else if (onoff(sw, "-Wpedantic", flag /*ref*/)) {
-                m_pedantic = flag;
-            } else if (onoff(sw, "-x-initial-edge", flag /*ref*/)) {
-                m_xInitialEdge = flag;
-            } else if (onoff(sw, "-xml-only", flag /*ref*/)) {
-                m_xmlOnly = flag;
-            } else {
-                hadSwitchPart1 = false;
-=======
     };
     DECL_OPTION("-default-language", CbVal, setLang);
     DECL_OPTION("-language", CbVal, setLang);
@@ -1504,6 +1320,7 @@
             m_timeOverridePrec = prec;
         }
     });
+    DECL_OPTION("-timing", Set, &m_timing);  // Undocumented, still experimental
     DECL_OPTION("-top-module", Set, &m_topModule);
     DECL_OPTION("-top", Set, &m_topModule);
     DECL_OPTION("-trace", OnOff, &m_trace);
@@ -1595,7 +1412,6 @@
                 const string fullopt = string{"-Wwarn-"} + optp;
                 fl->v3fatal("Unknown warning specified: "
                             << fullopt << parser.getSuggestion(fullopt.c_str()));
->>>>>>> b976b8da
             }
         } else {
             FileLine::globalWarnOff(code, false);
